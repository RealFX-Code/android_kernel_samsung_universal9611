--- conflicted
+++ resolved
@@ -56,10 +56,7 @@
 #define REISER2FS_JR_SUPER_MAGIC_STRING	"ReIsEr3Fs"
 
 #define SDCARDFS_SUPER_MAGIC	0x5dca2df5
-<<<<<<< HEAD
 #define SDFAT_SUPER_MAGIC       0x5EC5DFA4
-=======
->>>>>>> 8a685dfc
 
 #define SMB_SUPER_MAGIC		0x517B
 #define CGROUP_SUPER_MAGIC	0x27e0eb
