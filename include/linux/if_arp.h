--- conflicted
+++ resolved
@@ -55,11 +55,8 @@
 	case ARPHRD_VOID:
 	case ARPHRD_NONE:
 	case ARPHRD_RAWIP:
-<<<<<<< HEAD
+	case ARPHRD_PIMREG:
 	case ARPHRD_PPP:
-=======
-	case ARPHRD_PIMREG:
->>>>>>> c5a98715
 		return false;
 	default:
 		return true;
