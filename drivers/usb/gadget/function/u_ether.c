/*
 * u_ether.c -- Ethernet-over-USB link layer utilities for Gadget stack
 *
 * Copyright (C) 2003-2005,2008 David Brownell
 * Copyright (C) 2003-2004 Robert Schwebel, Benedikt Spranger
 * Copyright (C) 2008 Nokia Corporation
 *
 * This program is free software; you can redistribute it and/or modify
 * it under the terms of the GNU General Public License as published by
 * the Free Software Foundation; either version 2 of the License, or
 * (at your option) any later version.
 */

/* #define VERBOSE_DEBUG */

#include <linux/kernel.h>
#include <linux/module.h>
#include <linux/gfp.h>
#include <linux/device.h>
#include <linux/ctype.h>
#include <linux/etherdevice.h>
#include <linux/ethtool.h>
#include <linux/if_vlan.h>
#ifdef CONFIG_USB_RNDIS_MULTIPACKET_WITH_TIMER
#include <linux/hrtimer.h>
#endif

#include "u_ether.h"
#include "rndis.h"


/*
 * This component encapsulates the Ethernet link glue needed to provide
 * one (!) network link through the USB gadget stack, normally "usb0".
 *
 * The control and data models are handled by the function driver which
 * connects to this code; such as CDC Ethernet (ECM or EEM),
 * "CDC Subset", or RNDIS.  That includes all descriptor and endpoint
 * management.
 *
 * Link level addressing is handled by this component using module
 * parameters; if no such parameters are provided, random link level
 * addresses are used.  Each end of the link uses one address.  The
 * host end address is exported in various ways, and is often recorded
 * in configuration databases.
 *
 * The driver which assembles each configuration using such a link is
 * responsible for ensuring that each configuration includes at most one
 * instance of is network link.  (The network layer provides ways for
 * this single "physical" link to be used by multiple virtual links.)
 */

#define UETH__VERSION	"29-May-2008"

/* Experiments show that both Linux and Windows hosts allow up to 16k
 * frame sizes. Set the max MTU size to 15k+52 to prevent allocating 32k
 * blocks and still have efficient handling. */
#define GETHER_MAX_MTU_SIZE 15412
#define GETHER_MAX_ETH_FRAME_LEN (GETHER_MAX_MTU_SIZE + ETH_HLEN)

static struct workqueue_struct	*uether_wq;

struct eth_dev {
	/* lock is held while accessing port_usb
	 */
	spinlock_t		lock;
	struct gether		*port_usb;

	struct net_device	*net;
	struct usb_gadget	*gadget;

	spinlock_t		req_lock;	/* guard {rx,tx}_reqs */
	struct list_head	tx_reqs, rx_reqs;
	unsigned		tx_qlen;
/* Minimum number of TX USB request queued to UDC */
#ifdef CONFIG_USB_RNDIS_MULTIPACKET_WITH_TIMER
#define TX_REQ_THRESHOLD	1
#else
#define TX_REQ_THRESHOLD	5
#endif
	int			no_tx_req_used;
	int			tx_skb_hold_count;
	size_t		tx_req_bufsize;		/* prevent CID 103507 */
#ifdef CONFIG_USB_RNDIS_MULTIPACKET_WITH_TIMER
	struct hrtimer	tx_timer;
	bool en_timer;
#define TX_TIMEOUT_NSECS	11000000
#endif

	struct sk_buff_head	rx_frames;

	unsigned		qmult;

	unsigned		header_len;
	unsigned		ul_max_pkts_per_xfer;
	unsigned		dl_max_pkts_per_xfer;
	struct sk_buff		*(*wrap)(struct gether *, struct sk_buff *skb);
	int			(*unwrap)(struct gether *,
						struct sk_buff *skb,
						struct sk_buff_head *list);

	struct work_struct	work;
	struct work_struct	rx_work;

	unsigned long		todo;
#define	WORK_RX_MEMORY		0

	bool			zlp;
	u8			host_mac[ETH_ALEN];
	u8			dev_mac[ETH_ALEN];
	int 			no_of_zlp;
};

/*-------------------------------------------------------------------------*/

#define RX_EXTRA	20	/* bytes guarding against rx overflows */

#define DEFAULT_QLEN	2	/* double buffering by default */

/* for dual-speed hardware, use deeper queues at high/super speed */
static inline int qlen(struct usb_gadget *gadget, unsigned qmult)
{
	if (gadget_is_dualspeed(gadget) && (gadget->speed == USB_SPEED_HIGH ||
					    gadget->speed >= USB_SPEED_SUPER))
		return qmult * DEFAULT_QLEN;
	else
		return DEFAULT_QLEN;
}

/*-------------------------------------------------------------------------*/

/* REVISIT there must be a better way than having two sets
 * of debug calls ...
 */

#undef DBG
#undef VDBG
#undef ERROR
#undef INFO

#define xprintk(d, level, fmt, args...) \
	printk(level "%s: " fmt, (d)->net->name, ## args)

#ifdef DEBUG
#undef DEBUG
#define DBG(dev, fmt, args...) \
	xprintk(dev, KERN_DEBUG, fmt, ## args)
#else
#define DBG(dev, fmt, args...) \
	do { } while (0)
#endif /* DEBUG */

#ifdef VERBOSE_DEBUG
#define VDBG	DBG
#else
#define VDBG(dev, fmt, args...) \
	do { } while (0)
#endif /* DEBUG */

#define ERROR(dev, fmt, args...) \
	xprintk(dev, KERN_ERR, fmt, ## args)
#define INFO(dev, fmt, args...) \
	xprintk(dev, KERN_INFO, fmt, ## args)

/*-------------------------------------------------------------------------*/

/* NETWORK DRIVER HOOKUP (to the layer above this driver) */

static int ueth_change_mtu(struct net_device *net, int new_mtu)
{
	struct eth_dev	*dev = netdev_priv(net);
	unsigned long	flags;
	int		status = 0;

	/* don't change MTU on "live" link (peer won't know) */
	spin_lock_irqsave(&dev->lock, flags);
	if (dev->port_usb)
		status = -EBUSY;
	else if (new_mtu <= ETH_HLEN || new_mtu > GETHER_MAX_ETH_FRAME_LEN)
		status = -ERANGE;
	else
		net->mtu = new_mtu;
	spin_unlock_irqrestore(&dev->lock, flags);

	return status;
}

static void eth_get_drvinfo(struct net_device *net, struct ethtool_drvinfo *p)
{
	struct eth_dev *dev = netdev_priv(net);

	strlcpy(p->driver, "g_ether", sizeof(p->driver));
	strlcpy(p->version, UETH__VERSION, sizeof(p->version));
	strlcpy(p->fw_version, dev->gadget->name, sizeof(p->fw_version));
	strlcpy(p->bus_info, dev_name(&dev->gadget->dev), sizeof(p->bus_info));
}

/* REVISIT can also support:
 *   - WOL (by tracking suspends and issuing remote wakeup)
 *   - msglevel (implies updated messaging)
 *   - ... probably more ethtool ops
 */

static const struct ethtool_ops ops = {
	.get_drvinfo = eth_get_drvinfo,
	.get_link = ethtool_op_get_link,
};

static void defer_kevent(struct eth_dev *dev, int flag)
{
	if (test_and_set_bit(flag, &dev->todo))
		return;
	if (!schedule_work(&dev->work))
		ERROR(dev, "kevent %d may have been dropped\n", flag);
	else
		DBG(dev, "kevent %d scheduled\n", flag);
}

static void rx_complete(struct usb_ep *ep, struct usb_request *req);

static int
rx_submit(struct eth_dev *dev, struct usb_request *req, gfp_t gfp_flags)
{
	struct sk_buff	*skb;
	int		retval = -ENOMEM;
	size_t		size = 0;
	struct usb_ep	*out;
	unsigned long	flags;

	spin_lock_irqsave(&dev->lock, flags);
	if (dev->port_usb)
		out = dev->port_usb->out_ep;
	else
		out = NULL;

	if (!out)
	{
		spin_unlock_irqrestore(&dev->lock, flags);
		return -ENOTCONN;
	}

	/* Padding up to RX_EXTRA handles minor disagreements with host.
	 * Normally we use the USB "terminate on short read" convention;
	 * so allow up to (N*maxpacket), since that memory is normally
	 * already allocated.  Some hardware doesn't deal well with short
	 * reads (e.g. DMA must be N*maxpacket), so for now don't trim a
	 * byte off the end (to force hardware errors on overflow).
	 *
	 * RNDIS uses internal framing, and explicitly allows senders to
	 * pad to end-of-packet.  That's potentially nice for speed, but
	 * means receivers can't recover lost synch on their own (because
	 * new packets don't only start after a short RX).
	 */
	size += sizeof(struct ethhdr) + dev->net->mtu + RX_EXTRA;
	size += dev->port_usb->header_len;
	size += out->maxpacket - 1;
	size -= size % out->maxpacket;

	if (dev->ul_max_pkts_per_xfer)
		size *= dev->ul_max_pkts_per_xfer;

	if (dev->port_usb->is_fixed)
		size = max_t(size_t, size, dev->port_usb->fixed_out_len);
	spin_unlock_irqrestore(&dev->lock, flags);

	DBG(dev, "%s: size: %zd\n", __func__, size);
	skb = alloc_skb(size + NET_IP_ALIGN, gfp_flags);
	if (skb == NULL) {
		DBG(dev, "no rx skb\n");
		goto enomem;
	}

	/* Some platforms perform better when IP packets are aligned,
	 * but on at least one, checksumming fails otherwise.  Note:
	 * RNDIS headers involve variable numbers of LE32 values.
	 */
	skb_reserve(skb, NET_IP_ALIGN);

	req->buf = skb->data;
	req->length = size;
	req->complete = rx_complete;
	req->context = skb;

	retval = usb_ep_queue(out, req, gfp_flags);
	if (retval == -ENOMEM)
enomem:
		defer_kevent(dev, WORK_RX_MEMORY);
	if (retval) {
		DBG(dev, "rx submit --> %d\n", retval);
		if (skb)
			dev_kfree_skb_any(skb);
	}
	return retval;
}

static void rx_complete(struct usb_ep *ep, struct usb_request *req)
{
	struct sk_buff	*skb = req->context;
	struct eth_dev	*dev = ep->driver_data;
	int		status = req->status;
	bool		queue = 0;

	switch (status) {

	/* normal completion */
	case 0:
		skb_put(skb, req->actual);

		if (dev->unwrap) {
			unsigned long	flags;

			spin_lock_irqsave(&dev->lock, flags);
			if (dev->port_usb) {
				status = dev->unwrap(dev->port_usb,
							skb,
							&dev->rx_frames);
				if (status == -EINVAL)
					dev->net->stats.rx_errors++;
				else if (status == -EOVERFLOW)
					dev->net->stats.rx_over_errors++;
			} else {
				dev_kfree_skb_any(skb);
				status = -ENOTCONN;
			}
			spin_unlock_irqrestore(&dev->lock, flags);
		} else {
			skb_queue_tail(&dev->rx_frames, skb);
		}
		if (!status)
			queue = 1;
		break;

	/* software-driven interface shutdown */
	case -ECONNRESET:		/* unlink */
	case -ESHUTDOWN:		/* disconnect etc */
		VDBG(dev, "rx shutdown, code %d\n", status);
		goto quiesce;

	/* for hardware automagic (such as pxa) */
	case -ECONNABORTED:		/* endpoint reset */
		DBG(dev, "rx %s reset\n", ep->name);
		defer_kevent(dev, WORK_RX_MEMORY);
quiesce:
		dev_kfree_skb_any(skb);
		goto clean;

	/* data overrun */
	case -EOVERFLOW:
		dev->net->stats.rx_over_errors++;
		/* FALLTHROUGH */

	default:
		queue = 1;
		dev_kfree_skb_any(skb);
		dev->net->stats.rx_errors++;
		DBG(dev, "rx status %d\n", status);
		break;
	}

clean:
	spin_lock(&dev->req_lock);
	list_add(&req->list, &dev->rx_reqs);
	spin_unlock(&dev->req_lock);

	if (queue)
		queue_work(uether_wq, &dev->rx_work);
}


static int prealloc(struct list_head *list, struct usb_ep *ep, unsigned n, int tx_size)
{
	unsigned		i;
	struct usb_request	*req;

	if (!n)
		return -ENOMEM;

	/* queue/recycle up to N requests */
	i = n;
	list_for_each_entry(req, list, list) {
		if (i-- == 0)
			goto extra;
	}
	while (i--) {
		req = usb_ep_alloc_request(ep, GFP_KERNEL);
		if (!req)
			return list_empty(list) ? -ENOMEM : i;
		if (tx_size) {
			if (!req->buf)
				req->buf = kmalloc(tx_size, GFP_KERNEL);
			if (!req->buf) {
				usb_ep_free_request(ep, req);
				return list_empty(list) ? -ENOMEM : i;
			}
		}
		list_add(&req->list, list);
	}
	return 0;

extra:
	/* free extras */
	for (;;) {
		struct list_head	*next;

		next = req->list.next;
		list_del(&req->list);
		usb_ep_free_request(ep, req);

		if (next == list)
			break;

		req = container_of(next, struct usb_request, list);
	}
	return 0;
}

static int alloc_requests(struct eth_dev *dev, struct gether *link, unsigned n)
{
	int	status;

	if (!link->is_fixed) {
		dev->tx_req_bufsize = (dev->dl_max_pkts_per_xfer *
				(dev->net->mtu
				+ sizeof(struct ethhdr)
				/* size of rndis_packet_msg_type */
				+ 44
				+ 22));
	} else
		dev->tx_req_bufsize = 0;
//	spin_lock(&dev->req_lock);
	status = prealloc(&dev->tx_reqs, link->in_ep, n, dev->tx_req_bufsize);
	if (status < 0)
		goto fail;
	else if (status > 0)
		printk("usb: %s prepare  [%d] dev->tx_reqs  \n", __func__, status);
	status = prealloc(&dev->rx_reqs, link->out_ep, n, 0);
	if (status < 0)
		goto fail;
	else if (status > 0)
		printk("usb: %s prepare [%d] dev->rx_reqs \n", __func__, status);
	goto done;
fail:
	DBG(dev, "can't alloc requests\n");
done:
//	spin_unlock(&dev->req_lock);
	return status;
}

static void rx_fill(struct eth_dev *dev, gfp_t gfp_flags)
{
	struct usb_request	*req;
	unsigned long		flags;
	int			req_cnt = 0;

	/* fill unused rxq slots with some skb */
	spin_lock_irqsave(&dev->req_lock, flags);
	while (!list_empty(&dev->rx_reqs)) {
		/* break the nexus of continuous completion and re-submission*/
		if (++req_cnt > qlen(dev->gadget, dev->qmult))
			break;

		req = container_of(dev->rx_reqs.next,
				struct usb_request, list);
		list_del_init(&req->list);
		spin_unlock_irqrestore(&dev->req_lock, flags);

		if (rx_submit(dev, req, gfp_flags) < 0) {
			spin_lock_irqsave(&dev->req_lock, flags);
			list_add(&req->list, &dev->rx_reqs);
			spin_unlock_irqrestore(&dev->req_lock, flags);
			defer_kevent(dev, WORK_RX_MEMORY);
			return;
		}

		spin_lock_irqsave(&dev->req_lock, flags);
	}
	spin_unlock_irqrestore(&dev->req_lock, flags);
}

static void process_rx_w(struct work_struct *work)
{
	struct eth_dev	*dev = container_of(work, struct eth_dev, rx_work);
	struct sk_buff	*skb;
	int		status = 0;

	if (!dev->port_usb)
		return;

	while ((skb = skb_dequeue(&dev->rx_frames))) {
		if (status < 0
				|| ETH_HLEN > skb->len
				|| skb->len > ETH_FRAME_LEN) {
#ifdef CONFIG_USB_NCM_SUPPORT_MTU_CHANGE
		/*
		  Need to revisit net->mtu	does not include header size incase of changed MTU
		*/
			if (!strcmp(dev->port_usb->func.name, "ncm")) {
				if (status < 0
					|| ETH_HLEN > skb->len
					|| skb->len > (dev->net->mtu + ETH_HLEN)) {
					printk(KERN_ERR "usb: %s  drop incase of NCM rx length %d\n", __func__, skb->len);
				} else {
					printk(KERN_ERR "usb: %s  Dont drop incase of NCM rx length %d\n", __func__, skb->len);
					goto process_frame;
				}
			}
#endif
			dev->net->stats.rx_errors++;
			dev->net->stats.rx_length_errors++;
#ifndef CONFIG_USB_NCM_SUPPORT_MTU_CHANGE
			DBG(dev, "rx length %d\n", skb->len);
#else
			pr_debug("usb: %s Drop rx length %d\n", __func__, skb->len);
#endif

			DBG(dev, "rx length %d\n", skb->len);
			dev_kfree_skb_any(skb);
			continue;
		}
#ifdef CONFIG_USB_NCM_SUPPORT_MTU_CHANGE
process_frame:
#endif
		skb->protocol = eth_type_trans(skb, dev->net);
		dev->net->stats.rx_packets++;
		dev->net->stats.rx_bytes += skb->len;

		status = netif_rx_ni(skb);
	}

	if (netif_running(dev->net))
		rx_fill(dev, GFP_KERNEL);
}

static void eth_work(struct work_struct *work)
{
	struct eth_dev	*dev = container_of(work, struct eth_dev, work);

	if (test_and_clear_bit(WORK_RX_MEMORY, &dev->todo)) {
		if (netif_running(dev->net))
			rx_fill(dev, GFP_KERNEL);
	}

	if (dev->todo)
		DBG(dev, "work done, flags = 0x%lx\n", dev->todo);
}

static void tx_complete(struct usb_ep *ep, struct usb_request *req)
{
	struct sk_buff	*skb = req->context;
	struct eth_dev	*dev = ep->driver_data;
#ifndef CONFIG_USB_RNDIS_MULTIPACKET_WITH_TIMER
	//struct net_device *net = dev->net;
	struct usb_request *new_req;
#endif
	struct usb_ep *in;
#ifndef CONFIG_USB_RNDIS_MULTIPACKET_WITH_TIMER
	int length;
	int retval;
#endif

	switch (req->status) {
	default:
		dev->net->stats.tx_errors++;
		VDBG(dev, "tx err %d\n", req->status);
#ifdef CONFIG_USB_NCM_SUPPORT_MTU_CHANGE
		printk(KERN_ERR"usb:%s tx err %d\n", __func__, req->status);
#endif
		/* FALLTHROUGH */
	case -ECONNRESET:		/* unlink */
	case -ESHUTDOWN:		/* disconnect etc */
		break;
	case 0:
		if (!req->zero && !dev->zlp)
			dev->net->stats.tx_bytes += req->length-1;
		else
			dev->net->stats.tx_bytes += req->length;
	}
	dev->net->stats.tx_packets++;

	spin_lock(&dev->req_lock);
	req->length = 0;
	list_add_tail(&req->list, &dev->tx_reqs);

	/* list and and just return worh usb reset or shutdown */
	if (req->status == -ESHUTDOWN) {
		spin_unlock(&dev->req_lock);
		return;
	}

	if (dev->port_usb->multi_pkt_xfer) {
#ifndef CONFIG_USB_RNDIS_MULTIPACKET_WITH_TIMER
		dev->no_tx_req_used--;
#endif
		in = dev->port_usb->in_ep;

#ifdef CONFIG_USB_RNDIS_MULTIPACKET_WITH_TIMER
		spin_unlock(&dev->req_lock);
#else
		if (!list_empty(&dev->tx_reqs)) {
			new_req = container_of(dev->tx_reqs.next,
					struct usb_request, list);
			list_del(&new_req->list);
			spin_unlock(&dev->req_lock);
			if (new_req->length > 0) {
				length = new_req->length;

				new_req->zero = 0;
				if ((length % in->maxpacket) == 0) {
					new_req->zero = 1;
					dev->no_of_zlp++;
				}

				/* NCM requires no zlp if transfer is dwNtbInMaxSize */
				if (dev->port_usb->is_fixed) {
					if (length == dev->port_usb->fixed_in_len) {
						new_req->zero = 0;
						dev->no_of_zlp--;
					}
				}

				/* use zlp framing on tx for strict CDC-Ether
				 * conformance, though any robust network rx
				 * path ignores extra padding. and some hardware
				 * doesn't like to write zlps.
				 */
				if (new_req->zero && !dev->zlp &&
						(length % in->maxpacket) == 0) {
					length++;
				}

				new_req->length = length;
#ifdef CONFIG_USB_RNDIS_MULTIPACKET
				new_req->complete = tx_complete;
#endif
				retval = usb_ep_queue(in, new_req, GFP_ATOMIC);
				switch (retval) {
				default:
					printk(KERN_ERR"usb: dropped tx_complete_newreq(%pK)\n", new_req);
					DBG(dev, "tx queue err %d\n", retval);
					new_req->length = 0;
					spin_lock(&dev->req_lock);
					list_add_tail(&new_req->list, &dev->tx_reqs);
					spin_unlock(&dev->req_lock);
					break;
				case 0:
					spin_lock(&dev->req_lock);
					dev->no_tx_req_used++;
					spin_unlock(&dev->req_lock);
					//net->trans_start = jiffies;
				}
			} else {
				spin_lock(&dev->req_lock);
				list_add_tail(&new_req->list, &dev->tx_reqs);
				spin_unlock(&dev->req_lock);
			}
		} else {
			spin_unlock(&dev->req_lock);
		}
#endif
	} else {
		spin_unlock(&dev->req_lock);
		dev_kfree_skb_any(skb);
	}

	if (netif_carrier_ok(dev->net))
		netif_wake_queue(dev->net);
}

static inline int is_promisc(u16 cdc_filter)
{
	return cdc_filter & USB_CDC_PACKET_TYPE_PROMISCUOUS;
}

#if 0
static void alloc_tx_buffer(struct eth_dev *dev)
{
	struct list_head	*act;
	struct usb_request	*req;

	dev->tx_req_bufsize = (dev->dl_max_pkts_per_xfer *
				(dev->net->mtu
				+ sizeof(struct ethhdr)
				/* size of rndis_packet_msg_type */
				+ 44
				+ 22));

	list_for_each(act, &dev->tx_reqs) {
		req = container_of(act, struct usb_request, list);
		if (!req->buf)
			req->buf = kmalloc(dev->tx_req_bufsize,
						GFP_ATOMIC);
	}
}
#endif

#ifdef CONFIG_USB_RNDIS_MULTIPACKET_WITH_TIMER
static int tx_task(struct eth_dev *dev, struct usb_request *req)
{
	struct usb_ep *in = dev->port_usb->in_ep;
	int length = req->length;
	int retval;

	req->complete = tx_complete;

	req->zero = 0;

	if ((length % in->maxpacket) == 0) {
		req->zero = 1;
		dev->no_of_zlp++;
	}

	/* NCM requires no zlp if transfer is dwNtbInMaxSize */
	if (dev->port_usb) {
		if (dev->port_usb->is_fixed) {
			if (length == dev->port_usb->fixed_in_len) {
				req->zero = 0;
				dev->no_of_zlp--;
			}
		}
	}

	if (req->zero && !dev->zlp && (length % in->maxpacket) == 0) {
		length++;
	}
	req->length = length;

	/* throttle highspeed IRQ rate back slightly */
	if (gadget_is_dualspeed(dev->gadget) &&
		(dev->gadget->speed == USB_SPEED_HIGH)) {
		dev->tx_qlen++;
		if (dev->tx_qlen == (dev->qmult/2)) {
			req->no_interrupt = 0;
			dev->tx_qlen = 0;
		} else {
			req->no_interrupt = 1;
		}
	} else {
		req->no_interrupt = 0;
	}
	retval = usb_ep_queue(in, req, GFP_ATOMIC);

	return retval;
}

static enum hrtimer_restart tx_timeout(struct hrtimer *data)
{
	struct eth_dev *dev = container_of(data, struct eth_dev, tx_timer);
	struct usb_request *req = NULL;

	int retval;
	unsigned long flags;

	spin_lock_irqsave(&dev->req_lock, flags);

	/*
	* this freelist can be empty if an interrupt triggered disconnect()
	* and reconfigured the gadget (shutting down this queue) after the
	* network stack decided to xmit but before we got the spinlock.
	*/

	if (list_empty(&dev->tx_reqs)) {
		spin_unlock_irqrestore(&dev->req_lock, flags);
		printk("\n\n%s: TX REQS list empty!\n\n", __func__);
		return HRTIMER_NORESTART;
	}

	req = container_of(dev->tx_reqs.next, struct usb_request, list);

	list_del(&req->list);

	/* temporarily stop TX queue when the freelist empties */
	if (list_empty(&dev->tx_reqs))
		netif_stop_queue(dev->net);

	spin_unlock_irqrestore(&dev->req_lock, flags);

	retval = tx_task(dev, req);

    if (retval) {
		req->length = 0;
		dev->net->stats.tx_dropped++;
		spin_lock_irqsave(&dev->req_lock, flags);
		if (list_empty(&dev->tx_reqs))
			netif_start_queue(dev->net);
		list_add(&req->list, &dev->tx_reqs);
		spin_unlock_irqrestore(&dev->req_lock, flags);
	}

	return HRTIMER_NORESTART;
}
#endif
static netdev_tx_t eth_start_xmit(struct sk_buff *skb,
					struct net_device *net)
{
	struct eth_dev		*dev = netdev_priv(net);
	int			length = 0;
	int			retval;
	struct usb_request	*req = NULL;
	unsigned long		flags;
	struct usb_ep		*in;
	u16			cdc_filter;
#ifdef CONFIG_USB_RNDIS_MULTIPACKET_WITH_TIMER
	if (dev->en_timer) {
		hrtimer_cancel(&dev->tx_timer);
		dev->en_timer = 0;
	}
#endif
	spin_lock_irqsave(&dev->lock, flags);
	if (dev->port_usb) {
		in = dev->port_usb->in_ep;
		cdc_filter = dev->port_usb->cdc_filter;
	} else {
		in = NULL;
		cdc_filter = 0;
	}
	spin_unlock_irqrestore(&dev->lock, flags);

	if (!in) {
		if (skb)
			dev_kfree_skb_any(skb);
		return NETDEV_TX_OK;
	}

#if 0
	/* Allocate memory for tx_reqs to support multi packet transfer */
	if (dev->port_usb->multi_pkt_xfer && !dev->tx_req_bufsize)
		alloc_tx_buffer(dev);
#endif

	/* apply outgoing CDC or RNDIS filters */
	if (skb && !is_promisc(cdc_filter)) {
		u8		*dest = skb->data;

		if (is_multicast_ether_addr(dest)) {
			u16	type;

			/* ignores USB_CDC_PACKET_TYPE_MULTICAST and host
			 * SET_ETHERNET_MULTICAST_FILTERS requests
			 */
			if (is_broadcast_ether_addr(dest))
				type = USB_CDC_PACKET_TYPE_BROADCAST;
			else
				type = USB_CDC_PACKET_TYPE_ALL_MULTICAST;
			if (!(cdc_filter & type)) {
				dev_kfree_skb_any(skb);
				return NETDEV_TX_OK;
			}
		}
		/* ignores USB_CDC_PACKET_TYPE_DIRECTED */
	}

	spin_lock_irqsave(&dev->req_lock, flags);
	/*
	 * this freelist can be empty if an interrupt triggered disconnect()
	 * and reconfigured the gadget (shutting down this queue) after the
	 * network stack decided to xmit but before we got the spinlock.
	 */
	if (list_empty(&dev->tx_reqs)) {
		spin_unlock_irqrestore(&dev->req_lock, flags);
		return NETDEV_TX_BUSY;
	}

	req = container_of(dev->tx_reqs.next, struct usb_request, list);
	list_del(&req->list);

	/* temporarily stop TX queue when the freelist empties */
	if (list_empty(&dev->tx_reqs) && (dev->tx_skb_hold_count >= (dev->dl_max_pkts_per_xfer -1)))
		netif_stop_queue(net);
	spin_unlock_irqrestore(&dev->req_lock, flags);

	/* no buffer copies needed, unless the network stack did it
	 * or the hardware can't use skb buffers.
	 * or there's not enough space for extra headers we need
	 */
	if (dev->wrap) {
		unsigned long	flags;

		spin_lock_irqsave(&dev->lock, flags);
		if (dev->port_usb)
			skb = dev->wrap(dev->port_usb, skb);
		spin_unlock_irqrestore(&dev->lock, flags);
		if (!skb) {
			/* Multi frame CDC protocols may store the frame for
			 * later which is not a dropped frame.
			 */
			if (dev->port_usb->supports_multi_frame)
				goto multiframe;
			goto drop;
		}
	}

	spin_lock_irqsave(&dev->req_lock, flags);
	dev->tx_skb_hold_count++;
	spin_unlock_irqrestore(&dev->req_lock, flags);

	if (dev->port_usb->multi_pkt_xfer) {
		/* Add RNDIS Header */
		memcpy(req->buf + req->length, dev->port_usb->header,
						dev->header_len);
		/* Increment req length by header size */
		req->length += dev->header_len;
		/* Copy received IP data from SKB */
		memcpy(req->buf + req->length, skb->data, skb->len);
		/* Increment req length by skb data length */
		req->length = req->length + skb->len;
		length = req->length;
		dev_kfree_skb_any(skb);

		spin_lock_irqsave(&dev->req_lock, flags);
		if (dev->tx_skb_hold_count < dev->dl_max_pkts_per_xfer) {
#ifdef CONFIG_USB_RNDIS_MULTIPACKET_WITH_TIMER
			list_add(&req->list, &dev->tx_reqs);
			spin_unlock_irqrestore(&dev->req_lock, flags);
			hrtimer_start(&dev->tx_timer, ktime_set(0, TX_TIMEOUT_NSECS),
					HRTIMER_MODE_REL);
			dev->en_timer = 1;
			goto success;
#else
			if (dev->no_tx_req_used > TX_REQ_THRESHOLD) {
				list_add(&req->list, &dev->tx_reqs);
				spin_unlock_irqrestore(&dev->req_lock, flags);
				goto success;
			}
#endif
		}

#ifndef CONFIG_USB_RNDIS_MULTIPACKET_WITH_TIMER
		dev->no_tx_req_used++;
#endif
		spin_unlock_irqrestore(&dev->req_lock, flags);

		spin_lock_irqsave(&dev->lock, flags);
		dev->tx_skb_hold_count = 0;
		spin_unlock_irqrestore(&dev->lock, flags);
	} else {
#ifdef CONFIG_USB_RNDIS_MULTIPACKET_WITH_TIMER
		req->length = skb->len;
#else
		length = skb->len;
#endif
		req->buf = skb->data;
		req->context = skb;
	}
#ifdef CONFIG_USB_RNDIS_MULTIPACKET_WITH_TIMER
	retval = tx_task(dev, req);
#else
	req->complete = tx_complete;

	req->zero = 0;
	if ((length % in->maxpacket) == 0) {
		req->zero = 1;
		dev->no_of_zlp++;
	}

	/* NCM requires no zlp if transfer is dwNtbInMaxSize */
	if (dev->port_usb) {
		if (dev->port_usb->is_fixed) {
			if (length == dev->port_usb->fixed_in_len) {
				req->zero = 0;
				dev->no_of_zlp--;
			}
		}
	}

	/* use zlp framing on tx for strict CDC-Ether conformance,
	 * though any robust network rx path ignores extra padding.
	 * and some hardware doesn't like to write zlps.
	 */
	if (req->zero && !dev->zlp && (length % in->maxpacket) == 0) {
		length++;
	}

	req->length = length;

	/* throttle highspeed IRQ rate back slightly */
	if (gadget_is_dualspeed(dev->gadget) &&
			 (dev->gadget->speed == USB_SPEED_HIGH)) {
		dev->tx_qlen++;
		if (dev->tx_qlen == (dev->qmult/2)) {
			req->no_interrupt = 0;
			dev->tx_qlen = 0;
		} else {
			req->no_interrupt = 1;
		}
	} else {
		req->no_interrupt = 0;
	}

	retval = usb_ep_queue(in, req, GFP_ATOMIC);
#endif

	if (retval) {
		if (!dev->port_usb->multi_pkt_xfer)
			dev_kfree_skb_any(skb);
drop:
		dev->net->stats.tx_dropped++;
		dev->no_tx_req_used--;
		req->length = 0;
multiframe:
		spin_lock_irqsave(&dev->req_lock, flags);
		if (list_empty(&dev->tx_reqs))
			netif_start_queue(net);
		list_add(&req->list, &dev->tx_reqs);
		spin_unlock_irqrestore(&dev->req_lock, flags);
	}
success:
	return NETDEV_TX_OK;
}

/*-------------------------------------------------------------------------*/

static void eth_start(struct eth_dev *dev, gfp_t gfp_flags)
{
	DBG(dev, "%s\n", __func__);

	/* fill the rx queue */
	rx_fill(dev, gfp_flags);

	/* and open the tx floodgates */
	dev->tx_qlen = 0;
	netif_wake_queue(dev->net);
}

static int eth_open(struct net_device *net)
{
	struct eth_dev	*dev = netdev_priv(net);
	struct gether	*link;

	DBG(dev, "%s\n", __func__);
	if (netif_carrier_ok(dev->net))
		eth_start(dev, GFP_KERNEL);

	spin_lock_irq(&dev->lock);
	link = dev->port_usb;
	if (link && link->open)
		link->open(link);
	spin_unlock_irq(&dev->lock);

	return 0;
}

static int eth_stop(struct net_device *net)
{
	struct eth_dev	*dev = netdev_priv(net);
	unsigned long	flags;

	VDBG(dev, "%s\n", __func__);
	netif_stop_queue(net);

	DBG(dev, "stop stats: rx/tx %ld/%ld, errs %ld/%ld\n",
		dev->net->stats.rx_packets, dev->net->stats.tx_packets,
		dev->net->stats.rx_errors, dev->net->stats.tx_errors
		);

	/* ensure there are no more active requests */
	spin_lock_irqsave(&dev->lock, flags);
	if (dev->port_usb) {
		struct gether	*link = dev->port_usb;
		const struct usb_endpoint_descriptor *in;
		const struct usb_endpoint_descriptor *out;

		if (link->close)
			link->close(link);

		/* NOTE:  we have no abort-queue primitive we could use
		 * to cancel all pending I/O.  Instead, we disable then
		 * reenable the endpoints ... this idiom may leave toggle
		 * wrong, but that's a self-correcting error.
		 *
		 * REVISIT:  we *COULD* just let the transfers complete at
		 * their own pace; the network stack can handle old packets.
		 * For the moment we leave this here, since it works.
		 */
		in = link->in_ep->desc;
		out = link->out_ep->desc;
		usb_ep_disable(link->in_ep);
		usb_ep_disable(link->out_ep);
		if (netif_carrier_ok(net)) {
			DBG(dev, "host still using in/out endpoints\n");
			link->in_ep->desc = in;
			link->out_ep->desc = out;
			usb_ep_enable(link->in_ep);
			usb_ep_enable(link->out_ep);
		}
	}
	spin_unlock_irqrestore(&dev->lock, flags);

	return 0;
}

/*-------------------------------------------------------------------------*/
#ifndef CONFIG_USB_ANDROID_SAMSUNG_COMPOSITE
static u8 host_ethaddr[ETH_ALEN];
#endif
static int get_ether_addr(const char *str, u8 *dev_addr)
{
	if (str) {
		unsigned	i;

		for (i = 0; i < 6; i++) {
			unsigned char num;

			if ((*str == '.') || (*str == ':'))
				str++;
			num = hex_to_bin(*str++) << 4;
			num |= hex_to_bin(*str++);
			dev_addr[i] = num;
		}
		if (is_valid_ether_addr(dev_addr))
			return 0;
	}
	eth_random_addr(dev_addr);
	return 1;
}

static int get_ether_addr_str(u8 dev_addr[ETH_ALEN], char *str, int len)
{
	if (len < 18)
		return -EINVAL;

	snprintf(str, len, "%pM", dev_addr);
	return 18;
}
#ifndef CONFIG_USB_ANDROID_SAMSUNG_COMPOSITE
static int get_host_ether_addr(u8 *str, u8 *dev_addr)
{
	memcpy(dev_addr, str, ETH_ALEN);
	if (is_valid_ether_addr(dev_addr))
		return 0;

	random_ether_addr(dev_addr);
	memcpy(str, dev_addr, ETH_ALEN);
	return 1;
}
#endif

static const struct net_device_ops eth_netdev_ops = {
	.ndo_open		= eth_open,
	.ndo_stop		= eth_stop,
	.ndo_start_xmit		= eth_start_xmit,
	.ndo_change_mtu		= ueth_change_mtu,
	.ndo_set_mac_address 	= eth_mac_addr,
	.ndo_validate_addr	= eth_validate_addr,
};

static struct device_type gadget_type = {
	.name	= "gadget",
};

/**
 * gether_setup_name - initialize one ethernet-over-usb link
 * @g: gadget to associated with these links
 * @ethaddr: NULL, or a buffer in which the ethernet address of the
 *	host side of the link is recorded
 * @netname: name for network device (for example, "usb")
 * Context: may sleep
 *
 * This sets up the single network link that may be exported by a
 * gadget driver using this framework.  The link layer addresses are
 * set up using module parameters.
 *
 * Returns an eth_dev pointer on success, or an ERR_PTR on failure.
 */
struct eth_dev *gether_setup_name(struct usb_gadget *g,
		const char *dev_addr, const char *host_addr,
		u8 ethaddr[ETH_ALEN], unsigned qmult, const char *netname)
{
	struct eth_dev		*dev;
	struct net_device	*net;
	int			status;

	net = alloc_etherdev(sizeof *dev);
	if (!net)
		return ERR_PTR(-ENOMEM);

	dev = netdev_priv(net);
	spin_lock_init(&dev->lock);
	spin_lock_init(&dev->req_lock);
	INIT_WORK(&dev->work, eth_work);
	INIT_WORK(&dev->rx_work, process_rx_w);
	INIT_LIST_HEAD(&dev->tx_reqs);
	INIT_LIST_HEAD(&dev->rx_reqs);

	skb_queue_head_init(&dev->rx_frames);

	/* network device setup */
	dev->net = net;
	dev->qmult = qmult;
	snprintf(net->name, sizeof(net->name), "%s%%d", netname);

	if (get_ether_addr(dev_addr, net->dev_addr))
		dev_warn(&g->dev,
			"using random %s ethernet address\n", "self");
#ifdef CONFIG_USB_ANDROID_SAMSUNG_COMPOSITE
	memcpy(dev->host_mac, ethaddr, ETH_ALEN);
	printk(KERN_DEBUG "usb: set unique host mac\n");
#else
	if (get_host_ether_addr(host_ethaddr, dev->host_mac))
		dev_warn(&g->dev, "using random %s ethernet address\n", "host");
	else
		dev_warn(&g->dev, "using previous %s ethernet address\n", "host");

	if (ethaddr)
		memcpy(ethaddr, dev->host_mac, ETH_ALEN);
#endif
	net->netdev_ops = &eth_netdev_ops;

	net->ethtool_ops = &ops;

	/* MTU range: 14 - 15412 */
	net->min_mtu = ETH_HLEN;
	net->max_mtu = GETHER_MAX_MTU_SIZE;

	dev->gadget = g;
	SET_NETDEV_DEV(net, &g->dev);
	SET_NETDEV_DEVTYPE(net, &gadget_type);

	status = register_netdev(net);
	if (status < 0) {
		dev_dbg(&g->dev, "register_netdev failed, %d\n", status);
		free_netdev(net);
		dev = ERR_PTR(status);
	} else {
		DBG(dev, "MAC %pM\n", net->dev_addr);
		DBG(dev, "HOST MAC %pM\n", dev->host_mac);

		/*
		 * two kinds of host-initiated state changes:
		 *  - iff DATA transfer is active, carrier is "on"
		 *  - tx queueing enabled if open *and* carrier is "on"
		 */
		netif_carrier_off(net);
	}

	return dev;
}
EXPORT_SYMBOL_GPL(gether_setup_name);

struct net_device *gether_setup_name_default(const char *netname)
{
	struct net_device	*net;
	struct eth_dev		*dev;

	net = alloc_etherdev(sizeof(*dev));
	if (!net)
		return ERR_PTR(-ENOMEM);

	dev = netdev_priv(net);
	spin_lock_init(&dev->lock);
	spin_lock_init(&dev->req_lock);
	INIT_WORK(&dev->work, eth_work);
	INIT_WORK(&dev->rx_work, process_rx_w);
	INIT_LIST_HEAD(&dev->tx_reqs);
	INIT_LIST_HEAD(&dev->rx_reqs);
#ifdef CONFIG_USB_RNDIS_MULTIPACKET_WITH_TIMER
	hrtimer_init(&dev->tx_timer, CLOCK_MONOTONIC, HRTIMER_MODE_REL);
	dev->tx_timer.function = tx_timeout;
#endif
	skb_queue_head_init(&dev->rx_frames);

	/* network device setup */
	dev->net = net;
	dev->qmult = QMULT_DEFAULT;
	dev->tx_req_bufsize = 0;
	snprintf(net->name, sizeof(net->name), "%s%%d", netname);

	eth_random_addr(dev->dev_mac);
	pr_warn("using random %s ethernet address\n", "self");
	eth_random_addr(dev->host_mac);
	pr_warn("using random %s ethernet address\n", "host");

	net->netdev_ops = &eth_netdev_ops;

	net->ethtool_ops = &ops;
	SET_NETDEV_DEVTYPE(net, &gadget_type);

	/* MTU range: 14 - 15412 */
	net->min_mtu = ETH_HLEN;
	net->max_mtu = GETHER_MAX_MTU_SIZE;

	return net;
}
EXPORT_SYMBOL_GPL(gether_setup_name_default);

int gether_register_netdev(struct net_device *net)
{
	struct eth_dev *dev;
	struct usb_gadget *g;
	int status;

	if (!net->dev.parent)
		return -EINVAL;
	dev = netdev_priv(net);
	g = dev->gadget;

	memcpy(net->dev_addr, dev->dev_mac, ETH_ALEN);
	net->addr_assign_type = NET_ADDR_RANDOM;

	status = register_netdev(net);
	if (status < 0) {
		dev_dbg(&g->dev, "register_netdev failed, %d\n", status);
		return status;
	} else {
<<<<<<< HEAD
		DBG(dev, "HOST MAC %pM\n", dev->host_mac);
=======
		INFO(dev, "HOST MAC %pM\n", dev->host_mac);
		INFO(dev, "MAC %pM\n", dev->dev_mac);
>>>>>>> cd327660

		/* two kinds of host-initiated state changes:
		 *  - iff DATA transfer is active, carrier is "on"
		 *  - tx queueing enabled if open *and* carrier is "on"
		 */
		netif_carrier_off(net);
	}
<<<<<<< HEAD
	sa.sa_family = net->type;
	memcpy(sa.sa_data, dev->dev_mac, ETH_ALEN);
	rtnl_lock();
	status = dev_set_mac_address(net, &sa);
	rtnl_unlock();
	if (status)
		pr_warn("cannot set self ethernet address: %d\n", status);
	else
		DBG(dev, "MAC %pM\n", dev->dev_mac);
=======
>>>>>>> cd327660

	return status;
}
EXPORT_SYMBOL_GPL(gether_register_netdev);

void gether_set_gadget(struct net_device *net, struct usb_gadget *g)
{
	struct eth_dev *dev;

	dev = netdev_priv(net);
	dev->gadget = g;
	SET_NETDEV_DEV(net, &g->dev);
}
EXPORT_SYMBOL_GPL(gether_set_gadget);

int gether_set_dev_addr(struct net_device *net, const char *dev_addr)
{
	struct eth_dev *dev;
	u8 new_addr[ETH_ALEN];

	dev = netdev_priv(net);
	if (get_ether_addr(dev_addr, new_addr))
		return -EINVAL;
	memcpy(dev->dev_mac, new_addr, ETH_ALEN);
	return 0;
}
EXPORT_SYMBOL_GPL(gether_set_dev_addr);

int gether_get_dev_addr(struct net_device *net, char *dev_addr, int len)
{
	struct eth_dev *dev;

	dev = netdev_priv(net);
	return get_ether_addr_str(dev->dev_mac, dev_addr, len);
}
EXPORT_SYMBOL_GPL(gether_get_dev_addr);

int gether_set_host_addr(struct net_device *net, const char *host_addr)
{
	struct eth_dev *dev;
	u8 new_addr[ETH_ALEN];

	dev = netdev_priv(net);
	if (get_ether_addr(host_addr, new_addr))
		return -EINVAL;
	memcpy(dev->host_mac, new_addr, ETH_ALEN);
	return 0;
}
EXPORT_SYMBOL_GPL(gether_set_host_addr);

int gether_get_host_addr(struct net_device *net, char *host_addr, int len)
{
	struct eth_dev *dev;

	dev = netdev_priv(net);
	return get_ether_addr_str(dev->host_mac, host_addr, len);
}
EXPORT_SYMBOL_GPL(gether_get_host_addr);

int gether_get_host_addr_cdc(struct net_device *net, char *host_addr, int len)
{
	struct eth_dev *dev;

	if (len < 13)
		return -EINVAL;

	dev = netdev_priv(net);
	snprintf(host_addr, len, "%pm", dev->host_mac);

	return strlen(host_addr);
}
EXPORT_SYMBOL_GPL(gether_get_host_addr_cdc);

void gether_get_host_addr_u8(struct net_device *net, u8 host_mac[ETH_ALEN])
{
	struct eth_dev *dev;

	dev = netdev_priv(net);
	memcpy(host_mac, dev->host_mac, ETH_ALEN);
}
EXPORT_SYMBOL_GPL(gether_get_host_addr_u8);

void gether_set_qmult(struct net_device *net, unsigned qmult)
{
	struct eth_dev *dev;

	dev = netdev_priv(net);
	dev->qmult = qmult;
}
EXPORT_SYMBOL_GPL(gether_set_qmult);

unsigned gether_get_qmult(struct net_device *net)
{
	struct eth_dev *dev;

	dev = netdev_priv(net);
	return dev->qmult;
}
EXPORT_SYMBOL_GPL(gether_get_qmult);

int gether_get_ifname(struct net_device *net, char *name, int len)
{
	rtnl_lock();
	strlcpy(name, netdev_name(net), len);
	rtnl_unlock();
	return strlen(name);
}
EXPORT_SYMBOL_GPL(gether_get_ifname);

/**
 * gether_cleanup - remove Ethernet-over-USB device
 * Context: may sleep
 *
 * This is called to free all resources allocated by @gether_setup().
 */
void gether_cleanup(struct eth_dev *dev)
{
	if (!dev)
		return;

	unregister_netdev(dev->net);
	flush_work(&dev->work);
	free_netdev(dev->net);
}
EXPORT_SYMBOL_GPL(gether_cleanup);

/**
 * gether_connect - notify network layer that USB link is active
 * @link: the USB link, set up with endpoints, descriptors matching
 *	current device speed, and any framing wrapper(s) set up.
 * Context: irqs blocked
 *
 * This is called to activate endpoints and let the network layer know
 * the connection is active ("carrier detect").  It may cause the I/O
 * queues to open and start letting network packets flow, but will in
 * any case activate the endpoints so that they respond properly to the
 * USB host.
 *
 * Verify net_device pointer returned using IS_ERR().  If it doesn't
 * indicate some error code (negative errno), ep->driver_data values
 * have been overwritten.
 */
struct net_device *gether_connect(struct gether *link)
{
	struct eth_dev		*dev = link->ioport;
	int			result = 0;
	struct rndis_packet_msg_type *header = NULL;

	if (!dev)
		return ERR_PTR(-EINVAL);
	link->header = kzalloc(sizeof(*header), GFP_ATOMIC);

	if (!link->header) {
		pr_err("RNDIS header memory allocation failed.\n");
		result = -ENOMEM;
		goto fail;
	}

	link->in_ep->driver_data = dev;
	result = usb_ep_enable(link->in_ep);
	if (result != 0) {
		DBG(dev, "enable %s --> %d\n",
			link->in_ep->name, result);
		goto fail0;
	}

	link->out_ep->driver_data = dev;
	result = usb_ep_enable(link->out_ep);
	if (result != 0) {
		DBG(dev, "enable %s --> %d\n",
			link->out_ep->name, result);
		(void) usb_ep_disable(link->in_ep);
		goto fail0;
	}

#if 0
	if (result == 0)
		result = alloc_requests(dev, link, qlen(dev->gadget,
					dev->qmult));
#endif


	dev->zlp = link->is_zlp_ok;
	DBG(dev, "qlen %d\n", qlen(dev->gadget, dev->qmult));

	dev->header_len = link->header_len;
	dev->unwrap = link->unwrap;
	dev->wrap = link->wrap;

	spin_lock(&dev->lock);
	dev->tx_skb_hold_count = 0;
	dev->no_tx_req_used = 0;
	dev->no_of_zlp = 0;
	dev->port_usb = link;
	if (netif_running(dev->net)) {
		if (link->open)
			link->open(link);
	} else {
		if (link->close)
			link->close(link);
	}
	spin_unlock(&dev->lock);

	netif_carrier_on(dev->net);
	if (netif_running(dev->net))
		eth_start(dev, GFP_ATOMIC);

fail0:
	/* caller is responsible for cleanup on error */
	if (result < 0) {
		kfree(link->header);
fail:
		return ERR_PTR(result);
	}
	return dev->net;
}

EXPORT_SYMBOL_GPL(gether_alloc_request);
/* gether_alloc_request - get usb request queue */
int gether_alloc_request(struct gether *link)
{
	struct eth_dev		*dev = link->ioport;
	int			result = 0;

	/* update multi packet number */
	if (!link->is_fixed) {
		dev->ul_max_pkts_per_xfer = link->ul_max_pkts_per_xfer;
		dev->dl_max_pkts_per_xfer = link->dl_max_pkts_per_xfer;
	}

	result = alloc_requests(dev, link, qlen(dev->gadget,
				dev->qmult));
	printk("usb: %s qlen %d\n", __func__, qlen(dev->gadget, dev->qmult));
	return result;
}

EXPORT_SYMBOL_GPL(gether_free_request);
void gether_free_request(struct gether *link)
{
	struct eth_dev		*dev = link->ioport;
	struct usb_request	*req;

	printk("usb: %s : \n", __func__);
	spin_lock(&dev->req_lock);
	while (!list_empty(&dev->tx_reqs)) {
		req = container_of(dev->tx_reqs.next,
					struct usb_request, list);
		list_del(&req->list);
		spin_unlock(&dev->req_lock);
		if (link->multi_pkt_xfer)
			kfree(req->buf);
		usb_ep_free_request(link->in_ep, req);
		spin_lock(&dev->req_lock);
	}
	spin_unlock(&dev->req_lock);

	spin_lock(&dev->req_lock);
	while (!list_empty(&dev->rx_reqs)) {
		req = container_of(dev->rx_reqs.next,
					struct usb_request, list);
		list_del(&req->list);
		spin_unlock(&dev->req_lock);
		usb_ep_free_request(link->out_ep, req);
		spin_lock(&dev->req_lock);
	}
	spin_unlock(&dev->req_lock);
}

EXPORT_SYMBOL_GPL(gether_connect);

/**
 * gether_disconnect - notify network layer that USB link is inactive
 * @link: the USB link, on which gether_connect() was called
 * Context: irqs blocked
 *
 * This is called to deactivate endpoints and let the network layer know
 * the connection went inactive ("no carrier").
 *
 * On return, the state is as if gether_connect() had never been called.
 * The endpoints are inactive, and accordingly without active USB I/O.
 * Pointers to endpoint descriptors and endpoint private data are nulled.
 */
void gether_disconnect(struct gether *link)
{
	struct eth_dev		*dev = link->ioport;
//	struct usb_request	*req;
	struct sk_buff		*skb;

	WARN_ON(!dev);
	if (!dev)
		return;

	DBG(dev, "%s\n", __func__);

	netif_stop_queue(dev->net);
	netif_carrier_off(dev->net);
	printk(KERN_ERR"usb: %s No of ZLPS (%d)\n", __func__, dev->no_of_zlp);

	/* disable endpoints, forcing (synchronous) completion
	 * of all pending i/o.  then free the request objects
	 * and forget about the endpoints.
	 */
	usb_ep_disable(link->in_ep);
	link->in_ep->desc = NULL;

	usb_ep_disable(link->out_ep);

#if 0
	spin_lock(&dev->req_lock);
	while (!list_empty(&dev->tx_reqs)) {
		req = container_of(dev->tx_reqs.next,
					struct usb_request, list);
		list_del(&req->list);

		spin_unlock(&dev->req_lock);
		if (link->multi_pkt_xfer)
			kfree(req->buf);
		usb_ep_free_request(link->in_ep, req);
		spin_lock(&dev->req_lock);
	}
	kfree(link->header);
	link->header = NULL;
	spin_unlock(&dev->req_lock);
	link->in_ep->desc = NULL;

	usb_ep_disable(link->out_ep);
	spin_lock(&dev->req_lock);
	while (!list_empty(&dev->rx_reqs)) {
		req = container_of(dev->rx_reqs.next,
					struct usb_request, list);
		list_del(&req->list);

		spin_unlock(&dev->req_lock);
		usb_ep_free_request(link->out_ep, req);
		spin_lock(&dev->req_lock);
	}
	spin_unlock(&dev->req_lock);
#endif

	spin_lock(&dev->rx_frames.lock);
	while ((skb = __skb_dequeue(&dev->rx_frames)))
		dev_kfree_skb_any(skb);
	spin_unlock(&dev->rx_frames.lock);

	link->out_ep->desc = NULL;

	/* finish forgetting about this USB link episode */
	dev->header_len = 0;
	dev->unwrap = NULL;
	dev->wrap = NULL;

	spin_lock(&dev->lock);
	dev->port_usb = NULL;
	spin_unlock(&dev->lock);
#ifdef CONFIG_USB_RNDIS_MULTIPACKET_WITH_TIMER
	if (dev->en_timer) {
		hrtimer_cancel(&dev->tx_timer);
		dev->en_timer = 0;
	}
#endif
}
EXPORT_SYMBOL_GPL(gether_disconnect);

static int __init gether_init(void)
{
	uether_wq  = create_singlethread_workqueue("uether");
	if (!uether_wq) {
		pr_err("%s: Unable to create workqueue: uether\n", __func__);
		return -ENOMEM;
	}
	return 0;
}
module_init(gether_init);

static void __exit gether_exit(void)
{
	destroy_workqueue(uether_wq);

}
module_exit(gether_exit);
MODULE_AUTHOR("David Brownell");
MODULE_DESCRIPTION("ethernet over USB driver");
MODULE_LICENSE("GPL v2");<|MERGE_RESOLUTION|>--- conflicted
+++ resolved
@@ -1301,12 +1301,8 @@
 		dev_dbg(&g->dev, "register_netdev failed, %d\n", status);
 		return status;
 	} else {
-<<<<<<< HEAD
 		DBG(dev, "HOST MAC %pM\n", dev->host_mac);
-=======
-		INFO(dev, "HOST MAC %pM\n", dev->host_mac);
-		INFO(dev, "MAC %pM\n", dev->dev_mac);
->>>>>>> cd327660
+		DBG(dev, "MAC %pM\n", dev->dev_mac);
 
 		/* two kinds of host-initiated state changes:
 		 *  - iff DATA transfer is active, carrier is "on"
@@ -1314,18 +1310,6 @@
 		 */
 		netif_carrier_off(net);
 	}
-<<<<<<< HEAD
-	sa.sa_family = net->type;
-	memcpy(sa.sa_data, dev->dev_mac, ETH_ALEN);
-	rtnl_lock();
-	status = dev_set_mac_address(net, &sa);
-	rtnl_unlock();
-	if (status)
-		pr_warn("cannot set self ethernet address: %d\n", status);
-	else
-		DBG(dev, "MAC %pM\n", dev->dev_mac);
-=======
->>>>>>> cd327660
 
 	return status;
 }
