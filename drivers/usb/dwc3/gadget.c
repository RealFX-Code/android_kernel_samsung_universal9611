--- conflicted
+++ resolved
@@ -3836,12 +3836,6 @@
 	}
 
 	evt->count = 0;
-<<<<<<< HEAD
-#if IS_ENABLED(DWC3_GADGET_IRQ_ORG)
-	evt->flags &= ~DWC3_EVENT_PENDING;
-#endif
-=======
->>>>>>> c69c3b0c
 	ret = IRQ_HANDLED;
 
 #if IS_ENABLED(DWC3_GADGET_IRQ_ORG)
@@ -3856,8 +3850,10 @@
 		dwc3_writel(dwc->regs, DWC3_DEV_IMOD(0), dwc->imod_interval);
 	}
 
+#if IS_ENABLED(DWC3_GADGET_IRQ_ORG)
 	/* Keep the clearing of DWC3_EVENT_PENDING at the end */
 	evt->flags &= ~DWC3_EVENT_PENDING;
+#endif
 
 	return ret;
 }
