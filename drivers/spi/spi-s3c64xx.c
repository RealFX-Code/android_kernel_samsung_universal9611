--- conflicted
+++ resolved
@@ -857,21 +857,8 @@
 	return 0;
 }
 
-<<<<<<< HEAD
 static int s3c64xx_spi_map_one_msg(struct s3c64xx_spi_driver_data *sdd,
 						struct spi_message *msg, struct spi_transfer *xfer)
-=======
-static size_t s3c64xx_spi_max_transfer_size(struct spi_device *spi)
-{
-	struct spi_controller *ctlr = spi->controller;
-
-	return ctlr->can_dma ? S3C64XX_SPI_PACKET_CNT_MASK : SIZE_MAX;
-}
-
-static int s3c64xx_spi_transfer_one(struct spi_master *master,
-				    struct spi_device *spi,
-				    struct spi_transfer *xfer)
->>>>>>> cfaed12f
 {
 	struct s3c64xx_spi_info *sci = sdd->cntrlr_info;
 	struct device *dev = &sdd->pdev->dev;
@@ -932,6 +919,12 @@
 					xfer->len, DMA_TO_DEVICE);
 }
 
+static size_t s3c64xx_spi_max_transfer_size(struct spi_device *spi)
+{
+	struct spi_controller *ctlr = spi->controller;
+
+	return ctlr->can_dma ? S3C64XX_SPI_PACKET_CNT_MASK : SIZE_MAX;
+}
 
 static int s3c64xx_spi_transfer_one_message(struct spi_master *master,
 					    struct spi_message *msg)
@@ -1700,14 +1693,9 @@
 	master->setup = s3c64xx_spi_setup;
 	master->cleanup = s3c64xx_spi_cleanup;
 	master->prepare_transfer_hardware = s3c64xx_spi_prepare_transfer;
-<<<<<<< HEAD
 	master->transfer_one_message = s3c64xx_spi_transfer_one_message;
+	master->max_transfer_size = s3c64xx_spi_max_transfer_size;
 	master->unprepare_transfer_hardware = s3c64xx_spi_unprepare_transfer;
-=======
-	master->prepare_message = s3c64xx_spi_prepare_message;
-	master->transfer_one = s3c64xx_spi_transfer_one;
-	master->max_transfer_size = s3c64xx_spi_max_transfer_size;
->>>>>>> cfaed12f
 	master->num_chipselect = sci->num_cs;
 	master->dma_alignment = 8;
 	master->bits_per_word_mask = BIT(32 - 1) | BIT(16 - 1) | BIT(8 - 1);
