--- conflicted
+++ resolved
@@ -423,73 +423,6 @@
 }
 
 
-<<<<<<< HEAD
-/**
- * vmw_cmd_res_reloc_add - Add a resource to a software context's
- * relocation- and validation lists.
- *
- * @dev_priv: Pointer to a struct vmw_private identifying the device.
- * @sw_context: Pointer to the software context.
- * @res_type: Resource type.
- * @id_loc: Pointer to where the id that needs translation is located.
- * @res: Valid pointer to a struct vmw_resource.
- * @p_val: If non null, a pointer to the struct vmw_resource_validate_node
- * used for this resource is returned here.
- */
-static int vmw_cmd_res_reloc_add(struct vmw_private *dev_priv,
-				 struct vmw_sw_context *sw_context,
-				 enum vmw_res_type res_type,
-				 uint32_t *id_loc,
-				 struct vmw_resource *res,
-				 struct vmw_resource_val_node **p_val)
-{
-	int ret;
-	struct vmw_resource_val_node *node;
-
-	*p_val = NULL;
-	ret = vmw_resource_relocation_add(&sw_context->res_relocations,
-					  res,
-					  id_loc - sw_context->buf_start);
-	if (unlikely(ret != 0))
-		goto out_err;
-
-	ret = vmw_resource_val_add(sw_context, res, &node);
-	if (unlikely(ret != 0))
-		goto out_err;
-
-	if (res_type == vmw_res_context && dev_priv->has_mob &&
-	    node->first_usage) {
-
-		/*
-		 * Put contexts first on the list to be able to exit
-		 * list traversal for contexts early.
-		 */
-		list_del(&node->head);
-		list_add(&node->head, &sw_context->resource_list);
-
-		ret = vmw_resource_context_res_add(dev_priv, sw_context, res);
-		if (unlikely(ret != 0))
-			goto out_err;
-		node->staged_bindings =
-			kzalloc(sizeof(*node->staged_bindings), GFP_KERNEL);
-		if (node->staged_bindings == NULL) {
-			DRM_ERROR("Failed to allocate context binding "
-				  "information.\n");
-			goto out_err;
-		}
-		INIT_LIST_HEAD(&node->staged_bindings->list);
-	}
-
-	if (p_val)
-		*p_val = node;
-
-out_err:
-	return ret;
-}
-
-
-/**
-=======
 /**
  * vmw_cmd_res_reloc_add - Add a resource to a software context's
  * relocation- and validation lists.
@@ -554,7 +487,6 @@
 
 
 /**
->>>>>>> 9e82bf01
  * vmw_cmd_res_check - Check that a resource is present and if so, put it
  * on the resource validate list unless it's already there.
  *
