--- conflicted
+++ resolved
@@ -77,7 +77,7 @@
 
 	UFSHCI_REG_SPACE_SIZE			= 0xA0,
 
-	REG_CRYPTO_CAPABILITY			= 0x100,
+	REG_UFS_CCAP				= 0x100,
 	REG_UFS_CRYPTOCAP			= 0x104,
 
 	UFSHCI_CRYPTO_REG_SPACE_SIZE		= 0x400,
@@ -149,20 +149,14 @@
 				DEVICE_FATAL_ERROR |\
 				CONTROLLER_FATAL_ERROR |\
 				SYSTEM_BUS_FATAL_ERROR |\
-<<<<<<< HEAD
-				UIC_LINK_LOST)
-=======
+				UIC_LINK_LOST |\
 				CRYPTO_ENGINE_FATAL_ERROR)
->>>>>>> 8a685dfc
 
 #define INT_FATAL_ERRORS	(DEVICE_FATAL_ERROR |\
 				CONTROLLER_FATAL_ERROR |\
 				SYSTEM_BUS_FATAL_ERROR |\
-<<<<<<< HEAD
-				UIC_LINK_LOST)
-=======
+				UIC_LINK_LOST |\
 				CRYPTO_ENGINE_FATAL_ERROR)
->>>>>>> 8a685dfc
 
 /* HCS - Host Controller Status 30h */
 #define DEVICE_PRESENT				UFS_BIT(0)
@@ -436,42 +430,6 @@
  * @size: size of physical segment DW-3
  */
 struct ufshcd_sg_entry {
-<<<<<<< HEAD
-	__le32 base_addr;	/* des0 */
-	__le32 upper_addr;	/* des1 */
-	__le32 reserved;	/* des2 */
-	__le32 size;		/* des3 */
-#ifdef CONFIG_SCSI_UFS_EXYNOS_FMP
-	__le32 file_iv0;	/* des4 */
-	__le32 file_iv1;	/* des5 */
-	__le32 file_iv2;	/* des6 */
-	__le32 file_iv3;	/* des7 */
-	__le32 file_enckey0;	/* des8 */
-	__le32 file_enckey1;	/* des9 */
-	__le32 file_enckey2;	/* des10 */
-	__le32 file_enckey3;	/* des11 */
-	__le32 file_enckey4;	/* des12 */
-	__le32 file_enckey5;	/* des13 */
-	__le32 file_enckey6;	/* des14 */
-	__le32 file_enckey7;	/* des15 */
-	__le32 file_twkey0;	/* des16 */
-	__le32 file_twkey1;	/* des17 */
-	__le32 file_twkey2;	/* des18 */
-	__le32 file_twkey3;	/* des19 */
-	__le32 file_twkey4;	/* des20 */
-	__le32 file_twkey5;	/* des21 */
-	__le32 file_twkey6;	/* des22 */
-	__le32 file_twkey7;	/* des23 */
-	__le32 disk_iv0;	/* des24 */
-	__le32 disk_iv1;	/* des25 */
-	__le32 disk_iv2;	/* des26 */
-	__le32 disk_iv3;	/* des27 */
-	__le32 reserved0;	/* des28 */
-	__le32 reserved1;	/* des29 */
-	__le32 reserved2;	/* des30 */
-	__le32 reserved3;	/* des31 */
-#endif /* CONFIG_SCSI_UFS_EXYNOS_FMP */
-=======
 	__le32    base_addr;
 	__le32    upper_addr;
 	__le32    reserved;
@@ -480,7 +438,6 @@
 	 * followed by variant-specific fields if
 	 * hba->sg_entry_size != sizeof(struct ufshcd_sg_entry)
 	 */
->>>>>>> 8a685dfc
 };
 
 /**
