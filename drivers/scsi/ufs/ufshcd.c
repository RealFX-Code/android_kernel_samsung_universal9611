/*
 * Universal Flash Storage Host controller driver Core
 *
 * This code is based on drivers/scsi/ufs/ufshcd.c
 * Copyright (C) 2011-2013 Samsung India Software Operations
 * Copyright (c) 2013-2016, The Linux Foundation. All rights reserved.
 *
 * Authors:
 *	Santosh Yaraganavi <santosh.sy@samsung.com>
 *	Vinayak Holikatti <h.vinayak@samsung.com>
 *
 * This program is free software; you can redistribute it and/or
 * modify it under the terms of the GNU General Public License
 * as published by the Free Software Foundation; either version 2
 * of the License, or (at your option) any later version.
 * See the COPYING file in the top-level directory or visit
 * <http://www.gnu.org/licenses/gpl-2.0.html>
 *
 * This program is distributed in the hope that it will be useful,
 * but WITHOUT ANY WARRANTY; without even the implied warranty of
 * MERCHANTABILITY or FITNESS FOR A PARTICULAR PURPOSE.  See the
 * GNU General Public License for more details.
 *
 * This program is provided "AS IS" and "WITH ALL FAULTS" and
 * without warranty of any kind. You are solely responsible for
 * determining the appropriateness of using and distributing
 * the program and assume all risks associated with your exercise
 * of rights with respect to the program, including but not limited
 * to infringement of third party rights, the risks and costs of
 * program errors, damage to or loss of data, programs or equipment,
 * and unavailability or interruption of operations. Under no
 * circumstances will the contributor of this Program be liable for
 * any damages of any kind arising from your use or distribution of
 * this program.
 *
 * The Linux Foundation chooses to take subject only to the GPLv2
 * license terms, and distributes only under these terms.
 */
#include <linux/sec_debug.h>
#include <linux/async.h>
#if defined(CONFIG_PM_DEVFREQ)
#include <linux/devfreq.h>
#endif
#include <linux/nls.h>
#include <linux/smc.h>
#include <scsi/ufs/ioctl.h>
#include <linux/of.h>
#include <linux/blkdev.h>
#include "ufshcd.h"
#include "ufs_quirks.h"
#include "unipro.h"
#include "ufs-exynos.h"
#include "ufs_quirks.h"
#if defined(CONFIG_SEC_ABC)  
#include <linux/sti/abc_common.h>  
#endif

#define CREATE_TRACE_POINTS
#include <trace/events/ufs.h>

#define UFSHCD_REQ_SENSE_SIZE	18

#define UFSHCD_ENABLE_INTRS	(UTP_TRANSFER_REQ_COMPL |\
				 UTP_TASK_REQ_COMPL |\
				 UFSHCD_ERROR_MASK)
/* UIC command timeout, unit: ms */
#define UIC_CMD_TIMEOUT	500

/* NOP OUT retries waiting for NOP IN response */
#define NOP_OUT_RETRIES    10
/* Timeout after 30 msecs if NOP OUT hangs without response */
#define NOP_OUT_TIMEOUT    30 /* msecs */
/* Device initialization completion timeout, unit: ms */
#define DEV_INIT_COMPL_TIMEOUT  1500

/* Query request retries */
#define QUERY_REQ_RETRIES 2
/* Query request timeout */
#define QUERY_REQ_TIMEOUT 1500 /* 1.5 seconds */
/*
 * Query request timeout for fDeviceInit flag
 * fDeviceInit query response time for some devices is too large that default
 * QUERY_REQ_TIMEOUT may not be enough for such devices.
 */
#define QUERY_FDEVICEINIT_REQ_TIMEOUT 600 /* msec */

/* Task management command timeout */
#define TM_CMD_TIMEOUT	300 /* msecs */

/* maximum number of retries for a general UIC command  */
#define UFS_UIC_COMMAND_RETRIES 3

/* maximum number of link-startup retries */
#define DME_LINKSTARTUP_RETRIES 3

/* Maximum retries for Hibern8 enter */
#define UIC_HIBERN8_ENTER_RETRIES 3

/* maximum number of reset retries before giving up */
#define MAX_HOST_RESET_RETRIES 5

/* Expose the flag value from utp_upiu_query.value */
#define MASK_QUERY_UPIU_FLAG_LOC 0xFF

/* Interrupt aggregation default timeout, unit: 40us */
#define INT_AGGR_DEF_TO	0x01

/* Link Hibernation delay, msecs */
#define LINK_H8_DELAY  20

/* UFS link setup retries */
#define UFS_LINK_SETUP_RETRIES 5

/* IOCTL opcode for command - ufs set device read only */
#define UFS_IOCTL_BLKROSET      BLKROSET

#define ufshcd_toggle_vreg(_dev, _vreg, _on)				\
	({                                                              \
		int _ret;                                               \
		if (_on)                                                \
			_ret = ufshcd_enable_vreg(_dev, _vreg);         \
		else                                                    \
			_ret = ufshcd_disable_vreg(_dev, _vreg);        \
		_ret;                                                   \
	})

/* Called by FS */
extern void (*ufs_debug_func)(void *);

static int ufs_shutdown_state = 0;

#define ufshcd_hex_dump(prefix_str, buf, len) \
print_hex_dump(KERN_ERR, prefix_str, DUMP_PREFIX_OFFSET, 16, 4, buf, len, false)

enum {
	UFSHCD_MAX_CHANNEL	= 0,
	UFSHCD_MAX_ID		= 1,
	UFSHCD_CMD_PER_LUN	= 32,
	UFSHCD_CAN_QUEUE	= 32,
};

/* UFSHCD states */
enum {
	UFSHCD_STATE_RESET,
	UFSHCD_STATE_ERROR,
	UFSHCD_STATE_OPERATIONAL,
	UFSHCD_STATE_EH_SCHEDULED,
	UFSHCD_STATE_FATAL_MODE,
};

/* UFSHCD error handling flags */
enum {
	UFSHCD_EH_IN_PROGRESS = (1 << 0),
};

/* UFSHCD UIC layer error flags */
enum {
	UFSHCD_UIC_DL_PA_INIT_ERROR = (1 << 0), /* Data link layer error */
	UFSHCD_UIC_DL_NAC_RECEIVED_ERROR = (1 << 1), /* Data link layer error */
	UFSHCD_UIC_DL_TCx_REPLAY_ERROR = (1 << 2), /* Data link layer error */
	UFSHCD_UIC_NL_ERROR = (1 << 3), /* Network layer error */
	UFSHCD_UIC_TL_ERROR = (1 << 4), /* Transport Layer error */
	UFSHCD_UIC_DME_ERROR = (1 << 5), /* DME error */
	UFSHCD_UIC_DL_ERROR = (1 << 6), /* Data link layer error */
};

#define ufshcd_set_eh_in_progress(h) \
	((h)->eh_flags |= UFSHCD_EH_IN_PROGRESS)
#define ufshcd_eh_in_progress(h) \
	((h)->eh_flags & UFSHCD_EH_IN_PROGRESS)
#define ufshcd_clear_eh_in_progress(h) \
	((h)->eh_flags &= ~UFSHCD_EH_IN_PROGRESS)

#define ufshcd_set_ufs_dev_active(h) \
	((h)->curr_dev_pwr_mode = UFS_ACTIVE_PWR_MODE)
#define ufshcd_set_ufs_dev_sleep(h) \
	((h)->curr_dev_pwr_mode = UFS_SLEEP_PWR_MODE)
#define ufshcd_set_ufs_dev_poweroff(h) \
	((h)->curr_dev_pwr_mode = UFS_POWERDOWN_PWR_MODE)
#define ufshcd_is_ufs_dev_active(h) \
	((h)->curr_dev_pwr_mode == UFS_ACTIVE_PWR_MODE)
#define ufshcd_is_ufs_dev_sleep(h) \
	((h)->curr_dev_pwr_mode == UFS_SLEEP_PWR_MODE)
#define ufshcd_is_ufs_dev_poweroff(h) \
	((h)->curr_dev_pwr_mode == UFS_POWERDOWN_PWR_MODE)

static struct ufs_pm_lvl_states ufs_pm_lvl_states[] = {
	{UFS_ACTIVE_PWR_MODE, UIC_LINK_ACTIVE_STATE},
	{UFS_ACTIVE_PWR_MODE, UIC_LINK_HIBERN8_STATE},
	{UFS_SLEEP_PWR_MODE, UIC_LINK_ACTIVE_STATE},
	{UFS_SLEEP_PWR_MODE, UIC_LINK_HIBERN8_STATE},
	{UFS_POWERDOWN_PWR_MODE, UIC_LINK_HIBERN8_STATE},
	{UFS_POWERDOWN_PWR_MODE, UIC_LINK_OFF_STATE},
};

#if defined(CONFIG_UFS_DATA_LOG)
#if defined(CONFIG_UFS_DATA_LOG_MAGIC_CODE)
#define	UFS_DATA_BUF_SIZE	8
#endif
#define UFS_CMDQ_DEPTH_MAX  32
#define	UFS_DATA_LOG_MAX	1024

static int queuing_req[UFS_CMDQ_DEPTH_MAX];

struct ufs_data_log_summary {
	u64 start_time;
	u64	end_time;
	sector_t	sector;
	int	segments_cnt;
	int done;
#if defined(CONFIG_UFS_DATA_LOG_MAGIC_CODE)
	u64 *virt_addr;
	char	datbuf[UFS_DATA_BUF_SIZE];
#endif

};

static struct ufs_data_log_summary ufs_data_log[UFS_DATA_LOG_MAX] __cacheline_aligned;
#endif

static inline enum ufs_dev_pwr_mode
ufs_get_pm_lvl_to_dev_pwr_mode(enum ufs_pm_level lvl)
{
	return ufs_pm_lvl_states[lvl].dev_state;
}

static inline enum uic_link_state
ufs_get_pm_lvl_to_link_pwr_state(enum ufs_pm_level lvl)
{
	return ufs_pm_lvl_states[lvl].link_state;
}

static struct ufs_dev_fix ufs_fixups[] = {
	/* UFS cards deviations table */
	UFS_FIX(UFS_VENDOR_MICRON, UFS_ANY_MODEL,
		UFS_DEVICE_QUIRK_DELAY_BEFORE_LPM),
	UFS_FIX(UFS_VENDOR_SAMSUNG, UFS_ANY_MODEL,
		UFS_DEVICE_QUIRK_DELAY_BEFORE_LPM),
	UFS_FIX(UFS_VENDOR_SAMSUNG, UFS_ANY_MODEL, UFS_DEVICE_NO_VCCQ),
	UFS_FIX(UFS_VENDOR_SAMSUNG, UFS_ANY_MODEL,
		UFS_DEVICE_NO_FASTAUTO),
	UFS_FIX(UFS_VENDOR_SAMSUNG, UFS_ANY_MODEL,
		UFS_DEVICE_QUIRK_HOST_PA_TACTIVATE),
	UFS_FIX(UFS_VENDOR_TOSHIBA, UFS_ANY_MODEL,
		UFS_DEVICE_QUIRK_DELAY_BEFORE_LPM),
	UFS_FIX(UFS_VENDOR_TOSHIBA, "THGLF2G9C8KBADG",
		UFS_DEVICE_QUIRK_PA_TACTIVATE),
	UFS_FIX(UFS_VENDOR_TOSHIBA, "THGLF2G9D8KBADG",
		UFS_DEVICE_QUIRK_PA_TACTIVATE),
	UFS_FIX(UFS_VENDOR_TOSHIBA, "THGAF8G9T43BAIR",
		UFS_DEVICE_QUIRK_SUPPORT_QUERY_FATAL_MODE),
	UFS_FIX(UFS_VENDOR_SKHYNIX, UFS_ANY_MODEL, UFS_DEVICE_NO_VCCQ),
	UFS_FIX(UFS_VENDOR_SKHYNIX, UFS_ANY_MODEL,
		UFS_DEVICE_QUIRK_HOST_PA_SAVECONFIGTIME),
	UFS_FIX(UFS_VENDOR_TOSHIBA, UFS_ANY_MODEL,
		UFS_DEVICE_QUIRK_IGNORE_AVAILABLE_LANE),
	END_FIX
};

static void ufshcd_tmc_handler(struct ufs_hba *hba);
static void ufshcd_async_scan(void *data, async_cookie_t cookie);
static int ufshcd_reset_and_restore(struct ufs_hba *hba);
static int ufshcd_eh_host_reset_handler(struct scsi_cmnd *cmd);
static int ufshcd_clear_tm_cmd(struct ufs_hba *hba, int tag);
static void ufshcd_hba_exit(struct ufs_hba *hba);
static int ufshcd_probe_hba(struct ufs_hba *hba);
static int __ufshcd_setup_clocks(struct ufs_hba *hba, bool on,
				 bool skip_ref_clk);
static int ufshcd_setup_clocks(struct ufs_hba *hba, bool on);
static int ufshcd_set_vccq_rail_unused(struct ufs_hba *hba, bool unused);
static int ufshcd_uic_hibern8_exit(struct ufs_hba *hba);
static int ufshcd_uic_hibern8_enter(struct ufs_hba *hba);
static int ufshcd_link_hibern8_ctrl(struct ufs_hba *hba, bool en);
static inline void ufshcd_add_delay_before_dme_cmd(struct ufs_hba *hba);
static int ufshcd_host_reset_and_restore(struct ufs_hba *hba);
#if defined(CONFIG_PM_DEVFREQ)
static void ufshcd_resume_clkscaling(struct ufs_hba *hba);
static void ufshcd_suspend_clkscaling(struct ufs_hba *hba);
static void __ufshcd_suspend_clkscaling(struct ufs_hba *hba);
static int ufshcd_scale_clks(struct ufs_hba *hba, bool scale_up);
#endif
static irqreturn_t ufshcd_intr(int irq, void *__hba);
static int ufshcd_change_power_mode(struct ufs_hba *hba,
			     struct ufs_pa_layer_attr *pwr_mode);
static int ufshcd_set_dev_pwr_mode(struct ufs_hba *hba,
				     enum ufs_dev_pwr_mode pwr_mode);
static int ufshcd_send_request_sense(struct ufs_hba *hba,
                               struct scsi_device *sdp);

#if defined(SEC_UFS_ERROR_COUNT)
#include <scsi/scsi_proto.h>
#define MAX_U8_VALUE	0xff

static void SEC_ufs_operation_check(struct ufs_hba *hba, u32 command)
{
	struct SEC_UFS_counting *err_info = &(hba->SEC_err_info);
	struct SEC_UFS_op_count *op_cnt = &(err_info->op_count);

	switch (command) {
	case SEC_UFS_HW_RESET:
		op_cnt->HW_RESET_count++;
#if defined(CONFIG_SEC_ABC) 
		if ((op_cnt->HW_RESET_count % 10) == 0)
			sec_abc_send_event("MODULE=storage@ERROR=ufs_hwreset_err");
#endif
		break;
	case UIC_CMD_DME_LINK_STARTUP:
		op_cnt->link_startup_count++;
		break;
	case UIC_CMD_DME_HIBER_ENTER:
		op_cnt->Hibern8_enter_count++;
		break;
	case UIC_CMD_DME_HIBER_EXIT:
		op_cnt->Hibern8_exit_count++;
		break;
	default:
		break;
	}
	op_cnt->op_err++;
}

static void SEC_ufs_uic_error_check(struct ufs_hba *hba, bool cmd_count, bool fatal_error)
{
	struct SEC_UFS_counting *err_info = &(hba->SEC_err_info);

	if (cmd_count) {
		struct uic_command *uic_cmd = hba->active_uic_cmd;	// uic CMD error count logging
		struct SEC_UFS_UIC_cmd_count *uic_cmd_cnt = &(err_info->UIC_cmd_count);
		struct SEC_UFS_UIC_err_count *uic_err_cnt = &(err_info->UIC_err_count);
		u32 uic_error = hba->uic_error;

		if (!uic_cmd)	/* No UIC CMD error */
			goto passed_uic_cmd_err;

		switch (uic_cmd->command & COMMAND_OPCODE_MASK) {
		case UIC_CMD_DME_GET:
			if (uic_cmd_cnt->DME_GET_err < MAX_U8_VALUE) 
				uic_cmd_cnt->DME_GET_err++; 
			uic_cmd_cnt->UIC_cmd_err++;
			break;
		case UIC_CMD_DME_SET:
			if (uic_cmd_cnt->DME_SET_err < MAX_U8_VALUE) 
				uic_cmd_cnt->DME_SET_err++;
			uic_cmd_cnt->UIC_cmd_err++;
			break;
		case UIC_CMD_DME_PEER_GET:
			if (uic_cmd_cnt->DME_PEER_GET_err < MAX_U8_VALUE) 
				uic_cmd_cnt->DME_PEER_GET_err++;
			uic_cmd_cnt->UIC_cmd_err++;
			break;
		case UIC_CMD_DME_PEER_SET:
			if (uic_cmd_cnt->DME_PEER_SET_err < MAX_U8_VALUE)
				uic_cmd_cnt->DME_PEER_SET_err++;
			uic_cmd_cnt->UIC_cmd_err++;
			break;
		case UIC_CMD_DME_POWERON:
			if (uic_cmd_cnt->DME_POWERON_err < MAX_U8_VALUE)
				uic_cmd_cnt->DME_POWERON_err++;
			uic_cmd_cnt->UIC_cmd_err++;
			break;
		case UIC_CMD_DME_POWEROFF:
			if (uic_cmd_cnt->DME_POWEROFF_err < MAX_U8_VALUE)
				uic_cmd_cnt->DME_POWEROFF_err++;
			uic_cmd_cnt->UIC_cmd_err++;
			break;
		case UIC_CMD_DME_ENABLE:
			if (uic_cmd_cnt->DME_ENABLE_err < MAX_U8_VALUE)
				uic_cmd_cnt->DME_ENABLE_err++;
			uic_cmd_cnt->UIC_cmd_err++;
			break;
		case UIC_CMD_DME_RESET:
			if (uic_cmd_cnt->DME_RESET_err < MAX_U8_VALUE)
				uic_cmd_cnt->DME_RESET_err++;
			uic_cmd_cnt->UIC_cmd_err++;
			break;
		case UIC_CMD_DME_END_PT_RST:
			if (uic_cmd_cnt->DME_END_PT_RST_err < MAX_U8_VALUE)
				uic_cmd_cnt->DME_END_PT_RST_err++;
			uic_cmd_cnt->UIC_cmd_err++;
			break;
		case UIC_CMD_DME_LINK_STARTUP:
			if (uic_cmd_cnt->DME_LINK_STARTUP_err < MAX_U8_VALUE)
				uic_cmd_cnt->DME_LINK_STARTUP_err++;
			uic_cmd_cnt->UIC_cmd_err++;
			break;
		case UIC_CMD_DME_HIBER_ENTER:
			if (uic_cmd_cnt->DME_HIBER_ENTER_err < MAX_U8_VALUE)
				uic_cmd_cnt->DME_HIBER_ENTER_err++;
			uic_cmd_cnt->UIC_cmd_err++;
			break;
		case UIC_CMD_DME_HIBER_EXIT:
			if (uic_cmd_cnt->DME_HIBER_EXIT_err < MAX_U8_VALUE)
				uic_cmd_cnt->DME_HIBER_EXIT_err++;
			uic_cmd_cnt->UIC_cmd_err++;
			break;
		case UIC_CMD_DME_TEST_MODE:
			if (uic_cmd_cnt->DME_TEST_MODE_err < MAX_U8_VALUE)
				uic_cmd_cnt->DME_TEST_MODE_err++;
			uic_cmd_cnt->UIC_cmd_err++;
			break;
		default:
			break;
		}
 passed_uic_cmd_err:
		// hba->uic_error; // uic error info

		if (uic_error & UFSHCD_UIC_DL_PA_INIT_ERROR) {
			if (uic_err_cnt->DL_PA_INIT_ERROR_cnt < MAX_U8_VALUE)
				uic_err_cnt->DL_PA_INIT_ERROR_cnt++;
			uic_err_cnt->UIC_err++;
		}
		if (uic_error & UFSHCD_UIC_DL_NAC_RECEIVED_ERROR) {
			if (uic_err_cnt->DL_NAC_RECEIVED_ERROR_cnt < MAX_U8_VALUE) 
				uic_err_cnt->DL_NAC_RECEIVED_ERROR_cnt++; 
			uic_err_cnt->UIC_err++; 
		} 
		if (uic_error & UFSHCD_UIC_DL_ERROR) {
			if (uic_err_cnt->DL_TC_REPLAY_ERROR_cnt < MAX_U8_VALUE) 
				uic_err_cnt->DL_TC_REPLAY_ERROR_cnt++;
			uic_err_cnt->UIC_err++;
		}
		if (uic_error & UFSHCD_UIC_NL_ERROR) {
			if (uic_err_cnt->NL_ERROR_cnt < MAX_U8_VALUE) 
				uic_err_cnt->NL_ERROR_cnt++;
			uic_err_cnt->UIC_err++;
		}
		if (uic_error & UFSHCD_UIC_TL_ERROR) {
			if (uic_err_cnt->TL_ERROR_cnt < MAX_U8_VALUE) 
				uic_err_cnt->TL_ERROR_cnt++;
			uic_err_cnt->UIC_err++;
		}
		if (uic_error & UFSHCD_UIC_DME_ERROR) {
			if (uic_err_cnt->DME_ERROR_cnt < MAX_U8_VALUE) 
				uic_err_cnt->DME_ERROR_cnt++;
			uic_err_cnt->UIC_err++;
		}
	} else if (fatal_error) {
		struct SEC_UFS_Fatal_err_count *fatal_err_cnt = &(err_info->Fatal_err_count);
		// hba->error;  // each bit check and count
		if (hba->errors & DEVICE_FATAL_ERROR) {
			if (fatal_err_cnt->DFE < MAX_U8_VALUE) 
				fatal_err_cnt->DFE++;
		}
		if (hba->errors & CONTROLLER_FATAL_ERROR) {
			if (fatal_err_cnt->CFE < MAX_U8_VALUE) 
				fatal_err_cnt->CFE++;
		}
		if (hba->errors & SYSTEM_BUS_FATAL_ERROR) {
			if (fatal_err_cnt->SBFE < MAX_U8_VALUE) 
				fatal_err_cnt->SBFE++;
		}
		if (hba->errors & UIC_LINK_LOST) {
			if (fatal_err_cnt->LLE < MAX_U8_VALUE) 
				fatal_err_cnt->LLE++;
		}
		if (hba->errors & INT_FATAL_ERRORS)
			fatal_err_cnt->Fatal_err++;
	}
}

static void SEC_ufs_utp_error_check(struct ufs_hba *hba, struct scsi_cmnd *cmd, bool utmr_request, u8 tm_cmd)
{
	struct SEC_UFS_counting *err_info = &(hba->SEC_err_info);
	struct SEC_UFS_UTP_count *utp_err = &(err_info->UTP_count);

	if (utmr_request) {
		if (tm_cmd == UFS_QUERY_TASK) {
			if (utp_err->UTMR_query_task_count < MAX_U8_VALUE) 
				utp_err->UTMR_query_task_count++;
			utp_err->UTP_err++;
		} else if (tm_cmd == UFS_ABORT_TASK) {
			if (utp_err->UTMR_abort_task_count < MAX_U8_VALUE) 
				utp_err->UTMR_abort_task_count++;
			utp_err->UTP_err++;
		}
	} else {
		// cmd logging
		int opcode = cmd->cmnd[0];

		if (opcode == WRITE_10) {
			if (utp_err->UTR_write_err < MAX_U8_VALUE) 
				utp_err->UTR_write_err++;
			utp_err->UTP_err++;
		} else if (opcode == READ_10) {
			if (utp_err->UTR_read_err < MAX_U8_VALUE) 
				utp_err->UTR_read_err++;
			utp_err->UTP_err++;
		} else if (opcode == SYNCHRONIZE_CACHE) {
			if (utp_err->UTR_sync_cache_err < MAX_U8_VALUE) 
				utp_err->UTR_sync_cache_err++;
			utp_err->UTP_err++;
		} else if (opcode == UNMAP) {
			if (utp_err->UTR_unmap_err < MAX_U8_VALUE) 
				utp_err->UTR_unmap_err++;
			utp_err->UTP_err++;
		} else {
			if (utp_err->UTR_etc_err < MAX_U8_VALUE) 
				utp_err->UTR_etc_err++;
			utp_err->UTP_err++;
		}
	}
}

static void SEC_ufs_query_error_check(struct ufs_hba *hba, enum dev_cmd_type cmd_type)
{
	struct SEC_UFS_counting *err_info = &(hba->SEC_err_info);
	struct SEC_UFS_QUERY_count *query_cnt = &(err_info->query_count);
	struct ufs_query_req *request = &hba->dev_cmd.query.request;
	enum query_opcode opcode = request->upiu_req.opcode;

	if (cmd_type == DEV_CMD_TYPE_NOP) {
		if (query_cnt->NOP_err < MAX_U8_VALUE) 
			query_cnt->NOP_err++;
		query_cnt->Query_err++;
	} else {
		switch (opcode) {
		case UPIU_QUERY_OPCODE_READ_DESC:
			if (query_cnt->R_Desc_err < MAX_U8_VALUE) 
				query_cnt->R_Desc_err++;
			break;
		case UPIU_QUERY_OPCODE_WRITE_DESC:
			if (query_cnt->W_Desc_err < MAX_U8_VALUE) 
				query_cnt->W_Desc_err++;
			break;
		case UPIU_QUERY_OPCODE_READ_ATTR:
			if (query_cnt->R_Attr_err < MAX_U8_VALUE) 
				query_cnt->R_Attr_err++;
			break;
		case UPIU_QUERY_OPCODE_WRITE_ATTR:
			if (query_cnt->W_Attr_err < MAX_U8_VALUE) 
				query_cnt->W_Attr_err++;
			break;
		case UPIU_QUERY_OPCODE_READ_FLAG:
			if (query_cnt->R_Flag_err < MAX_U8_VALUE) 
				query_cnt->R_Flag_err++;
			break;
		case UPIU_QUERY_OPCODE_SET_FLAG:
			if (query_cnt->Set_Flag_err < MAX_U8_VALUE) 
				query_cnt->Set_Flag_err++;
			break;
		case UPIU_QUERY_OPCODE_CLEAR_FLAG:
			if (query_cnt->Clear_Flag_err < MAX_U8_VALUE) 
				query_cnt->Clear_Flag_err++;
			break;
		case UPIU_QUERY_OPCODE_TOGGLE_FLAG:
			if (query_cnt->Toggle_Flag_err < MAX_U8_VALUE) 
				query_cnt->Toggle_Flag_err++;
			break;
		default:
			break;
		}
		if (opcode && opcode < UPIU_QUERY_OPCODE_MAX)
			query_cnt->Query_err++;
	}
}
#endif	// SEC_UFS_ERROR_COUNT

static inline bool ufshcd_valid_tag(struct ufs_hba *hba, int tag)
{
	return tag >= 0 && tag < hba->nutrs;
}

static ssize_t ufshcd_monitor_show(struct device *dev,
		struct device_attribute *attr, char *buf)
{
	struct ufs_hba *hba = dev_get_drvdata(dev);

	return snprintf(buf, PAGE_SIZE, "%lu\n", hba->monitor.flag);
}

static ssize_t ufshcd_monitor_store(struct device *dev,
		struct device_attribute *attr, const char *buf, size_t count)
{
	struct ufs_hba *hba = dev_get_drvdata(dev);
	unsigned long value;

	if (kstrtoul(buf, 0, &value))
		return -EINVAL;

	hba->monitor.flag = value;
	return count;
}

static void ufshcd_init_monitor(struct ufs_hba *hba)
{
	hba->monitor.attrs.show = ufshcd_monitor_show;
	hba->monitor.attrs.store = ufshcd_monitor_store;
	sysfs_attr_init(&hba->monitor.attrs.attr);
	hba->monitor.attrs.attr.name = "monitor";
	hba->monitor.attrs.attr.mode = S_IRUGO | S_IWUSR;
	if (device_create_file(hba->dev, &hba->monitor.attrs))
		dev_err(hba->dev, "Failed to create sysfs for monitor\n");
}

static inline int ufshcd_enable_irq(struct ufs_hba *hba)
{
	int ret = 0;

	if (!hba->is_irq_enabled) {
		ret = request_irq(hba->irq, ufshcd_intr, IRQF_SHARED, UFSHCD,
				hba);
		if (ret)
			dev_err(hba->dev, "%s: request_irq failed, ret=%d\n",
				__func__, ret);
		hba->is_irq_enabled = true;
	}

	return ret;
}

static inline void ufshcd_disable_irq(struct ufs_hba *hba)
{
	if (hba->is_irq_enabled) {
		free_irq(hba->irq, hba);
		hba->is_irq_enabled = false;
	}
}

/* replace non-printable or non-ASCII characters with spaces */
static inline void ufshcd_remove_non_printable(char *val)
{
	if (!val)
		return;

	if (*val < 0x20 || *val > 0x7e)
		*val = ' ';
}

static void ufshcd_add_command_trace(struct ufs_hba *hba,
		unsigned int tag, const char *str)
{
	sector_t lba = -1;
	u8 opcode = 0;
	u32 intr, doorbell;
	struct ufshcd_lrb *lrbp;
	int transfer_len = -1;

	if (!trace_ufshcd_command_enabled())
		return;

	lrbp = &hba->lrb[tag];

	if (lrbp->cmd) { /* data phase exists */
		opcode = (u8)(*lrbp->cmd->cmnd);
		if ((opcode == READ_10) || (opcode == WRITE_10)) {
			/*
			 * Currently we only fully trace read(10) and write(10)
			 * commands
			 */
			if (lrbp->cmd->request && lrbp->cmd->request->bio)
				lba =
				  lrbp->cmd->request->bio->bi_iter.bi_sector;
			transfer_len = be32_to_cpu(
				lrbp->ucd_req_ptr->sc.exp_data_transfer_len);
		}
	}

	intr = ufshcd_readl(hba, REG_INTERRUPT_STATUS);
	doorbell = ufshcd_readl(hba, REG_UTP_TRANSFER_REQ_DOOR_BELL);
	trace_ufshcd_command(dev_name(hba->dev), str, tag,
				doorbell, transfer_len, intr, lba, opcode);
}

static void ufshcd_print_clk_freqs(struct ufs_hba *hba)
{
	struct ufs_clk_info *clki;
	struct list_head *head = &hba->clk_list_head;

	if (list_empty(head))
		return;

	list_for_each_entry(clki, head, list) {
		if (!IS_ERR_OR_NULL(clki->clk) && clki->min_freq &&
				clki->max_freq)
			dev_err(hba->dev, "clk: %s, rate: %u\n",
					clki->name, clki->curr_freq);
	}
}

static void ufshcd_print_uic_err_hist(struct ufs_hba *hba,
		struct ufs_uic_err_reg_hist *err_hist, char *err_name)
{
	int i;

	for (i = 0; i < UIC_ERR_REG_HIST_LENGTH; i++) {
		int p = (i + err_hist->pos - 1) % UIC_ERR_REG_HIST_LENGTH;

		if (err_hist->reg[p] == 0)
			continue;
		dev_err(hba->dev, "%s[%d] = 0x%x at %lld us\n", err_name, i,
			err_hist->reg[p], ktime_to_us(err_hist->tstamp[p]));
	}
}

static void ufshcd_print_host_regs(struct ufs_hba *hba)
{
	/*
	 * hex_dump reads its data without the readl macro. This might
	 * cause inconsistency issues on some platform, as the printed
	 * values may be from cache and not the most recent value.
	 * To know whether you are looking at an un-cached version verify
	 * that IORESOURCE_MEM flag is on when xxx_get_resource() is invoked
	 * during platform/pci probe function.
	 */
	ufshcd_hex_dump("host regs: ", hba->mmio_base, UFSHCI_REG_SPACE_SIZE);
	dev_err(hba->dev, "hba->ufs_version = 0x%x, hba->capabilities = 0x%x\n",
		hba->ufs_version, hba->capabilities);
	dev_err(hba->dev,
		"hba->outstanding_reqs = 0x%x, hba->outstanding_tasks = 0x%x\n",
		(u32)hba->outstanding_reqs, (u32)hba->outstanding_tasks);
	dev_err(hba->dev,
		"last_hibern8_exit_tstamp at %lld us, hibern8_exit_cnt = %d\n",
		ktime_to_us(hba->ufs_stats.last_hibern8_exit_tstamp),
		hba->ufs_stats.hibern8_exit_cnt);

	ufshcd_print_uic_err_hist(hba, &hba->ufs_stats.pa_err, "pa_err");
	ufshcd_print_uic_err_hist(hba, &hba->ufs_stats.dl_err, "dl_err");
	ufshcd_print_uic_err_hist(hba, &hba->ufs_stats.nl_err, "nl_err");
	ufshcd_print_uic_err_hist(hba, &hba->ufs_stats.tl_err, "tl_err");
	ufshcd_print_uic_err_hist(hba, &hba->ufs_stats.dme_err, "dme_err");

	ufshcd_print_clk_freqs(hba);

	if (hba->vops && hba->vops->dbg_register_dump)
		hba->vops->dbg_register_dump(hba);
}

static
void ufshcd_print_trs(struct ufs_hba *hba, unsigned long bitmap, bool pr_prdt)
{
	struct ufshcd_lrb *lrbp;
	int prdt_length;
	int tag;

	for_each_set_bit(tag, &bitmap, hba->nutrs) {
		lrbp = &hba->lrb[tag];

		dev_err(hba->dev, "UPIU[%d] - issue time %lld us\n",
				tag, ktime_to_us(lrbp->issue_time_stamp));
		dev_err(hba->dev,
			"UPIU[%d] - Transfer Request Descriptor phys@0x%llx\n",
			tag, (u64)lrbp->utrd_dma_addr);

		ufshcd_hex_dump("UPIU TRD: ", lrbp->utr_descriptor_ptr,
				sizeof(struct utp_transfer_req_desc));
		dev_err(hba->dev, "UPIU[%d] - Request UPIU phys@0x%llx\n", tag,
			(u64)lrbp->ucd_req_dma_addr);
		ufshcd_hex_dump("UPIU REQ: ", lrbp->ucd_req_ptr,
				sizeof(struct utp_upiu_req));
		dev_err(hba->dev, "UPIU[%d] - Response UPIU phys@0x%llx\n", tag,
			(u64)lrbp->ucd_rsp_dma_addr);
		ufshcd_hex_dump("UPIU RSP: ", lrbp->ucd_rsp_ptr,
				sizeof(struct utp_upiu_rsp));

		if (hba->quirks & UFSHCD_QUIRK_PRDT_BYTE_GRAN)
			prdt_length = le16_to_cpu(
					lrbp->utr_descriptor_ptr->prd_table_length)
				/ sizeof(struct ufshcd_sg_entry);
		else
			prdt_length = le16_to_cpu(
					lrbp->utr_descriptor_ptr->prd_table_length);
		dev_err(hba->dev,
			"UPIU[%d] - PRDT - %d entries  phys@0x%llx\n",
			tag, prdt_length,
			(u64)lrbp->ucd_prdt_dma_addr);

		if (pr_prdt)
			ufshcd_hex_dump("UPIU PRDT: ", lrbp->ucd_prdt_ptr,
				sizeof(struct ufshcd_sg_entry) * prdt_length);
	}
}

static void ufshcd_print_tmrs(struct ufs_hba *hba, unsigned long bitmap)
{
	struct utp_task_req_desc *tmrdp;
	int tag;

	for_each_set_bit(tag, &bitmap, hba->nutmrs) {
		tmrdp = &hba->utmrdl_base_addr[tag];
		dev_err(hba->dev, "TM[%d] - Task Management Header\n", tag);
		ufshcd_hex_dump("TM TRD: ", &tmrdp->header,
				sizeof(struct request_desc_header));
		dev_err(hba->dev, "TM[%d] - Task Management Request UPIU\n",
				tag);
		ufshcd_hex_dump("TM REQ: ", tmrdp->task_req_upiu,
				sizeof(struct utp_upiu_req));
		dev_err(hba->dev, "TM[%d] - Task Management Response UPIU\n",
				tag);
		ufshcd_hex_dump("TM RSP: ", tmrdp->task_rsp_upiu,
				sizeof(struct utp_task_req_desc));
	}
}

static void ufshcd_print_host_state(struct ufs_hba *hba)
{
	dev_err(hba->dev, "UFS Host state=%d\n", hba->ufshcd_state);
	dev_err(hba->dev, "lrb in use=0x%lx, outstanding reqs=0x%lx tasks=0x%lx\n",
		hba->lrb_in_use, hba->outstanding_reqs, hba->outstanding_tasks);
	dev_err(hba->dev, "saved_err=0x%x, saved_uic_err=0x%x\n",
		hba->saved_err, hba->saved_uic_err);
	dev_err(hba->dev, "Device power mode=%d, UIC link state=%d\n",
		hba->curr_dev_pwr_mode, hba->uic_link_state);
	dev_err(hba->dev, "PM in progress=%d, sys. suspended=%d\n",
		hba->pm_op_in_progress, hba->is_sys_suspended);
	dev_err(hba->dev, "Auto BKOPS=%d, Host self-block=%d\n",
		hba->auto_bkops_enabled, hba->host->host_self_blocked);
	dev_err(hba->dev, "Clk gate=%d\n", hba->clk_gating.state);
	dev_err(hba->dev, "error handling flags=0x%x, req. abort count=%d\n",
		hba->eh_flags, hba->req_abort_count);
	dev_err(hba->dev, "Host capabilities=0x%x, caps=0x%x\n",
		hba->capabilities, hba->caps);
	dev_err(hba->dev, "quirks=0x%x, dev. quirks=0x%x\n", hba->quirks,
		hba->dev_quirks);
}

/**
 * ufshcd_print_pwr_info - print power params as saved in hba
 * power info
 * @hba: per-adapter instance
 */
static void ufshcd_print_pwr_info(struct ufs_hba *hba)
{
	static const char * const names[] = {
		"INVALID MODE",
		"FAST MODE",
		"SLOW_MODE",
		"INVALID MODE",
		"FASTAUTO_MODE",
		"SLOWAUTO_MODE",
		"INVALID MODE",
	};

	dev_err(hba->dev, "%s:[RX, TX]: gear=[%d, %d], lane[%d, %d], pwr[%s, %s], rate = %d\n",
		 __func__,
		 hba->pwr_info.gear_rx, hba->pwr_info.gear_tx,
		 hba->pwr_info.lane_rx, hba->pwr_info.lane_tx,
		 names[hba->pwr_info.pwr_rx],
		 names[hba->pwr_info.pwr_tx],
		 hba->pwr_info.hs_rate);
}

/*
 * ufshcd_wait_for_register - wait for register value to change
 * @hba - per-adapter interface
 * @reg - mmio register offset
 * @mask - mask to apply to read register value
 * @val - wait condition
 * @interval_us - polling interval in microsecs
 * @timeout_ms - timeout in millisecs
 * @can_sleep - perform sleep or just spin
 *
 * Returns -ETIMEDOUT on error, zero on success
 */
int ufshcd_wait_for_register(struct ufs_hba *hba, u32 reg, u32 mask,
				u32 val, unsigned long interval_us,
				unsigned long timeout_ms, bool can_sleep)
{
	int err = 0;
	unsigned long timeout = jiffies + msecs_to_jiffies(timeout_ms);

	/* ignore bits that we don't intend to wait on */
	val = val & mask;

	while ((ufshcd_readl(hba, reg) & mask) != val) {
		if (can_sleep)
			usleep_range(interval_us, interval_us + 50);
		else
			udelay(interval_us);
		if (time_after(jiffies, timeout)) {
			if ((ufshcd_readl(hba, reg) & mask) != val)
				err = -ETIMEDOUT;
			break;
		}
	}

	return err;
}

/**
 * ufshcd_get_intr_mask - Get the interrupt bit mask
 * @hba - Pointer to adapter instance
 *
 * Returns interrupt bit mask per version
 */
static inline u32 ufshcd_get_intr_mask(struct ufs_hba *hba)
{
	u32 intr_mask = 0;

	switch (hba->ufs_version) {
	case UFSHCI_VERSION_10:
		intr_mask = INTERRUPT_MASK_ALL_VER_10;
		break;
	case UFSHCI_VERSION_11:
	case UFSHCI_VERSION_20:
		intr_mask = INTERRUPT_MASK_ALL_VER_11;
		break;
	case UFSHCI_VERSION_21:
	default:
		intr_mask = INTERRUPT_MASK_ALL_VER_21;
		break;
	}

	return intr_mask;
}

/**
 * ufshcd_get_ufs_version - Get the UFS version supported by the HBA
 * @hba - Pointer to adapter instance
 *
 * Returns UFSHCI version supported by the controller
 */
static inline u32 ufshcd_get_ufs_version(struct ufs_hba *hba)
{
	if (hba->quirks & UFSHCD_QUIRK_BROKEN_UFS_HCI_VERSION)
		return ufshcd_vops_get_ufs_hci_version(hba);

	return ufshcd_readl(hba, REG_UFS_VERSION);
}

/**
 * ufshcd_is_device_present - Check if any device connected to
 *			      the host controller
 * @hba: pointer to adapter instance
 *
 * Returns true if device present, false if no device detected
 */
static inline bool ufshcd_is_device_present(struct ufs_hba *hba)
{
	return (ufshcd_readl(hba, REG_CONTROLLER_STATUS) &
						DEVICE_PRESENT) ? true : false;
}

/**
 * ufshcd_get_tr_ocs - Get the UTRD Overall Command Status
 * @lrb: pointer to local command reference block
 *
 * This function is used to get the OCS field from UTRD
 * Returns the OCS field in the UTRD
 */
static inline int ufshcd_get_tr_ocs(struct ufshcd_lrb *lrbp)
{
	return le32_to_cpu(lrbp->utr_descriptor_ptr->header.dword_2) & MASK_OCS;
}

/**
 * ufshcd_get_tmr_ocs - Get the UTMRD Overall Command Status
 * @task_req_descp: pointer to utp_task_req_desc structure
 *
 * This function is used to get the OCS field from UTMRD
 * Returns the OCS field in the UTMRD
 */
static inline int
ufshcd_get_tmr_ocs(struct utp_task_req_desc *task_req_descp)
{
	return le32_to_cpu(task_req_descp->header.dword_2) & MASK_OCS;
}

/**
 * ufshcd_get_tm_free_slot - get a free slot for task management request
 * @hba: per adapter instance
 * @free_slot: pointer to variable with available slot value
 *
 * Get a free tag and lock it until ufshcd_put_tm_slot() is called.
 * Returns 0 if free slot is not available, else return 1 with tag value
 * in @free_slot.
 */
static bool ufshcd_get_tm_free_slot(struct ufs_hba *hba, int *free_slot)
{
	int tag;
	bool ret = false;

	if (!free_slot)
		goto out;

	do {
		tag = find_first_zero_bit(&hba->tm_slots_in_use, hba->nutmrs);
		if (tag >= hba->nutmrs)
			goto out;
	} while (test_and_set_bit_lock(tag, &hba->tm_slots_in_use));

	*free_slot = tag;
	ret = true;
out:
	return ret;
}

static inline void ufshcd_put_tm_slot(struct ufs_hba *hba, int slot)
{
	clear_bit_unlock(slot, &hba->tm_slots_in_use);
}

/**
 * ufshcd_utrl_clear - Clear a bit in UTRLCLR register
 * @hba: per adapter instance
 * @pos: position of the bit to be cleared
 */
static inline void ufshcd_utrl_clear(struct ufs_hba *hba, u32 pos)
{
	u32 clear;

	if (hba->quirks & UFSHCD_QUIRK_BROKEN_REQ_LIST_CLR)
		clear = (1 << pos);
	else
		clear = ~(1 << pos);

	ufshcd_writel(hba, clear, REG_UTP_TRANSFER_REQ_LIST_CLEAR);
}

/**
 * ufshcd_utmrl_clear - Clear a bit in UTRMLCLR register
 * @hba: per adapter instance
 * @pos: position of the bit to be cleared
 */
static inline void ufshcd_utmrl_clear(struct ufs_hba *hba, u32 pos)
{
	u32 clear;

	if (hba->quirks & UFSHCD_QUIRK_BROKEN_REQ_LIST_CLR)
		clear = (1 << pos);
	else
		clear = ~(1 << pos);

	ufshcd_writel(hba, clear, REG_UTP_TASK_REQ_LIST_CLEAR);
}

/**
 * ufshcd_outstanding_req_clear - Clear a bit in outstanding request field
 * @hba: per adapter instance
 * @tag: position of the bit to be cleared
 */
static inline void ufshcd_outstanding_req_clear(struct ufs_hba *hba, int tag)
{
	__clear_bit(tag, &hba->outstanding_reqs);
}

/**
 * ufshcd_get_lists_status - Check UCRDY, UTRLRDY and UTMRLRDY
 * @reg: Register value of host controller status
 *
 * Returns integer, 0 on Success and positive value if failed
 */
static inline int ufshcd_get_lists_status(u32 reg)
{
	/*
	 * The mask 0xFF is for the following HCS register bits
	 * Bit		Description
	 *  0		Device Present
	 *  1		UTRLRDY
	 *  2		UTMRLRDY
	 *  3		UCRDY
	 * 4-7		reserved
	 */
	return ((reg & 0xFF) >> 1) ^ 0x07;
}

/**
 * ufshcd_get_uic_cmd_result - Get the UIC command result
 * @hba: Pointer to adapter instance
 *
 * This function gets the result of UIC command completion
 * Returns 0 on success, non zero value on error
 */
static inline int ufshcd_get_uic_cmd_result(struct ufs_hba *hba)
{
	return ufshcd_readl(hba, REG_UIC_COMMAND_ARG_2) &
	       MASK_UIC_COMMAND_RESULT;
}

/**
 * ufshcd_get_dme_attr_val - Get the value of attribute returned by UIC command
 * @hba: Pointer to adapter instance
 *
 * This function gets UIC command argument3
 * Returns 0 on success, non zero value on error
 */
static inline u32 ufshcd_get_dme_attr_val(struct ufs_hba *hba)
{
	return ufshcd_readl(hba, REG_UIC_COMMAND_ARG_3);
}

/**
 * ufshcd_get_req_rsp - returns the TR response transaction type
 * @ucd_rsp_ptr: pointer to response UPIU
 */
static inline int
ufshcd_get_req_rsp(struct utp_upiu_rsp *ucd_rsp_ptr)
{
	return be32_to_cpu(ucd_rsp_ptr->header.dword_0) >> 24;
}

/**
 * ufshcd_get_rsp_upiu_result - Get the result from response UPIU
 * @ucd_rsp_ptr: pointer to response UPIU
 *
 * This function gets the response status and scsi_status from response UPIU
 * Returns the response result code.
 */
static inline int
ufshcd_get_rsp_upiu_result(struct utp_upiu_rsp *ucd_rsp_ptr)
{
	return be32_to_cpu(ucd_rsp_ptr->header.dword_1) & MASK_RSP_UPIU_RESULT;
}

/*
 * ufshcd_get_rsp_upiu_data_seg_len - Get the data segment length
 *				from response UPIU
 * @ucd_rsp_ptr: pointer to response UPIU
 *
 * Return the data segment length.
 */
static inline unsigned int
ufshcd_get_rsp_upiu_data_seg_len(struct utp_upiu_rsp *ucd_rsp_ptr)
{
	return be32_to_cpu(ucd_rsp_ptr->header.dword_2) &
		MASK_RSP_UPIU_DATA_SEG_LEN;
}

/**
 * ufshcd_is_exception_event - Check if the device raised an exception event
 * @ucd_rsp_ptr: pointer to response UPIU
 *
 * The function checks if the device raised an exception event indicated in
 * the Device Information field of response UPIU.
 *
 * Returns true if exception is raised, false otherwise.
 */
static inline bool ufshcd_is_exception_event(struct utp_upiu_rsp *ucd_rsp_ptr)
{
	return be32_to_cpu(ucd_rsp_ptr->header.dword_2) &
			MASK_RSP_EXCEPTION_EVENT ? true : false;
}

/**
 * ufshcd_reset_intr_aggr - Reset interrupt aggregation values.
 * @hba: per adapter instance
 */
static inline void
ufshcd_reset_intr_aggr(struct ufs_hba *hba)
{
	ufshcd_writel(hba, INT_AGGR_ENABLE |
		      INT_AGGR_COUNTER_AND_TIMER_RESET,
		      REG_UTP_TRANSFER_REQ_INT_AGG_CONTROL);
}

/**
 * ufshcd_config_intr_aggr - Configure interrupt aggregation values.
 * @hba: per adapter instance
 * @cnt: Interrupt aggregation counter threshold
 * @tmout: Interrupt aggregation timeout value
 */
static inline void
ufshcd_config_intr_aggr(struct ufs_hba *hba, u8 cnt, u8 tmout)
{
	ufshcd_writel(hba, INT_AGGR_ENABLE | INT_AGGR_PARAM_WRITE |
		      INT_AGGR_COUNTER_THLD_VAL(cnt) |
		      INT_AGGR_TIMEOUT_VAL(tmout),
		      REG_UTP_TRANSFER_REQ_INT_AGG_CONTROL);
}

/**
 * ufshcd_disable_intr_aggr - Disables interrupt aggregation.
 * @hba: per adapter instance
 */
static inline void ufshcd_disable_intr_aggr(struct ufs_hba *hba)
{
	ufshcd_writel(hba, 0, REG_UTP_TRANSFER_REQ_INT_AGG_CONTROL);
}

/**
 * ufshcd_enable_run_stop_reg - Enable run-stop registers,
 *			When run-stop registers are set to 1, it indicates the
 *			host controller that it can process the requests
 * @hba: per adapter instance
 */
static void ufshcd_enable_run_stop_reg(struct ufs_hba *hba)
{
	ufshcd_writel(hba, UTP_TASK_REQ_LIST_RUN_STOP_BIT,
		      REG_UTP_TASK_REQ_LIST_RUN_STOP);
	ufshcd_writel(hba, UTP_TRANSFER_REQ_LIST_RUN_STOP_BIT,
		      REG_UTP_TRANSFER_REQ_LIST_RUN_STOP);
}

/**
 * ufshcd_hba_start - Start controller initialization sequence
 * @hba: per adapter instance
 */
static inline void ufshcd_hba_start(struct ufs_hba *hba)
{
	ufshcd_writel(hba, CONTROLLER_ENABLE, REG_CONTROLLER_ENABLE);
}

/* IOPP-ufs_cp-v1.0.4.9 */
#ifdef CUSTOMIZE_UPIU_FLAGS
SIO_PATCH_VERSION(UPIU_customize, 1, 1, "");

static void set_customized_upiu_flags(struct ufshcd_lrb *lrbp, u32 *upiu_flags)
{
	if (lrbp->command_type == UTP_CMD_TYPE_SCSI) {
		switch (req_op(lrbp->cmd->request)) {
		case REQ_OP_READ:
			*upiu_flags |= UPIU_COMMAND_PRIORITY_HIGH;
			break;
		case REQ_OP_WRITE:
			if (lrbp->cmd->request->cmd_flags & REQ_SYNC)
				*upiu_flags |= UPIU_COMMAND_PRIORITY_HIGH;
			break;
		case REQ_OP_FLUSH:
			*upiu_flags |= UPIU_TASK_ATTR_HEADQ;
			break;
		case REQ_OP_DISCARD:
			*upiu_flags |= UPIU_TASK_ATTR_ORDERED;
			break;
		}
	}
}
#endif

/**
 * ufshcd_is_hba_active - Get controller state
 * @hba: per adapter instance
 *
 * Returns false if controller is active, true otherwise
 */
static inline bool ufshcd_is_hba_active(struct ufs_hba *hba)
{
	return (ufshcd_readl(hba, REG_CONTROLLER_ENABLE) & CONTROLLER_ENABLE)
		? false : true;
}

static const char *ufschd_uic_link_state_to_string(
			enum uic_link_state state)
{
	switch (state) {
	case UIC_LINK_OFF_STATE:	return "OFF";
	case UIC_LINK_ACTIVE_STATE:	return "ACTIVE";
	case UIC_LINK_HIBERN8_STATE:	return "HIBERN8";
	default:			return "UNKNOWN";
	}
}

static const char *ufschd_ufs_dev_pwr_mode_to_string(
			enum ufs_dev_pwr_mode state)
{
	switch (state) {
	case UFS_ACTIVE_PWR_MODE:	return "ACTIVE";
	case UFS_SLEEP_PWR_MODE:	return "SLEEP";
	case UFS_POWERDOWN_PWR_MODE:	return "POWERDOWN";
	default:			return "UNKNOWN";
	}
}

u32 ufshcd_get_local_unipro_ver(struct ufs_hba *hba)
{
	/* HCI version 1.0 and 1.1 supports UniPro 1.41 */
	if ((hba->ufs_version == UFSHCI_VERSION_10) ||
	    (hba->ufs_version == UFSHCI_VERSION_11))
		return UFS_UNIPRO_VER_1_41;
	else
		return UFS_UNIPRO_VER_1_6;
}
EXPORT_SYMBOL(ufshcd_get_local_unipro_ver);

static bool ufshcd_is_unipro_pa_params_tuning_req(struct ufs_hba *hba)
{
	/*
	 * If both host and device support UniPro ver1.6 or later, PA layer
	 * parameters tuning happens during link startup itself.
	 *
	 * We can manually tune PA layer parameters if either host or device
	 * doesn't support UniPro ver 1.6 or later. But to keep manual tuning
	 * logic simple, we will only do manual tuning if local unipro version
	 * doesn't support ver1.6 or later.
	 */
	if (ufshcd_get_local_unipro_ver(hba) < UFS_UNIPRO_VER_1_6)
		return true;
	else
		return false;
}

#if defined(CONFIG_PM_DEVFREQ)
static int ufshcd_scale_clks(struct ufs_hba *hba, bool scale_up)
{
	int ret = 0;
	struct ufs_clk_info *clki;
	struct list_head *head = &hba->clk_list_head;
	ktime_t start = ktime_get();
	bool clk_state_changed = false;

	if (list_empty(head))
		goto out;

	ret = ufshcd_vops_clk_scale_notify(hba, scale_up, PRE_CHANGE);
	if (ret)
		return ret;

	list_for_each_entry(clki, head, list) {
		if (!IS_ERR_OR_NULL(clki->clk)) {
			if (scale_up && clki->max_freq) {
				if (clki->curr_freq == clki->max_freq)
					continue;

				clk_state_changed = true;
				ret = clk_set_rate(clki->clk, clki->max_freq);
				if (ret) {
					dev_err(hba->dev, "%s: %s clk set rate(%dHz) failed, %d\n",
						__func__, clki->name,
						clki->max_freq, ret);
					break;
				}
				trace_ufshcd_clk_scaling(dev_name(hba->dev),
						"scaled up", clki->name,
						clki->curr_freq,
						clki->max_freq);

				clki->curr_freq = clki->max_freq;

			} else if (!scale_up && clki->min_freq) {
				if (clki->curr_freq == clki->min_freq)
					continue;

				clk_state_changed = true;
				ret = clk_set_rate(clki->clk, clki->min_freq);
				if (ret) {
					dev_err(hba->dev, "%s: %s clk set rate(%dHz) failed, %d\n",
						__func__, clki->name,
						clki->min_freq, ret);
					break;
				}
				trace_ufshcd_clk_scaling(dev_name(hba->dev),
						"scaled down", clki->name,
						clki->curr_freq,
						clki->min_freq);
				clki->curr_freq = clki->min_freq;
			}
		}
		dev_dbg(hba->dev, "%s: clk: %s, rate: %lu\n", __func__,
				clki->name, clk_get_rate(clki->clk));
	}

	ret = ufshcd_vops_clk_scale_notify(hba, scale_up, POST_CHANGE);

out:
	if (clk_state_changed)
		trace_ufshcd_profile_clk_scaling(dev_name(hba->dev),
			(scale_up ? "up" : "down"),
			ktime_to_us(ktime_sub(ktime_get(), start)), ret);
	return ret;
}

/**
 * ufshcd_is_devfreq_scaling_required - check if scaling is required or not
 * @hba: per adapter instance
 * @scale_up: True if scaling up and false if scaling down
 *
 * Returns true if scaling is required, false otherwise.
 */
static bool ufshcd_is_devfreq_scaling_required(struct ufs_hba *hba,
					       bool scale_up)
{
	struct ufs_clk_info *clki;
	struct list_head *head = &hba->clk_list_head;

	if (list_empty(head))
		return false;

	list_for_each_entry(clki, head, list) {
		if (!IS_ERR_OR_NULL(clki->clk)) {
			if (scale_up && clki->max_freq) {
				if (clki->curr_freq == clki->max_freq)
					continue;
				return true;
			} else if (!scale_up && clki->min_freq) {
				if (clki->curr_freq == clki->min_freq)
					continue;
				return true;
			}
		}
	}

	return false;
}

static int ufshcd_wait_for_doorbell_clr(struct ufs_hba *hba,
					u64 wait_timeout_us)
{
	unsigned long flags;
	int ret = 0;
	u32 tm_doorbell;
	u32 tr_doorbell;
	bool timeout = false, do_last_check = false;
	ktime_t start;

	ufshcd_hold(hba, false);
	spin_lock_irqsave(hba->host->host_lock, flags);
	/*
	 * Wait for all the outstanding tasks/transfer requests.
	 * Verify by checking the doorbell registers are clear.
	 */
	start = ktime_get();
	do {
		if (hba->ufshcd_state != UFSHCD_STATE_OPERATIONAL) {
			ret = -EBUSY;
			goto out;
		}

		tm_doorbell = ufshcd_readl(hba, REG_UTP_TASK_REQ_DOOR_BELL);
		tr_doorbell = ufshcd_readl(hba, REG_UTP_TRANSFER_REQ_DOOR_BELL);
		if (!tm_doorbell && !tr_doorbell) {
			timeout = false;
			break;
		} else if (do_last_check) {
			break;
		}

		spin_unlock_irqrestore(hba->host->host_lock, flags);
		schedule();
		if (ktime_to_us(ktime_sub(ktime_get(), start)) >
		    wait_timeout_us) {
			timeout = true;
			/*
			 * We might have scheduled out for long time so make
			 * sure to check if doorbells are cleared by this time
			 * or not.
			 */
			do_last_check = true;
		}
		spin_lock_irqsave(hba->host->host_lock, flags);
	} while (tm_doorbell || tr_doorbell);

	if (timeout) {
		dev_err(hba->dev,
			"%s: timedout waiting for doorbell to clear (tm=0x%x, tr=0x%x)\n",
			__func__, tm_doorbell, tr_doorbell);
		ret = -EBUSY;
	}
out:
	spin_unlock_irqrestore(hba->host->host_lock, flags);
	ufshcd_release(hba);
	return ret;
}

/**
 * ufshcd_scale_gear - scale up/down UFS gear
 * @hba: per adapter instance
 * @scale_up: True for scaling up gear and false for scaling down
 *
 * Returns 0 for success,
 * Returns -EBUSY if scaling can't happen at this time
 * Returns non-zero for any other errors
 */
static int ufshcd_scale_gear(struct ufs_hba *hba, bool scale_up)
{
	#define UFS_MIN_GEAR_TO_SCALE_DOWN	UFS_HS_G1
	int ret = 0;
	struct ufs_pa_layer_attr new_pwr_info;

	if (scale_up) {
		memcpy(&new_pwr_info, &hba->clk_scaling.saved_pwr_info.info,
		       sizeof(struct ufs_pa_layer_attr));
	} else {
		memcpy(&new_pwr_info, &hba->pwr_info,
		       sizeof(struct ufs_pa_layer_attr));

		if (hba->pwr_info.gear_tx > UFS_MIN_GEAR_TO_SCALE_DOWN
		    || hba->pwr_info.gear_rx > UFS_MIN_GEAR_TO_SCALE_DOWN) {
			/* save the current power mode */
			memcpy(&hba->clk_scaling.saved_pwr_info.info,
				&hba->pwr_info,
				sizeof(struct ufs_pa_layer_attr));

			/* scale down gear */
			new_pwr_info.gear_tx = UFS_MIN_GEAR_TO_SCALE_DOWN;
			new_pwr_info.gear_rx = UFS_MIN_GEAR_TO_SCALE_DOWN;
		}
	}

	/* check if the power mode needs to be changed or not? */
	ret = ufshcd_change_power_mode(hba, &new_pwr_info);

	if (ret)
		dev_err(hba->dev, "%s: failed err %d, old gear: (tx %d rx %d), new gear: (tx %d rx %d)",
			__func__, ret,
			hba->pwr_info.gear_tx, hba->pwr_info.gear_rx,
			new_pwr_info.gear_tx, new_pwr_info.gear_rx);

	return ret;
}

static int ufshcd_clock_scaling_prepare(struct ufs_hba *hba)
{
	#define DOORBELL_CLR_TOUT_US		(1000 * 1000) /* 1 sec */
	int ret = 0;
	/*
	 * make sure that there are no outstanding requests when
	 * clock scaling is in progress
	 */
	scsi_block_requests(hba->host);
	down_write(&hba->clk_scaling_lock);
	if (ufshcd_wait_for_doorbell_clr(hba, DOORBELL_CLR_TOUT_US)) {
		ret = -EBUSY;
		up_write(&hba->clk_scaling_lock);
		scsi_unblock_requests(hba->host);
	}

	return ret;
}

static void ufshcd_clock_scaling_unprepare(struct ufs_hba *hba)
{
	up_write(&hba->clk_scaling_lock);
	scsi_unblock_requests(hba->host);
}

/**
 * ufshcd_devfreq_scale - scale up/down UFS clocks and gear
 * @hba: per adapter instance
 * @scale_up: True for scaling up and false for scalin down
 *
 * Returns 0 for success,
 * Returns -EBUSY if scaling can't happen at this time
 * Returns non-zero for any other errors
 */
static int ufshcd_devfreq_scale(struct ufs_hba *hba, bool scale_up)
{
	int ret = 0;

	/* let's not get into low power until clock scaling is completed */
	ufshcd_hold(hba, false);

	ret = ufshcd_clock_scaling_prepare(hba);
	if (ret)
		return ret;

	/* scale down the gear before scaling down clocks */
	if (!scale_up) {
		ret = ufshcd_scale_gear(hba, false);
		if (ret)
			goto out;
	}

	ret = ufshcd_scale_clks(hba, scale_up);
	if (ret) {
		if (!scale_up)
			ufshcd_scale_gear(hba, true);
		goto out;
	}

	/* scale up the gear after scaling up clocks */
	if (scale_up) {
		ret = ufshcd_scale_gear(hba, true);
		if (ret) {
			ufshcd_scale_clks(hba, false);
			goto out;
		}
	}

	ret = ufshcd_vops_clk_scale_notify(hba, scale_up, POST_CHANGE);

out:
	ufshcd_clock_scaling_unprepare(hba);
	ufshcd_release(hba);
	return ret;
}

static void ufshcd_clk_scaling_suspend_work(struct work_struct *work)
{
	struct ufs_hba *hba = container_of(work, struct ufs_hba,
					   clk_scaling.suspend_work);
	unsigned long irq_flags;

	spin_lock_irqsave(hba->host->host_lock, irq_flags);
	if (hba->clk_scaling.active_reqs || hba->clk_scaling.is_suspended) {
		spin_unlock_irqrestore(hba->host->host_lock, irq_flags);
		return;
	}
	hba->clk_scaling.is_suspended = true;
	spin_unlock_irqrestore(hba->host->host_lock, irq_flags);

	__ufshcd_suspend_clkscaling(hba);
}

static void ufshcd_clk_scaling_resume_work(struct work_struct *work)
{
	struct ufs_hba *hba = container_of(work, struct ufs_hba,
					   clk_scaling.resume_work);
	unsigned long irq_flags;

	spin_lock_irqsave(hba->host->host_lock, irq_flags);
	if (!hba->clk_scaling.is_suspended) {
		spin_unlock_irqrestore(hba->host->host_lock, irq_flags);
		return;
	}
	hba->clk_scaling.is_suspended = false;
	spin_unlock_irqrestore(hba->host->host_lock, irq_flags);

	devfreq_resume_device(hba->devfreq);
}

static int ufshcd_devfreq_target(struct device *dev,
				unsigned long *freq, u32 flags)
{
	int ret = 0;
	struct ufs_hba *hba = dev_get_drvdata(dev);
	ktime_t start;
	bool scale_up, sched_clk_scaling_suspend_work = false;
	unsigned long irq_flags;

	if (!ufshcd_is_clkscaling_supported(hba))
		return -EINVAL;

	if ((*freq > 0) && (*freq < UINT_MAX)) {
		dev_err(hba->dev, "%s: invalid freq = %lu\n", __func__, *freq);
		return -EINVAL;
	}

	spin_lock_irqsave(hba->host->host_lock, irq_flags);
	if (ufshcd_eh_in_progress(hba)) {
		spin_unlock_irqrestore(hba->host->host_lock, irq_flags);
		return 0;
	}

	if (!hba->clk_scaling.active_reqs)
		sched_clk_scaling_suspend_work = true;

	scale_up = (*freq == UINT_MAX) ? true : false;
	if (!ufshcd_is_devfreq_scaling_required(hba, scale_up)) {
		spin_unlock_irqrestore(hba->host->host_lock, irq_flags);
		ret = 0;
		goto out; /* no state change required */
	}
	spin_unlock_irqrestore(hba->host->host_lock, irq_flags);

	start = ktime_get();
	ret = ufshcd_devfreq_scale(hba, scale_up);

	trace_ufshcd_profile_clk_scaling(dev_name(hba->dev),
		(scale_up ? "up" : "down"),
		ktime_to_us(ktime_sub(ktime_get(), start)), ret);

out:
	if (sched_clk_scaling_suspend_work)
		queue_work(hba->clk_scaling.workq,
			   &hba->clk_scaling.suspend_work);

	return ret;
}


static int ufshcd_devfreq_get_dev_status(struct device *dev,
		struct devfreq_dev_status *stat)
{
	struct ufs_hba *hba = dev_get_drvdata(dev);
	struct ufs_clk_scaling *scaling = &hba->clk_scaling;
	unsigned long flags;

	if (!ufshcd_is_clkscaling_supported(hba))
		return -EINVAL;

	memset(stat, 0, sizeof(*stat));

	spin_lock_irqsave(hba->host->host_lock, flags);
	if (!scaling->window_start_t)
		goto start_window;

	if (scaling->is_busy_started)
		scaling->tot_busy_t += ktime_to_us(ktime_sub(ktime_get(),
					scaling->busy_start_t));

	stat->total_time = jiffies_to_usecs((long)jiffies -
				(long)scaling->window_start_t);
	stat->busy_time = scaling->tot_busy_t;
start_window:
	scaling->window_start_t = jiffies;
	scaling->tot_busy_t = 0;

	if (hba->outstanding_reqs) {
		scaling->busy_start_t = ktime_get();
		scaling->is_busy_started = true;
	} else {
		scaling->busy_start_t = 0;
		scaling->is_busy_started = false;
	}
	spin_unlock_irqrestore(hba->host->host_lock, flags);
	return 0;
}

static struct devfreq_dev_profile ufs_devfreq_profile = {
	.polling_ms	= 100,
	.target		= ufshcd_devfreq_target,
	.get_dev_status	= ufshcd_devfreq_get_dev_status,
};

static void __ufshcd_suspend_clkscaling(struct ufs_hba *hba)
{
	unsigned long flags;

	devfreq_suspend_device(hba->devfreq);
	spin_lock_irqsave(hba->host->host_lock, flags);
	hba->clk_scaling.window_start_t = 0;
	spin_unlock_irqrestore(hba->host->host_lock, flags);
}

static void ufshcd_suspend_clkscaling(struct ufs_hba *hba)
{
	unsigned long flags;
	bool suspend = false;

	if (!ufshcd_is_clkscaling_supported(hba))
		return;

	spin_lock_irqsave(hba->host->host_lock, flags);
	if (!hba->clk_scaling.is_suspended) {
		suspend = true;
		hba->clk_scaling.is_suspended = true;
	}
	spin_unlock_irqrestore(hba->host->host_lock, flags);

	if (suspend)
		__ufshcd_suspend_clkscaling(hba);
}

static void ufshcd_resume_clkscaling(struct ufs_hba *hba)
{
	unsigned long flags;
	bool resume = false;

	if (!ufshcd_is_clkscaling_supported(hba))
		return;

	spin_lock_irqsave(hba->host->host_lock, flags);
	if (hba->clk_scaling.is_suspended) {
		resume = true;
		hba->clk_scaling.is_suspended = false;
	}
	spin_unlock_irqrestore(hba->host->host_lock, flags);

	if (resume)
		devfreq_resume_device(hba->devfreq);
}

static ssize_t ufshcd_clkscale_enable_show(struct device *dev,
		struct device_attribute *attr, char *buf)
{
	struct ufs_hba *hba = dev_get_drvdata(dev);

	return snprintf(buf, PAGE_SIZE, "%d\n", hba->clk_scaling.is_allowed);
}

static ssize_t ufshcd_clkscale_enable_store(struct device *dev,
		struct device_attribute *attr, const char *buf, size_t count)
{
	struct ufs_hba *hba = dev_get_drvdata(dev);
	u32 value;
	int err;

	if (kstrtou32(buf, 0, &value))
		return -EINVAL;

	value = !!value;
	if (value == hba->clk_scaling.is_allowed)
		goto out;

	pm_runtime_get_sync(hba->dev);
	ufshcd_hold(hba, false);

	cancel_work_sync(&hba->clk_scaling.suspend_work);
	cancel_work_sync(&hba->clk_scaling.resume_work);

	hba->clk_scaling.is_allowed = value;

	if (value) {
		ufshcd_resume_clkscaling(hba);
	} else {
		ufshcd_suspend_clkscaling(hba);
		err = ufshcd_devfreq_scale(hba, true);
		if (err)
			dev_err(hba->dev, "%s: failed to scale clocks up %d\n",
					__func__, err);
	}

	ufshcd_release(hba);
	pm_runtime_put_sync(hba->dev);
out:
	return count;
}

static void ufshcd_clkscaling_init_sysfs(struct ufs_hba *hba)
{
	hba->clk_scaling.enable_attr.show = ufshcd_clkscale_enable_show;
	hba->clk_scaling.enable_attr.store = ufshcd_clkscale_enable_store;
	sysfs_attr_init(&hba->clk_scaling.enable_attr.attr);
	hba->clk_scaling.enable_attr.attr.name = "clkscale_enable";
	hba->clk_scaling.enable_attr.attr.mode = 0644;
	if (device_create_file(hba->dev, &hba->clk_scaling.enable_attr))
		dev_err(hba->dev, "Failed to create sysfs for clkscale_enable\n");
}
#endif

static void ufshcd_ungate_work(struct work_struct *work)
{
	int ret;
	unsigned long flags;
	struct ufs_hba *hba = container_of(work, struct ufs_hba,
			clk_gating.ungate_work);
	bool gating_allowed = !ufshcd_can_fake_clkgating(hba);

	cancel_delayed_work_sync(&hba->clk_gating.gate_work);

	spin_lock_irqsave(hba->host->host_lock, flags);
	if (hba->clk_gating.state == CLKS_ON && gating_allowed) {
		spin_unlock_irqrestore(hba->host->host_lock, flags);
		goto unblock_reqs;
	}

	spin_unlock_irqrestore(hba->host->host_lock, flags);
	if (gating_allowed) {
		ufshcd_setup_clocks(hba, true);
	} else {
		spin_lock_irqsave(hba->host->host_lock, flags);
		hba->clk_gating.state = CLKS_ON;
		spin_unlock_irqrestore(hba->host->host_lock, flags);
	}

	/* Exit from hibern8 */
	if (ufshcd_can_hibern8_during_gating(hba)) {
		/* Prevent gating in this path */
		hba->clk_gating.is_suspended = true;
		if (ufshcd_is_link_hibern8(hba)) {
			ufshcd_set_link_trans_active(hba);
			ret = ufshcd_link_hibern8_ctrl(hba, false);
			if (ret) {
				ufshcd_set_link_off(hba);
				dev_err(hba->dev, "%s: hibern8 exit failed %d\n",
					__func__, ret);
			} else {
				ufshcd_set_link_active(hba);
			}
		}
		hba->clk_gating.is_suspended = false;
	}
unblock_reqs:
	scsi_unblock_requests(hba->host);
}

/**
 * ufshcd_hold - Enable clocks that were gated earlier due to ufshcd_release.
 * Also, exit from hibern8 mode and set the link as active.
 * @hba: per adapter instance
 * @async: This indicates whether caller should ungate clocks asynchronously.
 */
int ufshcd_hold(struct ufs_hba *hba, bool async)
{
	int rc = 0;
	bool flush_result;
	unsigned long flags;

	if (!ufshcd_is_clkgating_allowed(hba))
		goto out;
	spin_lock_irqsave(hba->host->host_lock, flags);
	hba->clk_gating.active_reqs++;

	if (ufshcd_eh_in_progress(hba)) {
		spin_unlock_irqrestore(hba->host->host_lock, flags);
		return 0;
	}

start:
	switch (hba->clk_gating.state) {
	case __CLKS_ON:
		rc = -EAGAIN;
		if (async)
			hba->clk_gating.active_reqs--;
	case CLKS_ON:
		/*
		 * Wait for the ungate work to complete if in progress.
		 * Though the clocks may be in ON state, the link could
		 * still be in hibner8 state if hibern8 is allowed
		 * during clock gating.
		 * Make sure we exit hibern8 state also in addition to
		 * clocks being ON.
		 */
		if (ufshcd_can_hibern8_during_gating(hba) &&
		    ufshcd_is_link_hibern8(hba)) {
			if (async) {
				rc = -EAGAIN;
				hba->clk_gating.active_reqs--;
				break;
			}
			spin_unlock_irqrestore(hba->host->host_lock, flags);
			flush_result = flush_work(&hba->clk_gating.ungate_work);
			if (hba->clk_gating.is_suspended && !flush_result)
				goto out;
			spin_lock_irqsave(hba->host->host_lock, flags);
			goto start;
		}
		break;
	case REQ_CLKS_OFF:
		if (cancel_delayed_work(&hba->clk_gating.gate_work)) {
			hba->clk_gating.state = CLKS_ON;
			trace_ufshcd_clk_gating(dev_name(hba->dev),
						hba->clk_gating.state);
			break;
		}
		/*
		 * If we are here, it means gating work is either done or
		 * currently running. Hence, fall through to cancel gating
		 * work and to enable clocks.
		 */
	case CLKS_OFF:
		scsi_block_requests(hba->host);
		hba->clk_gating.state = REQ_CLKS_ON;
		trace_ufshcd_clk_gating(dev_name(hba->dev),
					hba->clk_gating.state);
		queue_work(hba->ufshcd_workq, &hba->clk_gating.ungate_work);
		/*
		 * fall through to check if we should wait for this
		 * work to be done or not.
		 */
	case REQ_CLKS_ON:
		if (async) {
			rc = -EAGAIN;
			hba->clk_gating.active_reqs--;
			break;
		}

		spin_unlock_irqrestore(hba->host->host_lock, flags);
		flush_work(&hba->clk_gating.ungate_work);
		/* Make sure state is CLKS_ON before returning */
		spin_lock_irqsave(hba->host->host_lock, flags);
		goto start;
	default:
		dev_err(hba->dev, "%s: clk gating is in invalid state %d\n",
				__func__, hba->clk_gating.state);
		break;
	}
	spin_unlock_irqrestore(hba->host->host_lock, flags);
out:
	return rc;
}
EXPORT_SYMBOL_GPL(ufshcd_hold);

static void ufshcd_gate_work(struct work_struct *work)
{
	struct ufs_hba *hba = container_of(work, struct ufs_hba,
			clk_gating.gate_work.work);
	bool gating_allowed = !ufshcd_can_fake_clkgating(hba);
	unsigned long flags;

	spin_lock_irqsave(hba->host->host_lock, flags);
	/*
	 * In case you are here to cancel this work the gating state
	 * would be marked as REQ_CLKS_ON. In this case save time by
	 * skipping the gating work and exit after changing the clock
	 * state to CLKS_ON.
	 */
	if (hba->clk_gating.is_suspended ||
		(hba->clk_gating.state == REQ_CLKS_ON)) {
		hba->clk_gating.state = CLKS_ON;
		trace_ufshcd_clk_gating(dev_name(hba->dev),
					hba->clk_gating.state);
		goto rel_lock;
	}

	if (hba->clk_gating.active_reqs
		|| hba->ufshcd_state != UFSHCD_STATE_OPERATIONAL
		|| hba->lrb_in_use || hba->outstanding_tasks
		|| hba->active_uic_cmd || hba->uic_async_done
		|| scsi_host_in_recovery(hba->host))
		goto rel_lock;

	spin_unlock_irqrestore(hba->host->host_lock, flags);

	/* put the link into hibern8 mode before turning off clocks */
	if (ufshcd_can_hibern8_during_gating(hba)) {
		ufshcd_set_link_trans_hibern8(hba);
		if (ufshcd_link_hibern8_ctrl(hba, true)) {
			spin_lock_irqsave(hba->host->host_lock, flags);
			hba->clk_gating.state = __CLKS_ON;
			spin_unlock_irqrestore(hba->host->host_lock, flags);
			hba->clk_gating.is_suspended = true;
			ufshcd_reset_and_restore(hba);
			spin_lock_irqsave(hba->host->host_lock, flags);
			hba->clk_gating.state = CLKS_ON;
			spin_unlock_irqrestore(hba->host->host_lock, flags);
			hba->clk_gating.is_suspended = false;
			scsi_unblock_requests(hba->host);
			trace_ufshcd_clk_gating(dev_name(hba->dev),
						hba->clk_gating.state);
			goto out;
		}
		ufshcd_set_link_hibern8(hba);
	}

	if (gating_allowed) {
		if (!ufshcd_is_link_active(hba))
			ufshcd_setup_clocks(hba, false);
		else
			/* If link is active, device ref_clk can't be switched off */
			__ufshcd_setup_clocks(hba, false, true);
	}

	/*
	 * In case you are here to cancel this work the gating state
	 * would be marked as REQ_CLKS_ON. In this case keep the state
	 * as REQ_CLKS_ON which would anyway imply that clocks are off
	 * and a request to turn them on is pending. By doing this way,
	 * we keep the state machine in tact and this would ultimately
	 * prevent from doing cancel work multiple times when there are
	 * new requests arriving before the current cancel work is done.
	 */
	spin_lock_irqsave(hba->host->host_lock, flags);
	if (hba->clk_gating.state == REQ_CLKS_OFF) {
		hba->clk_gating.state = CLKS_OFF;
		trace_ufshcd_clk_gating(dev_name(hba->dev),
					hba->clk_gating.state);
	}
rel_lock:
	spin_unlock_irqrestore(hba->host->host_lock, flags);
out:
	return;
}

/* host lock must be held before calling this variant */
static void __ufshcd_release(struct ufs_hba *hba)
{
	if (!ufshcd_is_clkgating_allowed(hba))
		return;

	hba->clk_gating.active_reqs--;

	if (hba->clk_gating.active_reqs || hba->clk_gating.is_suspended
		|| hba->ufshcd_state != UFSHCD_STATE_OPERATIONAL
		|| hba->lrb_in_use || hba->outstanding_tasks
		|| hba->active_uic_cmd || hba->uic_async_done
		|| scsi_host_in_recovery(hba->host)
		|| ufshcd_eh_in_progress(hba))
		return;

	hba->clk_gating.state = REQ_CLKS_OFF;
	trace_ufshcd_clk_gating(dev_name(hba->dev), hba->clk_gating.state);
	queue_delayed_work(hba->ufshcd_workq, &hba->clk_gating.gate_work,
			msecs_to_jiffies(hba->clk_gating.delay_ms));
}

void ufshcd_release(struct ufs_hba *hba)
{
	unsigned long flags;

	spin_lock_irqsave(hba->host->host_lock, flags);
	__ufshcd_release(hba);
	spin_unlock_irqrestore(hba->host->host_lock, flags);
}
EXPORT_SYMBOL_GPL(ufshcd_release);

static ssize_t ufshcd_clkgate_delay_show(struct device *dev,
		struct device_attribute *attr, char *buf)
{
	struct ufs_hba *hba = dev_get_drvdata(dev);

	return snprintf(buf, PAGE_SIZE, "%lu\n", hba->clk_gating.delay_ms);
}

static ssize_t ufshcd_clkgate_delay_store(struct device *dev,
		struct device_attribute *attr, const char *buf, size_t count)
{
	struct ufs_hba *hba = dev_get_drvdata(dev);
	unsigned long flags, value;

	if (kstrtoul(buf, 0, &value))
		return -EINVAL;

	spin_lock_irqsave(hba->host->host_lock, flags);
	hba->clk_gating.delay_ms = value;
	spin_unlock_irqrestore(hba->host->host_lock, flags);
	return count;
}

static ssize_t ufshcd_clkgate_enable_show(struct device *dev,
		struct device_attribute *attr, char *buf)
{
	struct ufs_hba *hba = dev_get_drvdata(dev);

	return snprintf(buf, PAGE_SIZE, "%d\n", hba->clk_gating.is_enabled);
}

static ssize_t ufshcd_clkgate_enable_store(struct device *dev,
		struct device_attribute *attr, const char *buf, size_t count)
{
	struct ufs_hba *hba = dev_get_drvdata(dev);
	unsigned long flags;
	u32 value;

	if (kstrtou32(buf, 0, &value))
		return -EINVAL;

	value = !!value;
	if (value == hba->clk_gating.is_enabled)
		goto out;

	if (value) {
		ufshcd_release(hba);
	} else {
		spin_lock_irqsave(hba->host->host_lock, flags);
		hba->clk_gating.active_reqs++;
		spin_unlock_irqrestore(hba->host->host_lock, flags);
	}

	hba->clk_gating.is_enabled = value;
out:
	return count;
}

static int ufshcd_init_clk_gating(struct ufs_hba *hba)
{
	int ret = 0;

	if (!ufshcd_is_clkgating_allowed(hba))
		goto out;

	hba->ufshcd_workq = alloc_workqueue("ufshcd_wq", WQ_HIGHPRI, 0);
	if (!hba->ufshcd_workq) {
		ret = -ENOMEM;
		goto out;
	}

	hba->clk_gating.delay_ms = LINK_H8_DELAY;
	INIT_DELAYED_WORK(&hba->clk_gating.gate_work, ufshcd_gate_work);
	INIT_WORK(&hba->clk_gating.ungate_work, ufshcd_ungate_work);

	hba->clk_gating.is_enabled = true;

	hba->clk_gating.delay_attr.show = ufshcd_clkgate_delay_show;
	hba->clk_gating.delay_attr.store = ufshcd_clkgate_delay_store;
	sysfs_attr_init(&hba->clk_gating.delay_attr.attr);
	hba->clk_gating.delay_attr.attr.name = "clkgate_delay_ms";
	hba->clk_gating.delay_attr.attr.mode = 0644;
	if (device_create_file(hba->dev, &hba->clk_gating.delay_attr))
		dev_err(hba->dev, "Failed to create sysfs for clkgate_delay\n");

	hba->clk_gating.enable_attr.show = ufshcd_clkgate_enable_show;
	hba->clk_gating.enable_attr.store = ufshcd_clkgate_enable_store;
	sysfs_attr_init(&hba->clk_gating.enable_attr.attr);
	hba->clk_gating.enable_attr.attr.name = "clkgate_enable";
	hba->clk_gating.enable_attr.attr.mode = 0644;
	if (device_create_file(hba->dev, &hba->clk_gating.enable_attr))
		dev_err(hba->dev, "Failed to create sysfs for clkgate_enable\n");
		
out:
       return ret;		
}

static void ufshcd_exit_clk_gating(struct ufs_hba *hba)
{
	if (!ufshcd_is_clkgating_allowed(hba))
		return;
	destroy_workqueue(hba->ufshcd_workq);
	device_remove_file(hba->dev, &hba->clk_gating.delay_attr);
	device_remove_file(hba->dev, &hba->clk_gating.enable_attr);
}

#if defined(CONFIG_PM_DEVFREQ)
/* Must be called with host lock acquired */
static void ufshcd_clk_scaling_start_busy(struct ufs_hba *hba)
{
	bool queue_resume_work = false;

	if (!ufshcd_is_clkscaling_supported(hba))
		return;

	if (!hba->clk_scaling.active_reqs++)
		queue_resume_work = true;

	if (!hba->clk_scaling.is_allowed || hba->pm_op_in_progress)
		return;

	if (queue_resume_work)
		queue_work(hba->clk_scaling.workq,
			   &hba->clk_scaling.resume_work);

	if (!hba->clk_scaling.window_start_t) {
		hba->clk_scaling.window_start_t = jiffies;
		hba->clk_scaling.tot_busy_t = 0;
		hba->clk_scaling.is_busy_started = false;
	}

	if (!hba->clk_scaling.is_busy_started) {
		hba->clk_scaling.busy_start_t = ktime_get();
		hba->clk_scaling.is_busy_started = true;
	}
}

static void ufshcd_clk_scaling_update_busy(struct ufs_hba *hba)
{
	struct ufs_clk_scaling *scaling = &hba->clk_scaling;

	if (!ufshcd_is_clkscaling_supported(hba))
		return;

	if (!hba->outstanding_reqs && scaling->is_busy_started) {
		scaling->tot_busy_t += ktime_to_us(ktime_sub(ktime_get(),
					scaling->busy_start_t));
		scaling->busy_start_t = 0;
		scaling->is_busy_started = false;
	}
}
#endif

/**
 * ufshcd_send_command - Send SCSI or device management commands
 * @hba: per adapter instance
 * @task_tag: Task tag of the command
 */
static inline
void ufshcd_send_command(struct ufs_hba *hba, unsigned int task_tag)
{
	hba->lrb[task_tag].issue_time_stamp = ktime_get();
#if defined(CONFIG_PM_DEVFREQ)
	ufshcd_clk_scaling_start_busy(hba);
#endif
	__set_bit(task_tag, &hba->outstanding_reqs);
	ufshcd_writel(hba, 1 << task_tag, REG_UTP_TRANSFER_REQ_DOOR_BELL);
	/* Make sure that doorbell is committed immediately */
	wmb();
	ufshcd_add_command_trace(hba, task_tag, "send");
}

/**
 * ufshcd_copy_sense_data - Copy sense data in case of check condition
 * @lrb - pointer to local reference block
 */
static inline void ufshcd_copy_sense_data(struct ufshcd_lrb *lrbp)
{
	int len;
	if (lrbp->sense_buffer &&
	    ufshcd_get_rsp_upiu_data_seg_len(lrbp->ucd_rsp_ptr)) {
		int len_to_copy;

		len = be16_to_cpu(lrbp->ucd_rsp_ptr->sr.sense_data_len);
		len_to_copy = min_t(int, RESPONSE_UPIU_SENSE_DATA_LENGTH, len);

		memcpy(lrbp->sense_buffer,
			lrbp->ucd_rsp_ptr->sr.sense_data,
			min_t(int, len_to_copy, UFSHCD_REQ_SENSE_SIZE));
	}
}

/**
 * ufshcd_copy_query_response() - Copy the Query Response and the data
 * descriptor
 * @hba: per adapter instance
 * @lrb - pointer to local reference block
 */
static
int ufshcd_copy_query_response(struct ufs_hba *hba, struct ufshcd_lrb *lrbp)
{
	struct ufs_query_res *query_res = &hba->dev_cmd.query.response;

	memcpy(&query_res->upiu_res, &lrbp->ucd_rsp_ptr->qr, QUERY_OSF_SIZE);

	/* Get the descriptor */
	if (hba->dev_cmd.query.descriptor &&
	    lrbp->ucd_rsp_ptr->qr.opcode == UPIU_QUERY_OPCODE_READ_DESC) {
		u8 *descp = (u8 *)lrbp->ucd_rsp_ptr +
				GENERAL_UPIU_REQUEST_SIZE;
		u16 resp_len;
		u16 buf_len;

		/* data segment length */
		resp_len = be32_to_cpu(lrbp->ucd_rsp_ptr->header.dword_2) &
						MASK_QUERY_DATA_SEG_LEN;
		buf_len = be16_to_cpu(
				hba->dev_cmd.query.request.upiu_req.length);
		if (likely(buf_len >= resp_len)) {
			memcpy(hba->dev_cmd.query.descriptor, descp, resp_len);
		} else {
			dev_warn(hba->dev,
				"%s: Response size is bigger than buffer",
				__func__);
			return -EINVAL;
		}
	}

	return 0;
}

/**
 * ufshcd_hba_capabilities - Read controller capabilities
 * @hba: per adapter instance
 */
static inline void ufshcd_hba_capabilities(struct ufs_hba *hba)
{
	hba->capabilities = ufshcd_readl(hba, REG_CONTROLLER_CAPABILITIES);

	/* nutrs and nutmrs are 0 based values */
	hba->nutrs = (hba->capabilities & MASK_TRANSFER_REQUESTS_SLOTS) + 1;
	hba->nutmrs =
	((hba->capabilities & MASK_TASK_MANAGEMENT_REQUEST_SLOTS) >> 16) + 1;
}

/**
 * ufshcd_ready_for_uic_cmd - Check if controller is ready
 *                            to accept UIC commands
 * @hba: per adapter instance
 * Return true on success, else false
 */
static inline bool ufshcd_ready_for_uic_cmd(struct ufs_hba *hba)
{
	if (ufshcd_readl(hba, REG_CONTROLLER_STATUS) & UIC_COMMAND_READY)
		return true;
	else
		return false;
}

/**
 * ufshcd_get_upmcrs - Get the power mode change request status
 * @hba: Pointer to adapter instance
 *
 * This function gets the UPMCRS field of HCS register
 * Returns value of UPMCRS field
 */
static inline u8 ufshcd_get_upmcrs(struct ufs_hba *hba, struct uic_command *cmd)
{
	if (hba->quirks & UFSHCD_QUIRK_GET_GENERRCODE_DIRECT) {
		if (cmd->command == UIC_CMD_DME_SET &&
				cmd->argument1 == UIC_ARG_MIB(PA_PWRMODE))
			return ufshcd_vops_get_unipro(hba, 3);
		else if (cmd->command == UIC_CMD_DME_HIBER_ENTER)
			return ufshcd_vops_get_unipro(hba, 4);
		else if (cmd->command == UIC_CMD_DME_HIBER_EXIT)
			return ufshcd_vops_get_unipro(hba, 5);
		else
			return (ufshcd_readl(hba, REG_CONTROLLER_STATUS) >> 8) & 0x7;
	} else
		return (ufshcd_readl(hba, REG_CONTROLLER_STATUS) >> 8) & 0x7;
}

/**
 * ufshcd_dispatch_uic_cmd - Dispatch UIC commands to unipro layers
 * @hba: per adapter instance
 * @uic_cmd: UIC command
 *
 * Mutex must be held.
 */
static inline void
ufshcd_dispatch_uic_cmd(struct ufs_hba *hba, struct uic_command *uic_cmd)
{
	WARN_ON(hba->active_uic_cmd);

	hba->active_uic_cmd = uic_cmd;

	/* Write Args */
	ufshcd_writel(hba, uic_cmd->argument1, REG_UIC_COMMAND_ARG_1);
	ufshcd_writel(hba, uic_cmd->argument2, REG_UIC_COMMAND_ARG_2);
	ufshcd_writel(hba, uic_cmd->argument3, REG_UIC_COMMAND_ARG_3);

	/* Write UIC Cmd */
	ufshcd_writel(hba, uic_cmd->command & COMMAND_OPCODE_MASK,
		      REG_UIC_COMMAND);
}

/**
 * ufshcd_wait_for_uic_cmd - Wait complectioin of UIC command
 * @hba: per adapter instance
 * @uic_command: UIC command
 *
 * Must be called with mutex held.
 * Returns 0 only if success.
 */
static int
ufshcd_wait_for_uic_cmd(struct ufs_hba *hba, struct uic_command *uic_cmd)
{
	int ret;
	unsigned long flags;

	if (wait_for_completion_timeout(&uic_cmd->done,
				msecs_to_jiffies(UIC_CMD_TIMEOUT))) {
		switch (uic_cmd->command) {
		case UIC_CMD_DME_LINK_STARTUP:
		case UIC_CMD_DME_HIBER_ENTER:
		case UIC_CMD_DME_HIBER_EXIT:
			if (hba->quirks & UFSHCD_QUIRK_GET_GENERRCODE_DIRECT)
				ret = ufshcd_vops_get_unipro(hba, uic_cmd->command - UIC_CMD_DME_LINK_STARTUP);
			else
				ret = uic_cmd->argument2 & MASK_UIC_COMMAND_RESULT;
			break;
		default:
				ret = uic_cmd->argument2 & MASK_UIC_COMMAND_RESULT;
			break;
		}
	} else
		ret = -ETIMEDOUT;
#if defined(SEC_UFS_ERROR_COUNT)
	if (ret)
		SEC_ufs_uic_error_check(hba, true, false);
#endif

	spin_lock_irqsave(hba->host->host_lock, flags);
	hba->active_uic_cmd = NULL;
	spin_unlock_irqrestore(hba->host->host_lock, flags);

	return ret;
}

/**
 * __ufshcd_send_uic_cmd - Send UIC commands and retrieve the result
 * @hba: per adapter instance
 * @uic_cmd: UIC command
 * @completion: initialize the completion only if this is set to true
 *
 * Identical to ufshcd_send_uic_cmd() expect mutex. Must be called
 * with mutex held and host_lock locked.
 * Returns 0 only if success.
 */
static int
__ufshcd_send_uic_cmd(struct ufs_hba *hba, struct uic_command *uic_cmd,
		      bool completion)
{
	if (!ufshcd_ready_for_uic_cmd(hba)) {
		dev_err(hba->dev,
			"Controller not ready to accept UIC commands\n");
		return -EIO;
	}

	if (completion)
		init_completion(&uic_cmd->done);

	ufshcd_dispatch_uic_cmd(hba, uic_cmd);

	return 0;
}

/**
 * ufshcd_send_uic_cmd - Send UIC commands and retrieve the result
 * @hba: per adapter instance
 * @uic_cmd: UIC command
 *
 * Returns 0 only if success.
 */
static int
ufshcd_send_uic_cmd(struct ufs_hba *hba, struct uic_command *uic_cmd)
{
	int ret;
	unsigned long flags;

	ufshcd_hold(hba, false);
	mutex_lock(&hba->uic_cmd_mutex);
	ufshcd_add_delay_before_dme_cmd(hba);

	spin_lock_irqsave(hba->host->host_lock, flags);
	ret = __ufshcd_send_uic_cmd(hba, uic_cmd, true);
	spin_unlock_irqrestore(hba->host->host_lock, flags);
	if (!ret)
		ret = ufshcd_wait_for_uic_cmd(hba, uic_cmd);

	mutex_unlock(&hba->uic_cmd_mutex);

	ufshcd_release(hba);
	return ret;
}

/**
 * ufshcd_map_sg - Map scatter-gather list to prdt
 * @lrbp - pointer to local reference block
 *
 * Returns 0 in case of success, non-zero value in case of failure
 */
static int ufshcd_map_sg(struct ufs_hba *hba, struct ufshcd_lrb *lrbp)
{
	struct ufshcd_sg_entry *prd_table;
	struct scatterlist *sg;
	struct scsi_cmnd *cmd;
	int sg_segments;
	int i, ret;

#if defined(CONFIG_UFS_DATA_LOG)
	unsigned int dump_index;
	int cpu = raw_smp_processor_id();
	int id = 0;

#if defined(CONFIG_UFS_DATA_LOG_MAGIC_CODE)
	unsigned long  magicword[1];
	void  *virt_sg_addr;
	/*
	 * 0x1F5E3A7069245CBE
	 * 0x4977C72608FCE51F
	 * 0x524E74A9005F0D1B
	 * 0x05D3D11A26CF3142
	 */
	magicword[0] = 0x1F5E3A7069245CBE;
#endif
#endif

	cmd = lrbp->cmd;
	
#if defined(CONFIG_UFS_DATA_LOG)
	if (cmd->request && hba->host->ufs_sys_log_en){
		/*condition of data log*/
		/*read request of system area for debugging dm verity issue*/
		if (rq_data_dir(cmd->request) == READ &&
			cmd->request->__sector >= hba->host->ufs_system_start &&
			cmd->request->__sector < hba->host->ufs_system_end) {

			for (id = 0; id < UFS_DATA_LOG_MAX; id++){
				dump_index = atomic_inc_return(&hba->log_count) & (UFS_DATA_LOG_MAX - 1);
				if (ufs_data_log[dump_index].done != 0xA)
					break;
			}
			
			if (id == UFS_DATA_LOG_MAX)
				queuing_req[cmd->request->tag] = UFS_DATA_LOG_MAX - 1;
			else
				queuing_req[cmd->request->tag] = dump_index;

			ufs_data_log[dump_index].done = 0xA;
			ufs_data_log[dump_index].start_time = cpu_clock(cpu);
			ufs_data_log[dump_index].end_time = 0;
			ufs_data_log[dump_index].sector = cmd->request->__sector;

#if defined(CONFIG_UFS_DATA_LOG_MAGIC_CODE)		
			sg_segments = scsi_sg_count(cmd);
			scsi_for_each_sg(cmd, sg, sg_segments, i) {
				/*
				 * Write magicword each memory location pointed  by SG element
				 */
				virt_sg_addr = sg_virt(sg);
				ufs_data_log[dump_index].virt_addr = virt_sg_addr;
				memcpy(virt_sg_addr, magicword, UFS_DATA_BUF_SIZE);
			}
#endif
			}
		}
#endif

	sg_segments = scsi_dma_map(cmd);
	if (sg_segments < 0)
		return sg_segments;

	if (sg_segments) {
		if (hba->quirks & UFSHCD_QUIRK_PRDT_BYTE_GRAN)
			lrbp->utr_descriptor_ptr->prd_table_length =
				cpu_to_le16((u16)(sg_segments *
					sizeof(struct ufshcd_sg_entry)));
		else
			lrbp->utr_descriptor_ptr->prd_table_length =
				cpu_to_le16((u16) (sg_segments));

		prd_table = (struct ufshcd_sg_entry *)lrbp->ucd_prdt_ptr;

		scsi_for_each_sg(cmd, sg, sg_segments, i) {
			prd_table[i].size  =
				cpu_to_le32(((u32) sg_dma_len(sg))-1);
			prd_table[i].base_addr =
				cpu_to_le32(lower_32_bits(sg->dma_address));
			prd_table[i].upper_addr =
				cpu_to_le32(upper_32_bits(sg->dma_address));
			prd_table[i].reserved = 0;
			hba->transferred_sector += prd_table[i].size;
		}
	} else {
		lrbp->utr_descriptor_ptr->prd_table_length = 0;
	}
	ret = ufshcd_vops_crypto_engine_cfg(hba, lrbp);
	if (ret) {
		dev_err(hba->dev,
			"%s: failed to configure crypto engine (%d)\n",
			__func__, ret);
		return ret;
	}

	return 0;
}

/**
 * ufshcd_enable_intr - enable interrupts
 * @hba: per adapter instance
 * @intrs: interrupt bits
 */
static void ufshcd_enable_intr(struct ufs_hba *hba, u32 intrs)
{
	u32 set = ufshcd_readl(hba, REG_INTERRUPT_ENABLE);

	if (hba->ufs_version == UFSHCI_VERSION_10) {
		u32 rw;
		rw = set & INTERRUPT_MASK_RW_VER_10;
		set = rw | ((set ^ intrs) & intrs);
	} else {
		set |= intrs;
	}

	ufshcd_writel(hba, set, REG_INTERRUPT_ENABLE);
}

/**
 * ufshcd_disable_intr - disable interrupts
 * @hba: per adapter instance
 * @intrs: interrupt bits
 */
static void ufshcd_disable_intr(struct ufs_hba *hba, u32 intrs)
{
	u32 set = ufshcd_readl(hba, REG_INTERRUPT_ENABLE);

	if (hba->ufs_version == UFSHCI_VERSION_10) {
		u32 rw;
		rw = (set & INTERRUPT_MASK_RW_VER_10) &
			~(intrs & INTERRUPT_MASK_RW_VER_10);
		set = rw | ((set & intrs) & ~INTERRUPT_MASK_RW_VER_10);

	} else {
		set &= ~intrs;
	}

	ufshcd_writel(hba, set, REG_INTERRUPT_ENABLE);
}

/**
 * ufshcd_prepare_req_desc_hdr() - Fills the requests header
 * descriptor according to request
 * @lrbp: pointer to local reference block
 * @upiu_flags: flags required in the header
 * @cmd_dir: requests data direction
 */
static void ufshcd_prepare_req_desc_hdr(struct ufshcd_lrb *lrbp,
			u32 *upiu_flags, enum dma_data_direction cmd_dir)
{
	struct utp_transfer_req_desc *req_desc = lrbp->utr_descriptor_ptr;
	u32 data_direction;
	u32 dword_0;

	if (cmd_dir == DMA_FROM_DEVICE) {
		data_direction = UTP_DEVICE_TO_HOST;
		*upiu_flags = UPIU_CMD_FLAGS_READ;
	} else if (cmd_dir == DMA_TO_DEVICE) {
		data_direction = UTP_HOST_TO_DEVICE;
		*upiu_flags = UPIU_CMD_FLAGS_WRITE;
	} else {
		data_direction = UTP_NO_DATA_TRANSFER;
		*upiu_flags = UPIU_CMD_FLAGS_NONE;
	}

	set_customized_upiu_flags(lrbp, upiu_flags);

	dword_0 = data_direction | (lrbp->command_type
				<< UPIU_COMMAND_TYPE_OFFSET);
	if (lrbp->intr_cmd)
		dword_0 |= UTP_REQ_DESC_INT_CMD;

	/* Transfer request descriptor header fields */
	req_desc->header.dword_0 = cpu_to_le32(dword_0);
	/* dword_1 is reserved, hence it is set to 0 */
	req_desc->header.dword_1 = 0;
	/*
	 * assigning invalid value for command status. Controller
	 * updates OCS on command completion, with the command
	 * status
	 */
	req_desc->header.dword_2 =
		cpu_to_le32(OCS_INVALID_COMMAND_STATUS);
	/* dword_3 is reserved, hence it is set to 0 */
	req_desc->header.dword_3 = 0;

	req_desc->prd_table_length = 0;
}

/**
 * ufshcd_prepare_utp_scsi_cmd_upiu() - fills the utp_transfer_req_desc,
 * for scsi commands
 * @lrbp - local reference block pointer
 * @upiu_flags - flags
 */
static
void ufshcd_prepare_utp_scsi_cmd_upiu(struct ufshcd_lrb *lrbp, u32 upiu_flags)
{
	struct utp_upiu_req *ucd_req_ptr = lrbp->ucd_req_ptr;
	unsigned short cdb_len;

	/* command descriptor fields */
	ucd_req_ptr->header.dword_0 = UPIU_HEADER_DWORD(
				UPIU_TRANSACTION_COMMAND, upiu_flags,
				lrbp->lun, lrbp->task_tag);
	ucd_req_ptr->header.dword_1 = UPIU_HEADER_DWORD(
				UPIU_COMMAND_SET_TYPE_SCSI, 0, 0, 0);

	/* Total EHS length and Data segment length will be zero */
	ucd_req_ptr->header.dword_2 = 0;

	ucd_req_ptr->sc.exp_data_transfer_len =
		cpu_to_be32(lrbp->cmd->sdb.length);

	cdb_len = min_t(unsigned short, lrbp->cmd->cmd_len, MAX_CDB_SIZE);
	memset(ucd_req_ptr->sc.cdb, 0, MAX_CDB_SIZE);
	memcpy(ucd_req_ptr->sc.cdb, lrbp->cmd->cmnd, cdb_len);

	memset(lrbp->ucd_rsp_ptr, 0, sizeof(struct utp_upiu_rsp));
}

/**
 * ufshcd_prepare_utp_query_req_upiu() - fills the utp_transfer_req_desc,
 * for query requsts
 * @hba: UFS hba
 * @lrbp: local reference block pointer
 * @upiu_flags: flags
 */
static void ufshcd_prepare_utp_query_req_upiu(struct ufs_hba *hba,
				struct ufshcd_lrb *lrbp, u32 upiu_flags)
{
	struct utp_upiu_req *ucd_req_ptr = lrbp->ucd_req_ptr;
	struct ufs_query *query = &hba->dev_cmd.query;
	u16 len = be16_to_cpu(query->request.upiu_req.length);
	u8 *descp = (u8 *)lrbp->ucd_req_ptr + GENERAL_UPIU_REQUEST_SIZE;

	/* Query request header */
	ucd_req_ptr->header.dword_0 = UPIU_HEADER_DWORD(
			UPIU_TRANSACTION_QUERY_REQ, upiu_flags,
			lrbp->lun, lrbp->task_tag);
	ucd_req_ptr->header.dword_1 = UPIU_HEADER_DWORD(
			0, query->request.query_func, 0, 0);

	if (query->request.upiu_req.opcode == UPIU_QUERY_OPCODE_READ_DESC)
		len = 0;

	/* Data segment length only need for WRITE_DESC */
	if (query->request.upiu_req.opcode == UPIU_QUERY_OPCODE_WRITE_DESC)
		ucd_req_ptr->header.dword_2 =
			UPIU_HEADER_DWORD(0, 0, (len >> 8), (u8)len);
	else
		ucd_req_ptr->header.dword_2 = 0;

	/* Copy the Query Request buffer as is */
	memcpy(&ucd_req_ptr->qr, &query->request.upiu_req,
			QUERY_OSF_SIZE);

	/* Copy the Descriptor */
	if (query->request.upiu_req.opcode == UPIU_QUERY_OPCODE_WRITE_DESC)
		memcpy(descp, query->descriptor, len);

	if (query->request.query_func == UPIU_QUERY_FUNC_VENDOR_TOSHIBA_FATALMODE) {
		ucd_req_ptr->header.dword_2 =
			UPIU_HEADER_DWORD(0, 0, (len >> 8), (u8)len);
		memcpy(descp, query->descriptor, len);
	}

	memset(lrbp->ucd_rsp_ptr, 0, sizeof(struct utp_upiu_rsp));
}

static inline void ufshcd_prepare_utp_nop_upiu(struct ufshcd_lrb *lrbp)
{
	struct utp_upiu_req *ucd_req_ptr = lrbp->ucd_req_ptr;

	memset(ucd_req_ptr, 0, sizeof(struct utp_upiu_req));

	/* command descriptor fields */
	ucd_req_ptr->header.dword_0 =
		UPIU_HEADER_DWORD(
			UPIU_TRANSACTION_NOP_OUT, 0, 0, lrbp->task_tag);
	/* clear rest of the fields of basic header */
	ucd_req_ptr->header.dword_1 = 0;
	ucd_req_ptr->header.dword_2 = 0;

	memset(lrbp->ucd_rsp_ptr, 0, sizeof(struct utp_upiu_rsp));
}

/**
 * ufshcd_comp_devman_upiu - UFS Protocol Information Unit(UPIU)
 *			     for Device Management Purposes
 * @hba - per adapter instance
 * @lrb - pointer to local reference block
 */
static int ufshcd_comp_devman_upiu(struct ufs_hba *hba, struct ufshcd_lrb *lrbp)
{
	u32 upiu_flags;
	int ret = 0;

	if ((hba->ufs_version == UFSHCI_VERSION_10) ||
	    (hba->ufs_version == UFSHCI_VERSION_11))
		lrbp->command_type = UTP_CMD_TYPE_DEV_MANAGE;
	else
		lrbp->command_type = UTP_CMD_TYPE_UFS_STORAGE;

	ufshcd_prepare_req_desc_hdr(lrbp, &upiu_flags, DMA_NONE);
	if (hba->dev_cmd.type == DEV_CMD_TYPE_QUERY)
		ufshcd_prepare_utp_query_req_upiu(hba, lrbp, upiu_flags);
	else if (hba->dev_cmd.type == DEV_CMD_TYPE_NOP)
		ufshcd_prepare_utp_nop_upiu(lrbp);
	else
		ret = -EINVAL;

	return ret;
}

/**
 * ufshcd_comp_scsi_upiu - UFS Protocol Information Unit(UPIU)
 *			   for SCSI Purposes
 * @hba - per adapter instance
 * @lrb - pointer to local reference block
 */
static int ufshcd_comp_scsi_upiu(struct ufs_hba *hba, struct ufshcd_lrb *lrbp)
{
	u32 upiu_flags;
	int ret = 0;

	if ((hba->ufs_version == UFSHCI_VERSION_10) ||
	    (hba->ufs_version == UFSHCI_VERSION_11))
		lrbp->command_type = UTP_CMD_TYPE_SCSI;
	else
		lrbp->command_type = UTP_CMD_TYPE_UFS_STORAGE;

	if (likely(lrbp->cmd)) {
		ufshcd_prepare_req_desc_hdr(lrbp, &upiu_flags,
						lrbp->cmd->sc_data_direction);
		ufshcd_prepare_utp_scsi_cmd_upiu(lrbp, upiu_flags);
	} else {
		ret = -EINVAL;
	}

	return ret;
}

/*
 * ufshcd_scsi_to_upiu_lun - maps scsi LUN to UPIU LUN
 * @scsi_lun: scsi LUN id
 *
 * Returns UPIU LUN id
 */
static inline u8 ufshcd_scsi_to_upiu_lun(unsigned int scsi_lun)
{
	if (scsi_is_wlun(scsi_lun))
		return (scsi_lun & UFS_UPIU_MAX_UNIT_NUM_ID)
			| UFS_UPIU_WLUN_ID;
	else
		return scsi_lun & UFS_UPIU_MAX_UNIT_NUM_ID;
}

static inline unsigned int ufshcd_get_scsi_lun(struct scsi_cmnd *cmd)
{
	if (cmd->cmnd[0] == SECURITY_PROTOCOL_IN ||
			cmd->cmnd[0] == SECURITY_PROTOCOL_OUT)
		return (SCSI_W_LUN_BASE |
			(UFS_UPIU_RPMB_WLUN & UFS_UPIU_MAX_UNIT_NUM_ID));
	else
		return cmd->device->lun;
}

/**
 * ufshcd_upiu_wlun_to_scsi_wlun - maps UPIU W-LUN id to SCSI W-LUN ID
 * @scsi_lun: UPIU W-LUN id
 *
 * Returns SCSI W-LUN id
 */
static inline u16 ufshcd_upiu_wlun_to_scsi_wlun(u8 upiu_wlun_id)
{
	return (upiu_wlun_id & ~UFS_UPIU_WLUN_ID) | SCSI_W_LUN_BASE;
}

/**
 * ufshcd_queuecommand - main entry point for SCSI requests
 * @cmd: command from SCSI Midlayer
 * @done: call back function
 *
 * Returns 0 for success, non-zero in case of failure
 */
static int ufshcd_queuecommand(struct Scsi_Host *host, struct scsi_cmnd *cmd)
{
	struct ufshcd_lrb *lrbp;
	struct ufs_hba *hba;
	unsigned long flags;
	int tag;
	int err = 0;
	unsigned int scsi_lun;

	hba = shost_priv(host);

	tag = cmd->request->tag;
	if (!ufshcd_valid_tag(hba, tag)) {
		dev_err(hba->dev,
			"%s: invalid command tag %d: cmd=0x%p, cmd->request=0x%p",
			__func__, tag, cmd, cmd->request);
		BUG();
	}

	if (!down_read_trylock(&hba->clk_scaling_lock))
		return SCSI_MLQUEUE_HOST_BUSY;

	if ((ufs_shutdown_state == 1) && (cmd->cmnd[0] == START_STOP)) {
		scsi_block_requests(hba->host);
		cancel_work_sync(&hba->clk_gating.ungate_work);
	}

	spin_lock_irqsave(hba->host->host_lock, flags);
	switch (hba->ufshcd_state) {
	case UFSHCD_STATE_OPERATIONAL:
		break;
	case UFSHCD_STATE_EH_SCHEDULED:
	case UFSHCD_STATE_RESET:
		err = SCSI_MLQUEUE_HOST_BUSY;
		goto out_unlock;
	case UFSHCD_STATE_ERROR:
		set_host_byte(cmd, DID_ERROR);
		scsi_dma_map(cmd);
		cmd->scsi_done(cmd);
		goto out_unlock;
	default:
		dev_WARN_ONCE(hba->dev, 1, "%s: invalid state %d\n",
				__func__, hba->ufshcd_state);
		set_host_byte(cmd, DID_BAD_TARGET);
		cmd->scsi_done(cmd);
		goto out_unlock;
	}

	/* if error handling is in progress, don't issue commands */
	if (ufshcd_eh_in_progress(hba)) {
		set_host_byte(cmd, DID_ERROR);
		cmd->scsi_done(cmd);
		goto out_unlock;
	}
	spin_unlock_irqrestore(hba->host->host_lock, flags);

	hba->req_abort_count = 0;

	/* acquire the tag to make sure device cmds don't use it */
	if (test_and_set_bit_lock(tag, &hba->lrb_in_use)) {
		/*
		 * Dev manage command in progress, requeue the command.
		 * Requeuing the command helps in cases where the request *may*
		 * find different tag instead of waiting for dev manage command
		 * completion.
		 */
		err = SCSI_MLQUEUE_HOST_BUSY;
		goto out;
	}

	err = ufshcd_hold(hba, true);
	if (err) {
		err = SCSI_MLQUEUE_HOST_BUSY;
		clear_bit_unlock(tag, &hba->lrb_in_use);
		goto out;
	}
	WARN_ON(hba->clk_gating.state != CLKS_ON);

	lrbp = &hba->lrb[tag];

	WARN_ON(lrbp->cmd);
	lrbp->cmd = cmd;
	lrbp->sense_bufflen = UFSHCD_REQ_SENSE_SIZE;
	lrbp->sense_buffer = cmd->sense_buffer;
	lrbp->task_tag = tag;

	scsi_lun = ufshcd_get_scsi_lun(cmd);
	lrbp->lun = ufshcd_scsi_to_upiu_lun(scsi_lun);
	lrbp->intr_cmd = !ufshcd_is_intr_aggr_allowed(hba) ? true : false;
	lrbp->req_abort_skip = false;

	ufshcd_comp_scsi_upiu(hba, lrbp);

	err = ufshcd_map_sg(hba, lrbp);
	if (err) {
		ufshcd_release(hba);
		lrbp->cmd = NULL;
		clear_bit_unlock(tag, &hba->lrb_in_use);
		ufshcd_release(hba);
		goto out;
	}
	/* Make sure descriptors are ready before ringing the doorbell */
	wmb();

	/* issue command to the controller */
	spin_lock_irqsave(hba->host->host_lock, flags);
	if (hba->vops && hba->vops->set_nexus_t_xfer_req)
		hba->vops->set_nexus_t_xfer_req(hba, tag, lrbp->cmd);
#ifdef CONFIG_SCSI_UFS_CMD_LOGGING
	exynos_ufs_cmd_log_start(hba, cmd);
#endif
	ufshcd_send_command(hba, tag);

	if (hba->monitor.flag & UFSHCD_MONITOR_LEVEL1)
		dev_info(hba->dev, "IO issued(%d)\n", tag);
out_unlock:
	spin_unlock_irqrestore(hba->host->host_lock, flags);
out:
	up_read(&hba->clk_scaling_lock);
	return err;
}

static int ufshcd_compose_dev_cmd(struct ufs_hba *hba,
		struct ufshcd_lrb *lrbp, enum dev_cmd_type cmd_type, int tag)
{
	lrbp->cmd = NULL;
	lrbp->sense_bufflen = 0;
	lrbp->sense_buffer = NULL;
	lrbp->task_tag = tag;
	lrbp->lun = 0; /* device management cmd is not specific to any LUN */
	lrbp->intr_cmd = true; /* No interrupt aggregation */
	hba->dev_cmd.type = cmd_type;

	return ufshcd_comp_devman_upiu(hba, lrbp);
}

static int
ufshcd_clear_cmd(struct ufs_hba *hba, int tag)
{
	int err = 0;
	unsigned long flags;
	u32 mask = 1 << tag;

	/* clear outstanding transaction before retry */
	spin_lock_irqsave(hba->host->host_lock, flags);
	ufshcd_utrl_clear(hba, tag);
	spin_unlock_irqrestore(hba->host->host_lock, flags);

	/*
	 * wait for for h/w to clear corresponding bit in door-bell.
	 * max. wait is 1 sec.
	 */
	err = ufshcd_wait_for_register(hba,
			REG_UTP_TRANSFER_REQ_DOOR_BELL,
			mask, ~mask, 1000, 1000, true);

	return err;
}

static int
ufshcd_check_query_response(struct ufs_hba *hba, struct ufshcd_lrb *lrbp)
{
	struct ufs_query_res *query_res = &hba->dev_cmd.query.response;

	/* Get the UPIU response */
	query_res->response = ufshcd_get_rsp_upiu_result(lrbp->ucd_rsp_ptr) >>
				UPIU_RSP_CODE_OFFSET;
	return query_res->response;
}

/**
 * ufshcd_dev_cmd_completion() - handles device management command responses
 * @hba: per adapter instance
 * @lrbp: pointer to local reference block
 */
static int
ufshcd_dev_cmd_completion(struct ufs_hba *hba, struct ufshcd_lrb *lrbp)
{
	int resp;
	int err = 0;

	hba->ufs_stats.last_hibern8_exit_tstamp = ktime_set(0, 0);
	resp = ufshcd_get_req_rsp(lrbp->ucd_rsp_ptr);

	switch (resp) {
	case UPIU_TRANSACTION_NOP_IN:
		if (hba->dev_cmd.type != DEV_CMD_TYPE_NOP) {
			err = -EINVAL;
			dev_err(hba->dev, "%s: unexpected response %x\n",
					__func__, resp);
		}
		break;
	case UPIU_TRANSACTION_QUERY_RSP:
		err = ufshcd_check_query_response(hba, lrbp);
		if (!err)
			err = ufshcd_copy_query_response(hba, lrbp);
		break;
	case UPIU_TRANSACTION_REJECT_UPIU:
		/* TODO: handle Reject UPIU Response */
		err = -EPERM;
		dev_err(hba->dev, "%s: Reject UPIU not fully implemented\n",
				__func__);
		break;
	default:
		err = -EINVAL;
		dev_err(hba->dev, "%s: Invalid device management cmd response: %x\n",
				__func__, resp);
		break;
	}

	return err;
}

static int ufshcd_wait_for_dev_cmd(struct ufs_hba *hba,
		struct ufshcd_lrb *lrbp, int max_timeout)
{
	int err = 0;
	unsigned long time_left;
	unsigned long flags;

	time_left = wait_for_completion_timeout(hba->dev_cmd.complete,
			msecs_to_jiffies(max_timeout));

	/* Make sure descriptors are ready before ringing the doorbell */
	wmb();
	spin_lock_irqsave(hba->host->host_lock, flags);
	hba->dev_cmd.complete = NULL;
	if (likely(time_left)) {
		err = ufshcd_get_tr_ocs(lrbp);
		if (!err)
			err = ufshcd_dev_cmd_completion(hba, lrbp);
	}
	spin_unlock_irqrestore(hba->host->host_lock, flags);

	if (!time_left) {
		err = -ETIMEDOUT;
		dev_dbg(hba->dev, "%s: dev_cmd request timedout, tag %d\n",
			__func__, lrbp->task_tag);
		if (!ufshcd_clear_cmd(hba, lrbp->task_tag))
			/* successfully cleared the command, retry if needed */
			err = -EAGAIN;
		/*
		 * in case of an error, after clearing the doorbell,
		 * we also need to clear the outstanding_request
		 * field in hba
		 */
		ufshcd_outstanding_req_clear(hba, lrbp->task_tag);
	}

	return err;
}

/**
 * ufshcd_get_dev_cmd_tag - Get device management command tag
 * @hba: per-adapter instance
 * @tag: pointer to variable with available slot value
 *
 * Get a free slot and lock it until device management command
 * completes.
 *
 * Returns false if free slot is unavailable for locking, else
 * return true with tag value in @tag.
 */
static bool ufshcd_get_dev_cmd_tag(struct ufs_hba *hba, int *tag_out)
{
	int tag;
	bool ret = false;
	unsigned long tmp;

	if (!tag_out)
		goto out;

	do {
		tmp = ~hba->lrb_in_use;
		tag = find_last_bit(&tmp, hba->nutrs);
		if (tag >= hba->nutrs)
			goto out;
	} while (test_and_set_bit_lock(tag, &hba->lrb_in_use));

	*tag_out = tag;
	ret = true;
out:
	return ret;
}

static inline void ufshcd_put_dev_cmd_tag(struct ufs_hba *hba, int tag)
{
	clear_bit_unlock(tag, &hba->lrb_in_use);
}

/**
 * ufshcd_exec_dev_cmd - API for sending device management requests
 * @hba - UFS hba
 * @cmd_type - specifies the type (NOP, Query...)
 * @timeout - time in seconds
 *
 * NOTE: Since there is only one available tag for device management commands,
 * it is expected you hold the hba->dev_cmd.lock mutex.
 */
static int ufshcd_exec_dev_cmd(struct ufs_hba *hba,
		enum dev_cmd_type cmd_type, int timeout)
{
	struct ufshcd_lrb *lrbp;
	int err;
	int tag;
	struct completion wait;
	unsigned long flags;

	if (!ufshcd_is_link_active(hba))
		return -EPERM;

	down_read(&hba->clk_scaling_lock);

	/*
	 * Get free slot, sleep if slots are unavailable.
	 * Even though we use wait_event() which sleeps indefinitely,
	 * the maximum wait time is bounded by SCSI request timeout.
	 */
	wait_event(hba->dev_cmd.tag_wq, ufshcd_get_dev_cmd_tag(hba, &tag));

	init_completion(&wait);
	lrbp = &hba->lrb[tag];
	WARN_ON(lrbp->cmd);
	err = ufshcd_compose_dev_cmd(hba, lrbp, cmd_type, tag);
	if (unlikely(err))
		goto out_put_tag;

	hba->dev_cmd.complete = &wait;

	/* Make sure descriptors are ready before ringing the doorbell */
	wmb();
	spin_lock_irqsave(hba->host->host_lock, flags);
	if (hba->vops && hba->vops->set_nexus_t_xfer_req)
		hba->vops->set_nexus_t_xfer_req(hba, tag, lrbp->cmd);
	ufshcd_send_command(hba, tag);
	spin_unlock_irqrestore(hba->host->host_lock, flags);

	err = ufshcd_wait_for_dev_cmd(hba, lrbp, timeout);

out_put_tag:
	ufshcd_put_dev_cmd_tag(hba, tag);
	wake_up(&hba->dev_cmd.tag_wq);
	up_read(&hba->clk_scaling_lock);
#if defined(SEC_UFS_ERROR_COUNT)
	if (err && (cmd_type != DEV_CMD_TYPE_NOP))
		SEC_ufs_query_error_check(hba, cmd_type);
#endif
	return err;
}

/**
 * ufshcd_init_query() - init the query response and request parameters
 * @hba: per-adapter instance
 * @request: address of the request pointer to be initialized
 * @response: address of the response pointer to be initialized
 * @opcode: operation to perform
 * @idn: flag idn to access
 * @index: LU number to access
 * @selector: query/flag/descriptor further identification
 */
static inline void ufshcd_init_query(struct ufs_hba *hba,
		struct ufs_query_req **request, struct ufs_query_res **response,
		enum query_opcode opcode, u8 idn, u8 index, u8 selector)
{
	*request = &hba->dev_cmd.query.request;
	*response = &hba->dev_cmd.query.response;
	memset(*request, 0, sizeof(struct ufs_query_req));
	memset(*response, 0, sizeof(struct ufs_query_res));
	(*request)->upiu_req.opcode = opcode;
	(*request)->upiu_req.idn = idn;
	(*request)->upiu_req.index = index;
	(*request)->upiu_req.selector = selector;
}

static int ufshcd_query_flag_retry(struct ufs_hba *hba,
	enum query_opcode opcode, enum flag_idn idn, bool *flag_res)
{
	int ret;
	int retries;

	for (retries = 0; retries < QUERY_REQ_RETRIES; retries++) {
		ret = ufshcd_query_flag(hba, opcode, idn, flag_res);
		if (ret)
			dev_dbg(hba->dev,
				"%s: failed with error %d, retries %d\n",
				__func__, ret, retries);
		else
			break;
	}

	if (ret)
		dev_err(hba->dev,
			"%s: query attribute, opcode %d, idn %d, failed with error %d after %d retires\n",
			__func__, opcode, idn, ret, retries);
	return ret;
}

/**
 * ufshcd_query_flag() - API function for sending flag query requests
 * hba: per-adapter instance
 * query_opcode: flag query to perform
 * idn: flag idn to access
 * flag_res: the flag value after the query request completes
 *
 * Returns 0 for success, non-zero in case of failure
 */
int ufshcd_query_flag(struct ufs_hba *hba, enum query_opcode opcode,
			enum flag_idn idn, bool *flag_res)
{
	struct ufs_query_req *request = NULL;
	struct ufs_query_res *response = NULL;
	int err, index = 0, selector = 0;
	int timeout = QUERY_REQ_TIMEOUT;

	BUG_ON(!hba);

	ufshcd_hold(hba, false);
	mutex_lock(&hba->dev_cmd.lock);
	ufshcd_init_query(hba, &request, &response, opcode, idn, index,
			selector);

	switch (opcode) {
	case UPIU_QUERY_OPCODE_SET_FLAG:
	case UPIU_QUERY_OPCODE_CLEAR_FLAG:
	case UPIU_QUERY_OPCODE_TOGGLE_FLAG:
		request->query_func = UPIU_QUERY_FUNC_STANDARD_WRITE_REQUEST;
		break;
	case UPIU_QUERY_OPCODE_READ_FLAG:
		request->query_func = UPIU_QUERY_FUNC_STANDARD_READ_REQUEST;
		if (!flag_res) {
			/* No dummy reads */
			dev_err(hba->dev, "%s: Invalid argument for read request\n",
					__func__);
			err = -EINVAL;
			goto out_unlock;
		}
		break;
	default:
		dev_err(hba->dev,
			"%s: Expected query flag opcode but got = %d\n",
			__func__, opcode);
		err = -EINVAL;
		goto out_unlock;
	}

	if (idn == QUERY_FLAG_IDN_FDEVICEINIT)
		timeout = QUERY_FDEVICEINIT_REQ_TIMEOUT;

	err = ufshcd_exec_dev_cmd(hba, DEV_CMD_TYPE_QUERY, timeout);

	if (err) {
		dev_err(hba->dev,
			"%s: Sending flag query for idn %d failed, err = %d\n",
			__func__, idn, err);
		goto out_unlock;
	}

	if (flag_res)
		*flag_res = (be32_to_cpu(response->upiu_res.value) &
				MASK_QUERY_UPIU_FLAG_LOC) & 0x1;

out_unlock:
	mutex_unlock(&hba->dev_cmd.lock);
	ufshcd_release(hba);
	return err;
}

/**
 * ufshcd_query_attr - API function for sending attribute requests
 * hba: per-adapter instance
 * opcode: attribute opcode
 * idn: attribute idn to access
 * index: index field
 * selector: selector field
 * attr_val: the attribute value after the query request completes
 *
 * Returns 0 for success, non-zero in case of failure
*/
static int ufshcd_query_attr(struct ufs_hba *hba, enum query_opcode opcode,
			enum attr_idn idn, u8 index, u8 selector, u32 *attr_val)
{
	struct ufs_query_req *request = NULL;
	struct ufs_query_res *response = NULL;
	int err;

	BUG_ON(!hba);

	ufshcd_hold(hba, false);
	if (!attr_val) {
		dev_err(hba->dev, "%s: attribute value required for opcode 0x%x\n",
				__func__, opcode);
		err = -EINVAL;
		goto out;
	}

	mutex_lock(&hba->dev_cmd.lock);
	ufshcd_init_query(hba, &request, &response, opcode, idn, index,
			selector);

	switch (opcode) {
	case UPIU_QUERY_OPCODE_WRITE_ATTR:
		request->query_func = UPIU_QUERY_FUNC_STANDARD_WRITE_REQUEST;
		request->upiu_req.value = cpu_to_be32(*attr_val);
		break;
	case UPIU_QUERY_OPCODE_READ_ATTR:
		request->query_func = UPIU_QUERY_FUNC_STANDARD_READ_REQUEST;
		break;
	default:
		dev_err(hba->dev, "%s: Expected query attr opcode but got = 0x%.2x\n",
				__func__, opcode);
		err = -EINVAL;
		goto out_unlock;
	}

	err = ufshcd_exec_dev_cmd(hba, DEV_CMD_TYPE_QUERY, QUERY_REQ_TIMEOUT);

	if (err) {
		dev_err(hba->dev, "%s: opcode 0x%.2x for idn %d failed, index %d, err = %d\n",
				__func__, opcode, idn, index, err);
		goto out_unlock;
	}

	*attr_val = be32_to_cpu(response->upiu_res.value);

out_unlock:
	mutex_unlock(&hba->dev_cmd.lock);
out:
	ufshcd_release(hba);
	return err;
}

/**
 * ufshcd_query_attr_retry() - API function for sending query
 * attribute with retries
 * @hba: per-adapter instance
 * @opcode: attribute opcode
 * @idn: attribute idn to access
 * @index: index field
 * @selector: selector field
 * @attr_val: the attribute value after the query request
 * completes
 *
 * Returns 0 for success, non-zero in case of failure
*/
static int ufshcd_query_attr_retry(struct ufs_hba *hba,
	enum query_opcode opcode, enum attr_idn idn, u8 index, u8 selector,
	u32 *attr_val)
{
	int ret = 0;
	u32 retries;

	 for (retries = QUERY_REQ_RETRIES; retries > 0; retries--) {
		ret = ufshcd_query_attr(hba, opcode, idn, index,
						selector, attr_val);
		if (ret)
			dev_dbg(hba->dev, "%s: failed with error %d, retries %d\n",
				__func__, ret, retries);
		else
			break;
	}

	if (ret)
		dev_err(hba->dev,
			"%s: query attribute, idn %d, failed with error %d after %d retires\n",
			__func__, idn, ret, QUERY_REQ_RETRIES);
	return ret;
}

static int __ufshcd_query_descriptor(struct ufs_hba *hba,
			enum query_opcode opcode, enum desc_idn idn, u8 index,
			u8 selector, u8 *desc_buf, int *buf_len)
{
	struct ufs_query_req *request = NULL;
	struct ufs_query_res *response = NULL;
	int err = 0;

	BUG_ON(!hba);

	ufshcd_hold(hba, false);
	if (!desc_buf) {
		dev_err(hba->dev, "%s: descriptor buffer required for opcode 0x%x\n",
				__func__, opcode);
		err = -EINVAL;
		goto out;
	}

	if (*buf_len < QUERY_DESC_MIN_SIZE || *buf_len > QUERY_DESC_MAX_SIZE) {
		dev_err(hba->dev, "%s: descriptor buffer size (%d) is out of range\n",
				__func__, *buf_len);
		err = -EINVAL;
		goto out;
	}

	mutex_lock(&hba->dev_cmd.lock);
	ufshcd_init_query(hba, &request, &response, opcode, idn, index,
			selector);
	hba->dev_cmd.query.descriptor = desc_buf;
	request->upiu_req.length = cpu_to_be16(*buf_len);

	switch (opcode) {
	case UPIU_QUERY_OPCODE_WRITE_DESC:
		request->query_func = UPIU_QUERY_FUNC_STANDARD_WRITE_REQUEST;
		break;
	case UPIU_QUERY_OPCODE_READ_DESC:
		request->query_func = UPIU_QUERY_FUNC_STANDARD_READ_REQUEST;
		break;
	default:
		dev_err(hba->dev,
				"%s: Expected query descriptor opcode but got = 0x%.2x\n",
				__func__, opcode);
		err = -EINVAL;
		goto out_unlock;
	}

	err = ufshcd_exec_dev_cmd(hba, DEV_CMD_TYPE_QUERY, QUERY_REQ_TIMEOUT);

	if (err) {
		dev_err(hba->dev, "%s: opcode 0x%.2x for idn %d failed, index %d, err = %d\n",
				__func__, opcode, idn, index, err);
		goto out_unlock;
	}

	*buf_len = be16_to_cpu(response->upiu_res.length);

out_unlock:
	hba->dev_cmd.query.descriptor = NULL;
	mutex_unlock(&hba->dev_cmd.lock);
out:
	ufshcd_release(hba);
	return err;
}

/**
 * ufshcd_query_descriptor_retry - API function for sending descriptor
 * requests
 * hba: per-adapter instance
 * opcode: attribute opcode
 * idn: attribute idn to access
 * index: index field
 * selector: selector field
 * desc_buf: the buffer that contains the descriptor
 * buf_len: length parameter passed to the device
 *
 * Returns 0 for success, non-zero in case of failure.
 * The buf_len parameter will contain, on return, the length parameter
 * received on the response.
 */
static int ufshcd_query_descriptor_retry(struct ufs_hba *hba,
					 enum query_opcode opcode,
					 enum desc_idn idn, u8 index,
					 u8 selector,
					 u8 *desc_buf, int *buf_len)
{
	int err;
	int retries;

	for (retries = QUERY_REQ_RETRIES; retries > 0; retries--) {
		err = __ufshcd_query_descriptor(hba, opcode, idn, index,
						selector, desc_buf, buf_len);
		if (!err || err == -EINVAL)
			break;
	}

	return err;
}

/**
 * ufshcd_read_desc_length - read the specified descriptor length from header
 * @hba: Pointer to adapter instance
 * @desc_id: descriptor idn value
 * @desc_index: descriptor index
 * @desc_length: pointer to variable to read the length of descriptor
 *
 * Return 0 in case of success, non-zero otherwise
 */
static int ufshcd_read_desc_length(struct ufs_hba *hba,
	enum desc_idn desc_id,
	int desc_index,
	int *desc_length)
{
	int ret;
	u8 header[QUERY_DESC_HDR_SIZE];
	int header_len = QUERY_DESC_HDR_SIZE;

	if (desc_id >= QUERY_DESC_IDN_MAX)
		return -EINVAL;

	ret = ufshcd_query_descriptor_retry(hba, UPIU_QUERY_OPCODE_READ_DESC,
					desc_id, desc_index, 0, header,
					&header_len);

	if (ret) {
		dev_err(hba->dev, "%s: Failed to get descriptor header id %d",
			__func__, desc_id);
		return ret;
	} else if (desc_id != header[QUERY_DESC_DESC_TYPE_OFFSET]) {
		dev_warn(hba->dev, "%s: descriptor header id %d and desc_id %d mismatch",
			__func__, header[QUERY_DESC_DESC_TYPE_OFFSET],
			desc_id);
		ret = -EINVAL;
	}

	*desc_length = header[QUERY_DESC_LENGTH_OFFSET];
	return ret;

}

/**
 * ufshcd_map_desc_id_to_length - map descriptor IDN to its length
 * @hba: Pointer to adapter instance
 * @desc_id: descriptor idn value
 * @desc_len: mapped desc length (out)
 *
 * Return 0 in case of success, non-zero otherwise
 */
int ufshcd_map_desc_id_to_length(struct ufs_hba *hba,
	enum desc_idn desc_id, int *desc_len)
{
	switch (desc_id) {
	case QUERY_DESC_IDN_DEVICE:
		*desc_len = hba->desc_size.dev_desc;
		break;
	case QUERY_DESC_IDN_POWER:
		*desc_len = hba->desc_size.pwr_desc;
		break;
	case QUERY_DESC_IDN_GEOMETRY:
		*desc_len = hba->desc_size.geom_desc;
		break;
	case QUERY_DESC_IDN_CONFIGURATION:
		*desc_len = hba->desc_size.conf_desc;
		break;
	case QUERY_DESC_IDN_UNIT:
		*desc_len = hba->desc_size.unit_desc;
		break;
	case QUERY_DESC_IDN_INTERCONNECT:
		*desc_len = hba->desc_size.interc_desc;
		break;
	case QUERY_DESC_IDN_STRING:
		*desc_len = QUERY_DESC_MAX_SIZE;
		break;
	case QUERY_DESC_IDN_HEALTH:
		*desc_len = hba->desc_size.hlth_desc;
		break;
	case QUERY_DESC_IDN_RFU_0:
	case QUERY_DESC_IDN_RFU_1:
		*desc_len = 0;
		break;
	default:
		*desc_len = 0;
		return -EINVAL;
	}
	return 0;
}
EXPORT_SYMBOL(ufshcd_map_desc_id_to_length);

/**
 * ufshcd_read_desc_param - read the specified descriptor parameter
 * @hba: Pointer to adapter instance
 * @desc_id: descriptor idn value
 * @desc_index: descriptor index
 * @param_offset: offset of the parameter to read
 * @param_read_buf: pointer to buffer where parameter would be read
 * @param_size: sizeof(param_read_buf)
 *
 * Return 0 in case of success, non-zero otherwise
 */
static int ufshcd_read_desc_param(struct ufs_hba *hba,
				  enum desc_idn desc_id,
				  int desc_index,
				  u8 param_offset,
				  u8 *param_read_buf,
				  u8 param_size)
{
	int ret;
	u8 *desc_buf;
	int buff_len;
	bool is_kmalloc = true;

	/* Safety check */
	if (desc_id >= QUERY_DESC_IDN_MAX || !param_size)
		return -EINVAL;

	/* Get the max length of descriptor from structure filled up at probe
	 * time.
	 */
	ret = ufshcd_map_desc_id_to_length(hba, desc_id, &buff_len);

	/* Sanity checks */
	if (ret || !buff_len) {
		dev_err(hba->dev, "%s: Failed to get full descriptor length",
			__func__);
		return ret;
	}

	/* Check whether we need temp memory */
	if (param_offset != 0 || param_size < buff_len) {
		desc_buf = kmalloc(buff_len, GFP_KERNEL);
		if (!desc_buf)
			return -ENOMEM;
	} else {
		desc_buf = param_read_buf;
		is_kmalloc = false;
	}

	/* Request for full descriptor */
	ret = ufshcd_query_descriptor_retry(hba, UPIU_QUERY_OPCODE_READ_DESC,
					desc_id, desc_index, 0,
					desc_buf, &buff_len);

	if (ret) {
		dev_err(hba->dev, "%s: Failed reading descriptor. desc_id %d, desc_index %d, param_offset %d, ret %d",
			__func__, desc_id, desc_index, param_offset, ret);
		goto out;
	}

	/* Sanity check */
	if (desc_buf[QUERY_DESC_DESC_TYPE_OFFSET] != desc_id) {
		dev_err(hba->dev, "%s: invalid desc_id %d in descriptor header",
			__func__, desc_buf[QUERY_DESC_DESC_TYPE_OFFSET]);
		ret = -EINVAL;
		goto out;
	}

	/*
	 * While reading variable size descriptors (like string descriptor),
	 * some UFS devices may report the "LENGTH" (field in "Transaction
	 * Specific fields" of Query Response UPIU) same as what was requested
	 * in Query Request UPIU instead of reporting the actual size of the
	 * variable size descriptor.
	 * Although it's safe to ignore the "LENGTH" field for variable size
	 * descriptors as we can always derive the length of the descriptor from
	 * the descriptor header fields. Hence this change impose the length
	 * match check only for fixed size descriptors (for which we always
	 * request the correct size as part of Query Request UPIU).
	 */
	if ((desc_id != QUERY_DESC_IDN_STRING) &&
			(buff_len != desc_buf[QUERY_DESC_LENGTH_OFFSET])) {
		dev_err(hba->dev, "%s: desc_buf length mismatch: buff_len %d, buff_len(desc_header) %d",
				__func__, buff_len, desc_buf[QUERY_DESC_LENGTH_OFFSET]);
		ret = -EINVAL;
		goto out;
	}
	/* Check wherher we will not copy more data, than available */
	if (is_kmalloc && param_size > buff_len)
		param_size = buff_len;

	if (is_kmalloc)
		memcpy(param_read_buf, &desc_buf[param_offset], param_size);
out:
	if (is_kmalloc)
		kfree(desc_buf);
	return ret;
}

static inline int ufshcd_read_desc(struct ufs_hba *hba,
				   enum desc_idn desc_id,
				   int desc_index,
				   u8 *buf,
				   u32 size)
{
	return ufshcd_read_desc_param(hba, desc_id, desc_index, 0, buf, size);
}

static inline int ufshcd_read_power_desc(struct ufs_hba *hba,
					 u8 *buf,
					 u32 size)
{
	return ufshcd_read_desc(hba, QUERY_DESC_IDN_POWER, 0, buf, size);
}

static int ufshcd_read_device_desc(struct ufs_hba *hba, u8 *buf, u32 size)
{
	return ufshcd_read_desc(hba, QUERY_DESC_IDN_DEVICE, 0, buf, size);
}

/**
 * ufshcd_read_string_desc - read string descriptor
 * @hba: pointer to adapter instance
 * @desc_index: descriptor index
 * @buf: pointer to buffer where descriptor would be read
 * @size: size of buf
 * @ascii: if true convert from unicode to ascii characters
 *
 * Return 0 in case of success, non-zero otherwise
 */
#define ASCII_STD true
#define UTF16_STD false

static int ufshcd_read_string_desc(struct ufs_hba *hba, int desc_index,
				   u8 *buf, u32 size, bool ascii)
{
	int err = 0;

	err = ufshcd_read_desc(hba,
				QUERY_DESC_IDN_STRING, desc_index, buf, size);

	if (err) {
		dev_err(hba->dev, "%s: reading String Desc failed after %d retries. err = %d\n",
			__func__, QUERY_REQ_RETRIES, err);
		goto out;
	}

	if (ascii) {
		int desc_len;
		int ascii_len;
		int i;
		char *buff_ascii;

		desc_len = buf[0];
		/* remove header and divide by 2 to move from UTF16 to UTF8 */
		ascii_len = (desc_len - QUERY_DESC_HDR_SIZE) / 2 + 1;
		if (size < ascii_len + QUERY_DESC_HDR_SIZE) {
			dev_err(hba->dev, "%s: buffer allocated size is too small\n",
					__func__);
			err = -ENOMEM;
			goto out;
		}

		buff_ascii = kmalloc(ascii_len, GFP_KERNEL);
		if (!buff_ascii) {
			err = -ENOMEM;
			goto out;
		}

		/*
		 * the descriptor contains string in UTF16 format
		 * we need to convert to utf-8 so it can be displayed
		 */
		utf16s_to_utf8s((wchar_t *)&buf[QUERY_DESC_HDR_SIZE],
				desc_len - QUERY_DESC_HDR_SIZE,
				UTF16_BIG_ENDIAN, buff_ascii, ascii_len);

		/* replace non-printable or non-ASCII characters with spaces */
		for (i = 0; i < ascii_len; i++)
			ufshcd_remove_non_printable(&buff_ascii[i]);

		memset(buf + QUERY_DESC_HDR_SIZE, 0,
				size - QUERY_DESC_HDR_SIZE);
		memcpy(buf + QUERY_DESC_HDR_SIZE, buff_ascii, ascii_len);
		buf[QUERY_DESC_LENGTH_OFFSET] = ascii_len + QUERY_DESC_HDR_SIZE;
		kfree(buff_ascii);
	}
out:
	return err;
}

/**
 * ufshcd_read_unit_desc_param - read the specified unit descriptor parameter
 * @hba: Pointer to adapter instance
 * @lun: lun id
 * @param_offset: offset of the parameter to read
 * @param_read_buf: pointer to buffer where parameter would be read
 * @param_size: sizeof(param_read_buf)
 *
 * Return 0 in case of success, non-zero otherwise
 */
static inline int ufshcd_read_unit_desc_param(struct ufs_hba *hba,
					      int lun,
					      enum unit_desc_param param_offset,
					      u8 *param_read_buf,
					      u32 param_size)
{
	/*
	 * Unit descriptors are only available for general purpose LUs (LUN id
	 * from 0 to 7) and RPMB Well known LU.
	 */
	if (lun != UFS_UPIU_RPMB_WLUN && (lun >= UFS_UPIU_MAX_GENERAL_LUN))
		return -EOPNOTSUPP;

	return ufshcd_read_desc_param(hba, QUERY_DESC_IDN_UNIT, lun,
				      param_offset, param_read_buf, param_size);
}

static int __ufshcd_query_vendor_func(struct ufs_hba *hba,
		u8 query_fn, enum query_opcode opcode, enum desc_idn idn, u8 index,
		u8 selector, u8 *desc_buf, int *buf_len)
{
	struct ufs_query_req *request = NULL;
	struct ufs_query_res *response = NULL;
	int err;

	BUG_ON(!hba);

	pm_runtime_get_sync(hba->dev);
	ufshcd_hold(hba, false);
	if (!desc_buf) {
		dev_err(hba->dev, "%s: descriptor buffer required for opcode 0x%x\n",
				__func__, opcode);
		err = -EINVAL;
		goto out;
	}

	mutex_lock(&hba->dev_cmd.lock);

	request = &hba->dev_cmd.query.request;
	response = &hba->dev_cmd.query.response;
	memset(request, 0, sizeof(struct ufs_query_req));
	memset(response, 0, sizeof(struct ufs_query_res));

	request->query_func = query_fn;

	request->upiu_req.opcode = opcode;
	request->upiu_req.idn = idn;
	request->upiu_req.index = index;
	request->upiu_req.selector = selector;

	hba->dev_cmd.query.descriptor = desc_buf;
	request->upiu_req.length = cpu_to_be16(*buf_len);

	err = ufshcd_exec_dev_cmd(hba, DEV_CMD_TYPE_QUERY, QUERY_REQ_TIMEOUT);

	if (err) {
		dev_err(hba->dev, "%s: opcode 0x%.2x for idn %d failed, index %d, err = %d\n",
				__func__, opcode,
				request->upiu_req.idn, index, err);
		goto out_unlock;
	}

	hba->dev_cmd.query.descriptor = NULL;
	*buf_len = be16_to_cpu(response->upiu_res.length);

out_unlock:
	mutex_unlock(&hba->dev_cmd.lock);
out:
	ufshcd_release(hba);
	pm_runtime_put_sync(hba->dev);
	return err;
}

/**
 * ufshcd_vendor_specific_func - Vendor Specific Read/Write Functions
 *
 * @hba: pointer to adapter instance
 * @buf: pointer to buffer where read/write function
 * @size: size of buf
 *
 * Return 0 in case of success, non-zero otherwise
 */
int ufshcd_vendor_specific_func(struct ufs_hba *hba, u8 query_fn,
		enum query_opcode opcode, enum desc_idn idn, u8 index, u8 selector,
		u8 *buf, u32 *size)
{
	int err = 0;
	int retries;

	for (retries = QUERY_REQ_RETRIES; retries > 0; retries--) {
		err = __ufshcd_query_vendor_func(hba, query_fn, opcode, idn, index,
				selector, buf, size);
		if (!err || err == -EINVAL)
			break;

		dev_dbg(hba->dev, "%s: error %d retrying\n", __func__, err);
	}

	if (err)
		dev_err(hba->dev,
				"%s is failed!! Query Function=0x%x err = %d\n",
				__func__, query_fn, err);
	else
		dev_err(hba->dev,
				"%s is OK!! Query Function=0x%x err = %d\n",
				__func__, query_fn, err);

	return err;
}

static int UFS_Toshiba_K2_query_fatal_mode(struct ufs_hba *hba)
{
	u8 dbuf[512] = {0, };
	int dsize = sizeof(dbuf);
	int result = 0;

	/*enter fatal mode*/
	dbuf[0] = 0x0C, dbuf[4] = 0xA2, dbuf[5] = 0xA0, dbuf[6] = 0x6A, dbuf[7] = 0x04;
	result = ufshcd_vendor_specific_func(hba,
			UPIU_QUERY_FUNC_VENDOR_TOSHIBA_FATALMODE,
			0, 0, 0, 0, dbuf, &dsize);
	if (result)
		dev_err(hba->dev, "%s: failed to enter Toshiba K2 fatal mode. result = %d\n",
				__func__, result);
	else {
		hba->UFS_fatal_mode_done = true;
		dev_err(hba->dev, "%s: Success to enter Toshiba K2 fatal mode. result = %d\n",
				__func__, result);
	}

	return result;
}

int ufshcd_read_health_desc(struct ufs_hba *hba, u8 *buf, u32 size)
{
	int err = 0;

	err = ufshcd_read_desc(hba,
			       QUERY_DESC_IDN_HEALTH, 0, buf, size);

	if (err)
		dev_err(hba->dev, "%s: reading Device Health Desc failed. err = %d\n",
			__func__, err);

	return err;
}

/**
 * ufshcd_memory_alloc - allocate memory for host memory space data structures
 * @hba: per adapter instance
 *
 * 1. Allocate DMA memory for Command Descriptor array
 *	Each command descriptor consist of Command UPIU, Response UPIU and PRDT
 * 2. Allocate DMA memory for UTP Transfer Request Descriptor List (UTRDL).
 * 3. Allocate DMA memory for UTP Task Management Request Descriptor List
 *	(UTMRDL)
 * 4. Allocate memory for local reference block(lrb).
 *
 * Returns 0 for success, non-zero in case of failure
 */
static int ufshcd_memory_alloc(struct ufs_hba *hba)
{
	size_t utmrdl_size, utrdl_size, ucdl_size;

	/* Allocate memory for UTP command descriptors */
	ucdl_size = (sizeof(struct utp_transfer_cmd_desc) * hba->nutrs);
	hba->ucdl_base_addr = dmam_alloc_coherent(hba->dev,
						  ucdl_size,
						  &hba->ucdl_dma_addr,
						  GFP_KERNEL);

	/*
	 * UFSHCI requires UTP command descriptor to be 128 byte aligned.
	 * make sure hba->ucdl_dma_addr is aligned to PAGE_SIZE
	 * if hba->ucdl_dma_addr is aligned to PAGE_SIZE, then it will
	 * be aligned to 128 bytes as well
	 */
	if (!hba->ucdl_base_addr ||
	    WARN_ON(hba->ucdl_dma_addr & (PAGE_SIZE - 1))) {
		dev_err(hba->dev,
			"Command Descriptor Memory allocation failed\n");
		goto out;
	}

	/*
	 * Allocate memory for UTP Transfer descriptors
	 * UFSHCI requires 1024 byte alignment of UTRD
	 */
	utrdl_size = (sizeof(struct utp_transfer_req_desc) * hba->nutrs);
	hba->utrdl_base_addr = dmam_alloc_coherent(hba->dev,
						   utrdl_size,
						   &hba->utrdl_dma_addr,
						   GFP_KERNEL);
	if (!hba->utrdl_base_addr ||
	    WARN_ON(hba->utrdl_dma_addr & (PAGE_SIZE - 1))) {
		dev_err(hba->dev,
			"Transfer Descriptor Memory allocation failed\n");
		goto out;
	}

	/*
	 * Allocate memory for UTP Task Management descriptors
	 * UFSHCI requires 1024 byte alignment of UTMRD
	 */
	utmrdl_size = sizeof(struct utp_task_req_desc) * hba->nutmrs;
	hba->utmrdl_base_addr = dmam_alloc_coherent(hba->dev,
						    utmrdl_size,
						    &hba->utmrdl_dma_addr,
						    GFP_KERNEL);
	if (!hba->utmrdl_base_addr ||
	    WARN_ON(hba->utmrdl_dma_addr & (PAGE_SIZE - 1))) {
		dev_err(hba->dev,
		"Task Management Descriptor Memory allocation failed\n");
		goto out;
	}

	/* Allocate memory for local reference block */
	hba->lrb = devm_kzalloc(hba->dev,
				hba->nutrs * sizeof(struct ufshcd_lrb),
				GFP_KERNEL);
	if (!hba->lrb) {
		dev_err(hba->dev, "LRB Memory allocation failed\n");
		goto out;
	}
	return 0;
out:
	return -ENOMEM;
}

/**
 * ufshcd_host_memory_configure - configure local reference block with
 *				memory offsets
 * @hba: per adapter instance
 *
 * Configure Host memory space
 * 1. Update Corresponding UTRD.UCDBA and UTRD.UCDBAU with UCD DMA
 * address.
 * 2. Update each UTRD with Response UPIU offset, Response UPIU length
 * and PRDT offset.
 * 3. Save the corresponding addresses of UTRD, UCD.CMD, UCD.RSP and UCD.PRDT
 * into local reference block.
 */
static void ufshcd_host_memory_configure(struct ufs_hba *hba)
{
	struct utp_transfer_cmd_desc *cmd_descp;
	struct utp_transfer_req_desc *utrdlp;
	dma_addr_t cmd_desc_dma_addr;
	dma_addr_t cmd_desc_element_addr;
	u16 response_offset;
	u16 prdt_offset;
	int cmd_desc_size;
	int i;

	utrdlp = hba->utrdl_base_addr;
	cmd_descp = hba->ucdl_base_addr;

	response_offset =
		offsetof(struct utp_transfer_cmd_desc, response_upiu);
	prdt_offset =
		offsetof(struct utp_transfer_cmd_desc, prd_table);

	cmd_desc_size = sizeof(struct utp_transfer_cmd_desc);
	cmd_desc_dma_addr = hba->ucdl_dma_addr;

	for (i = 0; i < hba->nutrs; i++) {
		/* Configure UTRD with command descriptor base address */
		cmd_desc_element_addr =
				(cmd_desc_dma_addr + (cmd_desc_size * i));
		utrdlp[i].command_desc_base_addr_lo =
				cpu_to_le32(lower_32_bits(cmd_desc_element_addr));
		utrdlp[i].command_desc_base_addr_hi =
				cpu_to_le32(upper_32_bits(cmd_desc_element_addr));

		/* Response upiu and prdt offset should be in double words */
		if (hba->quirks & UFSHCD_QUIRK_PRDT_BYTE_GRAN) {
			utrdlp[i].response_upiu_offset =
				cpu_to_le16(response_offset);
			utrdlp[i].prd_table_offset =
				cpu_to_le16(prdt_offset);
			utrdlp[i].response_upiu_length =
				cpu_to_le16(ALIGNED_UPIU_SIZE);
		} else {
			utrdlp[i].response_upiu_offset =
				cpu_to_le16((response_offset >> 2));
			utrdlp[i].prd_table_offset =
				cpu_to_le16((prdt_offset >> 2));
			utrdlp[i].response_upiu_length =
				cpu_to_le16(ALIGNED_UPIU_SIZE >> 2);
		}

		hba->lrb[i].utr_descriptor_ptr = (utrdlp + i);
		hba->lrb[i].utrd_dma_addr = hba->utrdl_dma_addr +
				(i * sizeof(struct utp_transfer_req_desc));
		hba->lrb[i].ucd_req_ptr =
			(struct utp_upiu_req *)(cmd_descp + i);
		hba->lrb[i].ucd_req_dma_addr = cmd_desc_element_addr;
		hba->lrb[i].ucd_rsp_ptr =
			(struct utp_upiu_rsp *)cmd_descp[i].response_upiu;
		hba->lrb[i].ucd_rsp_dma_addr = cmd_desc_element_addr +
				response_offset;
		hba->lrb[i].ucd_prdt_ptr =
			(struct ufshcd_sg_entry *)cmd_descp[i].prd_table;
		hba->lrb[i].ucd_prdt_dma_addr = cmd_desc_element_addr +
				prdt_offset;
	}
}

/**
 * ufshcd_dme_link_startup - Notify Unipro to perform link startup
 * @hba: per adapter instance
 *
 * UIC_CMD_DME_LINK_STARTUP command must be issued to Unipro layer,
 * in order to initialize the Unipro link startup procedure.
 * Once the Unipro links are up, the device connected to the controller
 * is detected.
 *
 * Returns 0 on success, non-zero value on failure
 */
static int ufshcd_dme_link_startup(struct ufs_hba *hba)
{
	struct uic_command uic_cmd = {0};
	int ret;

	uic_cmd.command = UIC_CMD_DME_LINK_STARTUP;

	ret = ufshcd_send_uic_cmd(hba, &uic_cmd);
	if (ret)
		dev_dbg(hba->dev,
			"dme-link-startup: error code %d\n", ret);
	return ret;
}

static inline void ufshcd_add_delay_before_dme_cmd(struct ufs_hba *hba)
{
	#define MIN_DELAY_BEFORE_DME_CMDS_US	1000
	unsigned long min_sleep_time_us;

	if (!(hba->quirks & UFSHCD_QUIRK_DELAY_BEFORE_DME_CMDS))
		return;

	/*
	 * last_dme_cmd_tstamp will be 0 only for 1st call to
	 * this function
	 */
	if (unlikely(!ktime_to_us(hba->last_dme_cmd_tstamp))) {
		min_sleep_time_us = MIN_DELAY_BEFORE_DME_CMDS_US;
	} else {
		unsigned long delta =
			(unsigned long) ktime_to_us(
				ktime_sub(ktime_get(),
				hba->last_dme_cmd_tstamp));

		if (delta < MIN_DELAY_BEFORE_DME_CMDS_US)
			min_sleep_time_us =
				MIN_DELAY_BEFORE_DME_CMDS_US - delta;
		else
			return; /* no more delay required */
	}

	/* allow sleep for extra 50us if needed */
	usleep_range(min_sleep_time_us, min_sleep_time_us + 50);
}

static int ufshcd_dme_reset(struct ufs_hba *hba)
{
	struct uic_command uic_cmd = {0};
	int ret;

	uic_cmd.command = UIC_CMD_DME_RESET;
	uic_cmd.argument1 = 0x1;

	ret = ufshcd_send_uic_cmd(hba, &uic_cmd);
	if (ret)
		dev_err(hba->dev,
			"dme-reset: error code %d\n", ret);

	return ret;
}

static int ufshcd_dme_enable(struct ufs_hba *hba)
{
	struct uic_command uic_cmd = {0};
	int ret;

	uic_cmd.command = UIC_CMD_DME_ENABLE;

	ret = ufshcd_send_uic_cmd(hba, &uic_cmd);
	if (ret)
		dev_err(hba->dev,
			"dme-enable: error code %d\n", ret);

	return ret;
}

/**
 * ufshcd_dme_set_attr - UIC command for DME_SET, DME_PEER_SET
 * @hba: per adapter instance
 * @attr_sel: uic command argument1
 * @attr_set: attribute set type as uic command argument2
 * @mib_val: setting value as uic command argument3
 * @peer: indicate whether peer or local
 *
 * Returns 0 on success, non-zero value on failure
 */
int ufshcd_dme_set_attr(struct ufs_hba *hba, u32 attr_sel,
			u8 attr_set, u32 mib_val, u8 peer)
{
	struct uic_command uic_cmd = {0};
	static const char *const action[] = {
		"dme-set",
		"dme-peer-set"
	};
	const char *set = action[!!peer];
	int ret;
	int retries = UFS_UIC_COMMAND_RETRIES;

	uic_cmd.command = peer ?
		UIC_CMD_DME_PEER_SET : UIC_CMD_DME_SET;
	uic_cmd.argument1 = attr_sel;
	uic_cmd.argument2 = UIC_ARG_ATTR_TYPE(attr_set);
	uic_cmd.argument3 = mib_val;

	do {
		/* for peer attributes we retry upon failure */
		ret = ufshcd_send_uic_cmd(hba, &uic_cmd);
		if (ret)
			dev_dbg(hba->dev, "%s: attr-id 0x%x val 0x%x error code %d\n",
				set, UIC_GET_ATTR_ID(attr_sel), mib_val, ret);
	} while (ret && peer && --retries);

	if (ret)
		dev_err(hba->dev, "%s: attr-id 0x%x val 0x%x failed %d retries\n",
			set, UIC_GET_ATTR_ID(attr_sel), mib_val,
			UFS_UIC_COMMAND_RETRIES - retries);

	return ret;
}
EXPORT_SYMBOL_GPL(ufshcd_dme_set_attr);

/**
 * ufshcd_dme_get_attr - UIC command for DME_GET, DME_PEER_GET
 * @hba: per adapter instance
 * @attr_sel: uic command argument1
 * @mib_val: the value of the attribute as returned by the UIC command
 * @peer: indicate whether peer or local
 *
 * Returns 0 on success, non-zero value on failure
 */
int ufshcd_dme_get_attr(struct ufs_hba *hba, u32 attr_sel,
			u32 *mib_val, u8 peer)
{
	struct uic_command uic_cmd = {0};
	static const char *const action[] = {
		"dme-get",
		"dme-peer-get"
	};
	const char *get = action[!!peer];
	int ret;
	int retries = UFS_UIC_COMMAND_RETRIES;
	struct ufs_pa_layer_attr orig_pwr_info;
	struct ufs_pa_layer_attr temp_pwr_info;
	bool pwr_mode_change = false;

	if (peer && (hba->quirks & UFSHCD_QUIRK_DME_PEER_ACCESS_AUTO_MODE)) {
		orig_pwr_info = hba->pwr_info;
		temp_pwr_info = orig_pwr_info;

		if (orig_pwr_info.pwr_tx == FAST_MODE ||
		    orig_pwr_info.pwr_rx == FAST_MODE) {
			temp_pwr_info.pwr_tx = FASTAUTO_MODE;
			temp_pwr_info.pwr_rx = FASTAUTO_MODE;
			pwr_mode_change = true;
		} else if (orig_pwr_info.pwr_tx == SLOW_MODE ||
		    orig_pwr_info.pwr_rx == SLOW_MODE) {
			temp_pwr_info.pwr_tx = SLOWAUTO_MODE;
			temp_pwr_info.pwr_rx = SLOWAUTO_MODE;
			pwr_mode_change = true;
		}
		if (pwr_mode_change) {
			ret = ufshcd_change_power_mode(hba, &temp_pwr_info);
			if (ret)
				goto out;
		}
	}

	uic_cmd.command = peer ?
		UIC_CMD_DME_PEER_GET : UIC_CMD_DME_GET;
	uic_cmd.argument1 = attr_sel;

	do {
		/* for peer attributes we retry upon failure */
		ret = ufshcd_send_uic_cmd(hba, &uic_cmd);
		if (ret)
			dev_dbg(hba->dev, "%s: attr-id 0x%x error code %d\n",
				get, UIC_GET_ATTR_ID(attr_sel), ret);
	} while (ret && peer && --retries);

	if (ret)
		dev_err(hba->dev, "%s: attr-id 0x%x failed %d retries\n",
			get, UIC_GET_ATTR_ID(attr_sel),
			UFS_UIC_COMMAND_RETRIES - retries);

	if (mib_val && !ret)
		*mib_val = uic_cmd.argument3;

	if (peer && (hba->quirks & UFSHCD_QUIRK_DME_PEER_ACCESS_AUTO_MODE)
	    && pwr_mode_change)
		ufshcd_change_power_mode(hba, &orig_pwr_info);
out:
	return ret;
}
EXPORT_SYMBOL_GPL(ufshcd_dme_get_attr);

/**
 * ufshcd_uic_pwr_ctrl - executes UIC commands (which affects the link power
 * state) and waits for it to take effect.
 *
 * @hba: per adapter instance
 * @cmd: UIC command to execute
 *
 * DME operations like DME_SET(PA_PWRMODE), DME_HIBERNATE_ENTER &
 * DME_HIBERNATE_EXIT commands take some time to take its effect on both host
 * and device UniPro link and hence it's final completion would be indicated by
 * dedicated status bits in Interrupt Status register (UPMS, UHES, UHXS) in
 * addition to normal UIC command completion Status (UCCS). This function only
 * returns after the relevant status bits indicate the completion.
 *
 * Returns 0 on success, non-zero value on failure
 */
static int ufshcd_uic_pwr_ctrl(struct ufs_hba *hba, struct uic_command *cmd)
{
	struct completion uic_async_done;
	unsigned long flags;
	u8 status;
	int ret;
	bool reenable_intr = false;

	mutex_lock(&hba->uic_cmd_mutex);
	init_completion(&uic_async_done);
	ufshcd_add_delay_before_dme_cmd(hba);

	spin_lock_irqsave(hba->host->host_lock, flags);
	hba->uic_async_done = &uic_async_done;
	if (ufshcd_readl(hba, REG_INTERRUPT_ENABLE) & UIC_COMMAND_COMPL) {
		ufshcd_disable_intr(hba, UIC_COMMAND_COMPL);
		/*
		 * Make sure UIC command completion interrupt is disabled before
		 * issuing UIC command.
		 */
		wmb();
		reenable_intr = true;
	}
	ret = __ufshcd_send_uic_cmd(hba, cmd, false);
	spin_unlock_irqrestore(hba->host->host_lock, flags);
	if (ret) {
		dev_err(hba->dev,
			"pwr ctrl cmd 0x%x with mode 0x%x uic error %d\n",
			cmd->command, cmd->argument3, ret);
		goto out;
	}

	if (!wait_for_completion_timeout(hba->uic_async_done,
					 msecs_to_jiffies(UIC_CMD_TIMEOUT))) {
		dev_err(hba->dev,
			"pwr ctrl cmd 0x%x with mode 0x%x completion timeout\n",
			cmd->command, cmd->argument3);
		ret = -ETIMEDOUT;
		goto out;
	}

	status = ufshcd_get_upmcrs(hba, cmd);
	if (status != PWR_LOCAL) {
		dev_err(hba->dev,
			"pwr ctrl cmd 0x%0x failed, host upmcrs:0x%x\n",
			cmd->command, status);
		ret = (status != PWR_OK) ? status : -1;
	}
out:
	/* Dump debugging information to system memory */
	if (ret) {
#if defined(SEC_UFS_ERROR_COUNT)
		SEC_ufs_operation_check(hba, cmd->command);
#endif
		ufshcd_vops_dbg_register_dump(hba);
		exynos_ufs_show_uic_info(hba);	
		ufshcd_print_host_state(hba);
		ufshcd_print_pwr_info(hba);
		ufshcd_print_host_regs(hba);
	}

	spin_lock_irqsave(hba->host->host_lock, flags);
	hba->active_uic_cmd = NULL;
	hba->uic_async_done = NULL;
	if (reenable_intr)
		ufshcd_enable_intr(hba, UIC_COMMAND_COMPL);
	spin_unlock_irqrestore(hba->host->host_lock, flags);
	mutex_unlock(&hba->uic_cmd_mutex);

	return ret;
}

/**
 * ufshcd_uic_change_pwr_mode - Perform the UIC power mode chage
 *				using DME_SET primitives.
 * @hba: per adapter instance
 * @mode: powr mode value
 *
 * Returns 0 on success, non-zero value on failure
 */
static int ufshcd_uic_change_pwr_mode(struct ufs_hba *hba, u8 mode)
{
	struct uic_command uic_cmd = {0};
	int ret;

	if (hba->quirks & UFSHCD_QUIRK_BROKEN_PA_RXHSUNTERMCAP) {
		ret = ufshcd_dme_set(hba,
				UIC_ARG_MIB_SEL(PA_RXHSUNTERMCAP, 0), 1);
		if (ret) {
			dev_err(hba->dev, "%s: failed to enable PA_RXHSUNTERMCAP ret %d\n",
						__func__, ret);
			goto out;
		}
	}

	uic_cmd.command = UIC_CMD_DME_SET;
	uic_cmd.argument1 = UIC_ARG_MIB(PA_PWRMODE);
	uic_cmd.argument3 = mode;
	ufshcd_hold(hba, false);
	ret = ufshcd_uic_pwr_ctrl(hba, &uic_cmd);
	ufshcd_release(hba);

out:
	return ret;
}

static int ufshcd_link_recovery(struct ufs_hba *hba)
{
	int ret;
	unsigned long flags;

	spin_lock_irqsave(hba->host->host_lock, flags);
	hba->ufshcd_state = UFSHCD_STATE_RESET;
	ufshcd_set_eh_in_progress(hba);
	spin_unlock_irqrestore(hba->host->host_lock, flags);

	ret = ufshcd_host_reset_and_restore(hba);

	spin_lock_irqsave(hba->host->host_lock, flags);
	if (ret)
		hba->ufshcd_state = UFSHCD_STATE_ERROR;
	ufshcd_clear_eh_in_progress(hba);
	spin_unlock_irqrestore(hba->host->host_lock, flags);

	if (ret)
		dev_err(hba->dev, "%s: link recovery failed, err %d",
			__func__, ret);

	return ret;
}

static int __ufshcd_uic_hibern8_enter(struct ufs_hba *hba)
{
	int ret;
	struct uic_command uic_cmd = {0};
	ktime_t start = ktime_get();

	uic_cmd.command = UIC_CMD_DME_HIBER_ENTER;
	ret = ufshcd_uic_pwr_ctrl(hba, &uic_cmd);
	trace_ufshcd_profile_hibern8(dev_name(hba->dev), "enter",
			     ktime_to_us(ktime_sub(ktime_get(), start)), ret);

	if (ret) {
		int err;

		dev_err(hba->dev, "%s: hibern8 enter failed. ret = %d\n",
			__func__, ret);
		ssleep(2);
		/*
		 * If link recovery fails then return error code returned from
		 * ufshcd_link_recovery().
		 * If link recovery succeeds then return -EAGAIN to attempt
		 * hibern8 enter retry again.
		 */
		err = ufshcd_link_recovery(hba);
		if (err) {
			dev_err(hba->dev, "%s: link recovery failed", __func__);
			ret = err;
		} else {
			ret = -EAGAIN;
		}
	}

	return ret;
}

static int ufshcd_uic_hibern8_enter(struct ufs_hba *hba)
{
	int ret = 0, retries;

	for (retries = UIC_HIBERN8_ENTER_RETRIES; retries > 0; retries--) {
		ret = __ufshcd_uic_hibern8_enter(hba);
		if (!ret)
			goto out;
	}
out:
	return ret;
}

static int ufshcd_uic_hibern8_exit(struct ufs_hba *hba)
{
	struct uic_command uic_cmd = {0};
	int ret;
	ktime_t start = ktime_get();


	uic_cmd.command = UIC_CMD_DME_HIBER_EXIT;
	ret = ufshcd_uic_pwr_ctrl(hba, &uic_cmd);
	trace_ufshcd_profile_hibern8(dev_name(hba->dev), "exit",
			     ktime_to_us(ktime_sub(ktime_get(), start)), ret);

	if (ret) {
		dev_err(hba->dev, "%s: hibern8 exit failed. ret = %d\n",
			__func__, ret);
		ret = ufshcd_link_recovery(hba);
	} else {

		hba->ufs_stats.last_hibern8_exit_tstamp = ktime_get();
		hba->ufs_stats.hibern8_exit_cnt++;
	}

	return ret;
}

 /**
 * ufshcd_init_pwr_info - setting the POR (power on reset)
 * values in hba power info
 * @hba: per-adapter instance
 */
static void ufshcd_init_pwr_info(struct ufs_hba *hba)
{
	hba->pwr_info.gear_rx = UFS_PWM_G1;
	hba->pwr_info.gear_tx = UFS_PWM_G1;
	hba->pwr_info.lane_rx = 1;
	hba->pwr_info.lane_tx = 1;
	hba->pwr_info.pwr_rx = SLOWAUTO_MODE;
	hba->pwr_info.pwr_tx = SLOWAUTO_MODE;
	hba->pwr_info.hs_rate = 0;
}

static int ufshcd_link_hibern8_ctrl(struct ufs_hba *hba, bool en)
{
	int ret = 0;

	if (hba->vops && hba->vops->hibern8_notify)
		hba->vops->hibern8_notify(hba, en, PRE_CHANGE);

	if (en) {
		ret = ufshcd_uic_hibern8_enter(hba);
		if (ret)
			goto err_chk;

		if (hba->vops && hba->vops->hibern8_prepare)
			ret = hba->vops->hibern8_prepare(hba, en, POST_CHANGE);

	} else {
		if (hba->vops && hba->vops->hibern8_prepare)
			ret = hba->vops->hibern8_prepare(hba, en, PRE_CHANGE);

		if (!ret)
			ret = ufshcd_uic_hibern8_exit(hba);
	}

err_chk:
	if (ret || (hba->saved_err & INT_FATAL_ERRORS) ||
		((hba->saved_err & UIC_ERROR) &&
		((hba->saved_uic_err & UFSHCD_UIC_DL_PA_INIT_ERROR) ||
		(hba->saved_uic_err & UFSHCD_UIC_DL_ERROR)))) {

		if (!ret)
			ret = hba->saved_err;
		goto out;
	}

	if (hba->monitor.flag & UFSHCD_MONITOR_LEVEL2) {
		if (en)
			dev_info(hba->dev, "H8+\n");
		else
			dev_info(hba->dev, "H8-\n");
	}

	if (hba->vops && hba->vops->hibern8_notify)
		hba->vops->hibern8_notify(hba, en, POST_CHANGE);

out:
	hba->tcx_replay_timer_expired_cnt = 0;
	hba->fcx_protection_timer_expired_cnt = 0;

	return ret;
}

/**
 * ufshcd_get_max_pwr_mode - reads the max power mode negotiated with device
 * @hba: per-adapter instance
 */
static int ufshcd_get_max_pwr_mode(struct ufs_hba *hba)
{
	struct ufs_pa_layer_attr *pwr_info = &hba->max_pwr_info.info;

	if (hba->max_pwr_info.is_valid)
		return 0;

	pwr_info->pwr_tx = FAST_MODE;
	pwr_info->pwr_rx = FAST_MODE;
	pwr_info->hs_rate = PA_HS_MODE_B;

	/* Get the connected lane count */
	ufshcd_dme_get(hba, UIC_ARG_MIB(PA_CONNECTEDRXDATALANES),
			&pwr_info->lane_rx);
	ufshcd_dme_get(hba, UIC_ARG_MIB(PA_CONNECTEDTXDATALANES),
			&pwr_info->lane_tx);

	if (!pwr_info->lane_rx || !pwr_info->lane_tx) {
		dev_err(hba->dev, "%s: invalid connected lanes value. rx=%d, tx=%d\n",
				__func__,
				pwr_info->lane_rx,
				pwr_info->lane_tx);
		return -EINVAL;
	}

	hba->tcx_replay_timer_expired_cnt = 0;
	hba->fcx_protection_timer_expired_cnt = 0;

	/* Get the peer available lane count */
	ufshcd_dme_peer_get(hba, UIC_ARG_MIB(PA_AVAILRXDATALANES),
			&pwr_info->peer_available_lane_rx);
	ufshcd_dme_peer_get(hba, UIC_ARG_MIB(PA_AVAILTXDATALANES),
			&pwr_info->peer_available_lane_tx);

	if (!pwr_info->peer_available_lane_rx || !pwr_info->peer_available_lane_tx) {
		dev_err(hba->dev, "%s: invalid peer available lanes value. rx=%d, tx=%d\n",
				__func__,
				pwr_info->peer_available_lane_rx,
				pwr_info->peer_available_lane_tx);
		return -EINVAL;
	}

	/*
	 * First, get the maximum gears of HS speed.
	 * If a zero value, it means there is no HSGEAR capability.
	 * Then, get the maximum gears of PWM speed.
	 */
	ufshcd_dme_get(hba, UIC_ARG_MIB(PA_MAXRXHSGEAR), &pwr_info->gear_rx);
	if (!pwr_info->gear_rx) {
		ufshcd_dme_get(hba, UIC_ARG_MIB(PA_MAXRXPWMGEAR),
				&pwr_info->gear_rx);
		if (!pwr_info->gear_rx) {
			dev_err(hba->dev, "%s: invalid max pwm rx gear read = %d\n",
				__func__, pwr_info->gear_rx);
			return -EINVAL;
		}
		pwr_info->pwr_rx = SLOW_MODE;
	}

	ufshcd_dme_peer_get(hba, UIC_ARG_MIB(PA_MAXRXHSGEAR),
			&pwr_info->gear_tx);
	if (!pwr_info->gear_tx) {
		ufshcd_dme_peer_get(hba, UIC_ARG_MIB(PA_MAXRXPWMGEAR),
				&pwr_info->gear_tx);
		if (!pwr_info->gear_tx) {
			dev_err(hba->dev, "%s: invalid max pwm tx gear read = %d\n",
				__func__, pwr_info->gear_tx);
			return -EINVAL;
		}
		pwr_info->pwr_tx = SLOW_MODE;
	}

	hba->max_pwr_info.is_valid = true;
	return 0;
}

static int ufshcd_change_power_mode(struct ufs_hba *hba,
			     struct ufs_pa_layer_attr *pwr_mode)
{
	int ret;

	/* if already configured to the requested pwr_mode */
	if (pwr_mode->gear_rx == hba->pwr_info.gear_rx &&
	    pwr_mode->gear_tx == hba->pwr_info.gear_tx &&
	    pwr_mode->lane_rx == hba->pwr_info.lane_rx &&
	    pwr_mode->lane_tx == hba->pwr_info.lane_tx &&
	    pwr_mode->pwr_rx == hba->pwr_info.pwr_rx &&
	    pwr_mode->pwr_tx == hba->pwr_info.pwr_tx &&
	    pwr_mode->hs_rate == hba->pwr_info.hs_rate) {
		dev_dbg(hba->dev, "%s: power already configured\n", __func__);
		return 0;
	}

	/*
	 * Configure attributes for power mode change with below.
	 * - PA_RXGEAR, PA_ACTIVERXDATALANES, PA_RXTERMINATION,
	 * - PA_TXGEAR, PA_ACTIVETXDATALANES, PA_TXTERMINATION,
	 * - PA_HSSERIES
	 */
	ufshcd_dme_set(hba, UIC_ARG_MIB(PA_RXGEAR), pwr_mode->gear_rx);
	ufshcd_dme_set(hba, UIC_ARG_MIB(PA_ACTIVERXDATALANES),
			pwr_mode->lane_rx);
	if (pwr_mode->pwr_rx == FASTAUTO_MODE ||
			pwr_mode->pwr_rx == FAST_MODE)
		ufshcd_dme_set(hba, UIC_ARG_MIB(PA_RXTERMINATION), TRUE);
	else
		ufshcd_dme_set(hba, UIC_ARG_MIB(PA_RXTERMINATION), FALSE);

	ufshcd_dme_set(hba, UIC_ARG_MIB(PA_TXGEAR), pwr_mode->gear_tx);
	ufshcd_dme_set(hba, UIC_ARG_MIB(PA_ACTIVETXDATALANES),
			pwr_mode->lane_tx);
	if (pwr_mode->pwr_tx == FASTAUTO_MODE ||
			pwr_mode->pwr_tx == FAST_MODE)
		ufshcd_dme_set(hba, UIC_ARG_MIB(PA_TXTERMINATION), TRUE);
	else
		ufshcd_dme_set(hba, UIC_ARG_MIB(PA_TXTERMINATION), FALSE);

	if (pwr_mode->pwr_rx == FASTAUTO_MODE ||
	    pwr_mode->pwr_tx == FASTAUTO_MODE ||
	    pwr_mode->pwr_rx == FAST_MODE ||
	    pwr_mode->pwr_tx == FAST_MODE)
		ufshcd_dme_set(hba, UIC_ARG_MIB(PA_HSSERIES),
						pwr_mode->hs_rate);

	ret = ufshcd_uic_change_pwr_mode(hba, pwr_mode->pwr_rx << 4
			| pwr_mode->pwr_tx);

	if (ret) {
		dev_err(hba->dev,
			"%s: power mode change failed %d\n", __func__, ret);
	} else {
		ufshcd_hold(hba, false);
		ret = ufshcd_vops_pwr_change_notify(hba, POST_CHANGE, NULL,
								pwr_mode);
		ufshcd_release(hba);
		if (ret)
			goto out;

		memcpy(&hba->pwr_info, pwr_mode,
			sizeof(struct ufs_pa_layer_attr));
	}

out:
	return ret;
}

/**
 * ufshcd_config_pwr_mode - configure a new power mode
 * @hba: per-adapter instance
 * @desired_pwr_mode: desired power configuration
 */
int ufshcd_config_pwr_mode(struct ufs_hba *hba,
		struct ufs_pa_layer_attr *desired_pwr_mode)
{
	struct ufs_pa_layer_attr final_params = { 0 };
	int ret;

	ufshcd_hold(hba, false);
	ret = ufshcd_vops_pwr_change_notify(hba, PRE_CHANGE,
					desired_pwr_mode, &final_params);

	if (ret) {
		if (ret == -ENOTSUPP)
			memcpy(&final_params, desired_pwr_mode, sizeof(final_params));
		else
			goto out;
	}

	ret = ufshcd_change_power_mode(hba, &final_params);
	if (!ret)
		ufshcd_print_pwr_info(hba);
out:
	ufshcd_release(hba);
	return ret;
}
EXPORT_SYMBOL_GPL(ufshcd_config_pwr_mode);

/**
 * ufshcd_complete_dev_init() - checks device readiness
 * hba: per-adapter instance
 *
 * Set fDeviceInit flag and poll until device toggles it.
 */
static int ufshcd_complete_dev_init(struct ufs_hba *hba)
{
	int err;
	bool flag_res = 1;
	unsigned long timeout;

	err = ufshcd_query_flag_retry(hba, UPIU_QUERY_OPCODE_SET_FLAG,
		QUERY_FLAG_IDN_FDEVICEINIT, NULL);
	if (err) {
		dev_err(hba->dev,
			"%s setting fDeviceInit flag failed with error %d\n",
			__func__, err);
		goto out;
	}

	/* Poll fDeviceInit flag to be cleared */
	timeout = jiffies + msecs_to_jiffies(DEV_INIT_COMPL_TIMEOUT);

	do {
		err = ufshcd_query_flag(hba, UPIU_QUERY_OPCODE_READ_FLAG,
					QUERY_FLAG_IDN_FDEVICEINIT, &flag_res);
		if (!flag_res)
			break;
		usleep_range(1000, 1000);
	} while (time_before(jiffies, timeout));

	if (err) {
		dev_err(hba->dev,
			"%s reading fDeviceInit flag failed with error %d\n",
			__func__, err);
		goto out;
	}

	if (flag_res) {
		dev_err(hba->dev,
			"%s fDeviceInit was not cleared by the device\n",
			__func__);
		err = -EBUSY;
	}

out:
	return err;
}

/**
 * ufshcd_make_hba_operational - Make UFS controller operational
 * @hba: per adapter instance
 *
 * To bring UFS host controller to operational state,
 * 1. Enable required interrupts
 * 2. Configure interrupt aggregation
 * 3. Program UTRL and UTMRL base address
 * 4. Configure run-stop-registers
 *
 * Returns 0 on success, non-zero value on failure
 */
static int ufshcd_make_hba_operational(struct ufs_hba *hba)
{
	int err = 0;
	u32 reg;

	/* Enable required interrupts */
	ufshcd_enable_intr(hba, UFSHCD_ENABLE_INTRS);

	/* Configure interrupt aggregation */
	if (ufshcd_is_intr_aggr_allowed(hba))
		ufshcd_config_intr_aggr(hba, hba->nutrs - 1, INT_AGGR_DEF_TO);
	else
		ufshcd_disable_intr_aggr(hba);

	/* Configure UTRL and UTMRL base address registers */
	ufshcd_writel(hba, lower_32_bits(hba->utrdl_dma_addr),
			REG_UTP_TRANSFER_REQ_LIST_BASE_L);
	ufshcd_writel(hba, upper_32_bits(hba->utrdl_dma_addr),
			REG_UTP_TRANSFER_REQ_LIST_BASE_H);
	ufshcd_writel(hba, lower_32_bits(hba->utmrdl_dma_addr),
			REG_UTP_TASK_REQ_LIST_BASE_L);
	ufshcd_writel(hba, upper_32_bits(hba->utmrdl_dma_addr),
			REG_UTP_TASK_REQ_LIST_BASE_H);

	/*
	 * Make sure base address and interrupt setup are updated before
	 * enabling the run/stop registers below.
	 */
	wmb();

	/*
	 * UCRDY, UTMRLDY and UTRLRDY bits must be 1
	 */
	reg = ufshcd_readl(hba, REG_CONTROLLER_STATUS);
	if (!(ufshcd_get_lists_status(reg))) {
		ufshcd_enable_run_stop_reg(hba);
	} else {
		dev_err(hba->dev,
			"Host controller not ready to process requests");
		err = -EIO;
		goto out;
	}

out:
	return err;
}

/**
 * ufshcd_hba_stop - Send controller to reset state
 * @hba: per adapter instance
 * @can_sleep: perform sleep or just spin
 */
static inline void ufshcd_hba_stop(struct ufs_hba *hba, bool can_sleep)
{
	int err;

	ufshcd_writel(hba, CONTROLLER_DISABLE,  REG_CONTROLLER_ENABLE);
	err = ufshcd_wait_for_register(hba, REG_CONTROLLER_ENABLE,
					CONTROLLER_ENABLE, CONTROLLER_DISABLE,
					10, 1, can_sleep);
	if (err)
		dev_err(hba->dev, "%s: Controller disable failed\n", __func__);
}

/**
 * _ufshcd_hba_enable - initialize the controller
 * @hba: per adapter instance
 *
 * The controller resets itself and controller firmware initialization
 * sequence kicks off. When controller is ready it will set
 * the Host Controller Enable bit to 1.
 *
 * Returns 0 on success, non-zero value on failure
 */
static int __ufshcd_hba_enable(struct ufs_hba *hba)
{
	int retry;
	int ret = 0;

	/*
	 * msleep of 1 and 5 used in this function might result in msleep(20),
	 * but it was necessary to send the UFS FPGA to reset mode during
	 * development and testing of this driver. msleep can be changed to
	 * mdelay and retry count can be reduced based on the controller.
	 */
	if (!ufshcd_is_hba_active(hba))
		/* change controller state to "reset state" */
		ufshcd_hba_stop(hba, true);

	/* UniPro link is disabled at this point */
	ufshcd_set_link_off(hba);

	ufshcd_vops_hce_enable_notify(hba, PRE_CHANGE);

	/* start controller initialization sequence */
	ufshcd_hba_start(hba);

	/*
	 * To initialize a UFS host controller HCE bit must be set to 1.
	 * During initialization the HCE bit value changes from 1->0->1.
	 * When the host controller completes initialization sequence
	 * it sets the value of HCE bit to 1. The same HCE bit is read back
	 * to check if the controller has completed initialization sequence.
	 * So without this delay the value HCE = 1, set in the previous
	 * instruction might be read back.
	 * This delay can be changed based on the controller.
	 */
	msleep(1);

	/* wait for the host controller to complete initialization */
	retry = 10;
	while (ufshcd_is_hba_active(hba)) {
		if (retry) {
			retry--;
		} else {
			dev_err(hba->dev,
				"Controller enable failed\n");
			return -EIO;
		}
		msleep(5);
	}

	/* enable UIC related interrupts */
	ufshcd_enable_intr(hba, UFSHCD_UIC_MASK);

	ret = ufshcd_vops_hce_enable_notify(hba, POST_CHANGE);

	return ret;
}

static int ufshcd_disable_tx_lcc(struct ufs_hba *hba, bool peer)
{
	int tx_lanes, i, err = 0;

	if (!peer)
		ufshcd_dme_get(hba, UIC_ARG_MIB(PA_CONNECTEDTXDATALANES),
			       &tx_lanes);
	else
		ufshcd_dme_peer_get(hba, UIC_ARG_MIB(PA_CONNECTEDTXDATALANES),
				    &tx_lanes);
	for (i = 0; i < tx_lanes; i++) {
		if (!peer)
			err = ufshcd_dme_set(hba,
				UIC_ARG_MIB_SEL(TX_LCC_ENABLE,
					UIC_ARG_MPHY_TX_GEN_SEL_INDEX(i)),
					0);
		else
			err = ufshcd_dme_peer_set(hba,
				UIC_ARG_MIB_SEL(TX_LCC_ENABLE,
					UIC_ARG_MPHY_TX_GEN_SEL_INDEX(i)),
					0);
		if (err) {
			dev_err(hba->dev, "%s: TX LCC Disable failed, peer = %d, lane = %d, err = %d",
				__func__, peer, i, err);
			break;
		}
	}

	return err;
}

static inline int ufshcd_disable_device_tx_lcc(struct ufs_hba *hba)
{
	return ufshcd_disable_tx_lcc(hba, true);
}

static int ufshcd_hba_enable(struct ufs_hba *hba)
{
	int ret;
	unsigned long flags;

	ufshcd_hold(hba, false);

	spin_lock_irqsave(hba->host->host_lock, flags);
	hba->ufshcd_state = UFSHCD_STATE_RESET;
	spin_unlock_irqrestore(hba->host->host_lock, flags);

	if (hba->vops && hba->vops->host_reset)
		hba->vops->host_reset(hba);

	if (hba->quirks & UFSHCD_QUIRK_USE_OF_HCE) {
		ufshcd_set_link_off(hba);

		/* enable UIC related interrupts */
		ufshcd_enable_intr(hba, UFSHCD_UIC_MASK);

		ret = ufshcd_dme_reset(hba);
		if (!ret)
			ret = ufshcd_dme_enable(hba);
	} else {
		ret = __ufshcd_hba_enable(hba);
	}
	ufshcd_release(hba);

	if (ret)
		dev_err(hba->dev, "Host controller enable failed\n");

	return ret;
}

/**
 * ufshcd_link_startup - Initialize unipro link startup
 * @hba: per adapter instance
 *
 * Returns 0 for success, non-zero in case of failure
 */
static int ufshcd_link_startup(struct ufs_hba *hba)
{
	int ret;
	int retries = DME_LINKSTARTUP_RETRIES;

	ufshcd_hold(hba, false);

	do {
		ufshcd_vops_link_startup_notify(hba, PRE_CHANGE);

		ret = ufshcd_dme_link_startup(hba);

		/* check if device is detected by inter-connect layer */
		if (!ret && !ufshcd_is_device_present(hba)) {
			dev_err(hba->dev, "%s: Device not present\n", __func__);
			ret = -ENXIO;
			goto out;
		}

		/*
		 * DME link lost indication is only received when link is up,
		 * but we can't be sure if the link is up until link startup
		 * succeeds. So reset the local Uni-Pro and try again.
		 */
		if ((ret && !retries) || (ret && ufshcd_hba_enable(hba)))
			goto out;
	} while (ret && retries--);

	if (ret)
		/* failed to get the link up... retire */
		goto out;

	/* Mark that link is up in PWM-G1, 1-lane, SLOW-AUTO mode */
	ufshcd_init_pwr_info(hba);
	ufshcd_print_pwr_info(hba);

	if (hba->quirks & UFSHCD_QUIRK_BROKEN_LCC) {
		ret = ufshcd_disable_device_tx_lcc(hba);
		if (ret)
			goto out;
	}

	/* Include any host controller configuration via UIC commands */
	ret = ufshcd_vops_link_startup_notify(hba, POST_CHANGE);
	if (ret)
		goto out;

	ret = ufshcd_make_hba_operational(hba);
out:
	ufshcd_release(hba);

	if (ret) {
#if defined(SEC_UFS_ERROR_COUNT)
		SEC_ufs_operation_check(hba, UIC_CMD_DME_LINK_STARTUP);
#endif
		dev_err(hba->dev, "link startup failed %d\n", ret);
		ufshcd_print_host_state(hba);
		ufshcd_print_pwr_info(hba);
		ufshcd_print_host_regs(hba);
	}
	return ret;
}

/**
 * ufshcd_verify_dev_init() - Verify device initialization
 * @hba: per-adapter instance
 *
 * Send NOP OUT UPIU and wait for NOP IN response to check whether the
 * device Transport Protocol (UTP) layer is ready after a reset.
 * If the UTP layer at the device side is not initialized, it may
 * not respond with NOP IN UPIU within timeout of %NOP_OUT_TIMEOUT
 * and we retry sending NOP OUT for %NOP_OUT_RETRIES iterations.
 */
static int ufshcd_verify_dev_init(struct ufs_hba *hba)
{
	int err = 0;
	int retries;

	ufshcd_hold(hba, false);
	mutex_lock(&hba->dev_cmd.lock);
	for (retries = NOP_OUT_RETRIES; retries > 0; retries--) {
		err = ufshcd_exec_dev_cmd(hba, DEV_CMD_TYPE_NOP,
					       NOP_OUT_TIMEOUT);

		if (!err || err == -ETIMEDOUT)
			break;

		dev_dbg(hba->dev, "%s: error %d retrying\n", __func__, err);
	}
	mutex_unlock(&hba->dev_cmd.lock);
	ufshcd_release(hba);

	if (err) {
#if defined(SEC_UFS_ERROR_COUNT)
		SEC_ufs_query_error_check(hba, DEV_CMD_TYPE_NOP);
#endif
		dev_err(hba->dev, "%s: NOP OUT failed %d\n", __func__, err);
	}
	return err;
}

/**
 * ufshcd_set_queue_depth - set lun queue depth
 * @sdev: pointer to SCSI device
 *
 * Read bLUQueueDepth value and activate scsi tagged command
 * queueing. For WLUN, queue depth is set to 1. For best-effort
 * cases (bLUQueueDepth = 0) the queue depth is set to a maximum
 * value that host can queue.
 */
static void ufshcd_set_queue_depth(struct scsi_device *sdev)
{
	int ret = 0;
	u8 lun_qdepth;
	struct ufs_hba *hba;

	hba = shost_priv(sdev->host);

	lun_qdepth = hba->nutrs;
	ret = ufshcd_read_unit_desc_param(hba,
					  ufshcd_scsi_to_upiu_lun(sdev->lun),
					  UNIT_DESC_PARAM_LU_Q_DEPTH,
					  &lun_qdepth,
					  sizeof(lun_qdepth));

	/* Some WLUN doesn't support unit descriptor */
	if (ret == -EOPNOTSUPP)
		lun_qdepth = 1;
	else if (!lun_qdepth)
		/* eventually, we can figure out the real queue depth */
		lun_qdepth = hba->nutrs;
	else
		lun_qdepth = min_t(int, lun_qdepth, hba->nutrs);

	dev_dbg(hba->dev, "%s: activate tcq with queue depth %d\n",
			__func__, lun_qdepth);
	scsi_change_queue_depth(sdev, lun_qdepth);
}

/**
 * ufshcd_get_boot_lun - get boot lun
 * @sdev: pointer to SCSI device
 *
 * Read bBootLunID in UNIT Descriptor to find boot LUN
 */
 static void ufshcd_get_bootlunID(struct scsi_device *sdev)
{
	int ret = 0;
	u8 bBootLunID = 0;
	struct ufs_hba *hba;

	hba = shost_priv(sdev->host);
	ret = ufshcd_read_unit_desc_param(hba,
					  ufshcd_scsi_to_upiu_lun(sdev->lun),
					  UNIT_DESC_PARAM_BOOT_LUN_ID,
					  &bBootLunID,
					  sizeof(bBootLunID));

	/* Some WLUN doesn't support unit descriptor */
	if (ret == -EOPNOTSUPP)
		bBootLunID = 0;
	else
		sdev->bootlunID = bBootLunID;
}

/*
 * ufshcd_get_lu_wp - returns the "b_lu_write_protect" from UNIT DESCRIPTOR
 * @hba: per-adapter instance
 * @lun: UFS device lun id
 * @b_lu_write_protect: pointer to buffer to hold the LU's write protect info
 *
 * Returns 0 in case of success and b_lu_write_protect status would be returned
 * @b_lu_write_protect parameter.
 * Returns -ENOTSUPP if reading b_lu_write_protect is not supported.
 * Returns -EINVAL in case of invalid parameters passed to this function.
 */
static int ufshcd_get_lu_wp(struct ufs_hba *hba,
			    u8 lun,
			    u8 *b_lu_write_protect)
{
	int ret;

	if (!b_lu_write_protect)
		ret = -EINVAL;
	/*
	 * According to UFS device spec, RPMB LU can't be write
	 * protected so skip reading bLUWriteProtect parameter for
	 * it. For other W-LUs, UNIT DESCRIPTOR is not available.
	 */
	else if (lun >= UFS_UPIU_MAX_GENERAL_LUN)
		ret = -ENOTSUPP;
	else
		ret = ufshcd_read_unit_desc_param(hba,
					  lun,
					  UNIT_DESC_PARAM_LU_WR_PROTECT,
					  b_lu_write_protect,
					  sizeof(*b_lu_write_protect));
	return ret;
}

/**
 * ufshcd_get_lu_power_on_wp_status - get LU's power on write protect
 * status
 * @hba: per-adapter instance
 * @sdev: pointer to SCSI device
 *
 */
static inline void ufshcd_get_lu_power_on_wp_status(struct ufs_hba *hba,
						    struct scsi_device *sdev)
{
	if (hba->dev_info.f_power_on_wp_en &&
	    !hba->dev_info.is_lu_power_on_wp) {
		u8 b_lu_write_protect;

		if (!ufshcd_get_lu_wp(hba, ufshcd_scsi_to_upiu_lun(sdev->lun),
				      &b_lu_write_protect) &&
		    (b_lu_write_protect == UFS_LU_POWER_ON_WP))
			hba->dev_info.is_lu_power_on_wp = true;
	}
}

static void ufshcd_done(struct request *rq)
{
	struct scsi_cmnd *cmd = rq->special;
	scsi_dma_unmap(cmd);
	scsi_softirq_done(rq);
}

/**
 * ufshcd_slave_alloc - handle initial SCSI device configurations
 * @sdev: pointer to SCSI device
 *
 * Returns success
 */
static int ufshcd_slave_alloc(struct scsi_device *sdev)
{
	struct ufs_hba *hba;

	hba = shost_priv(sdev->host);

	/* Mode sense(6) is not supported by UFS, so use Mode sense(10) */
	sdev->use_10_for_ms = 1;

	/* allow SCSI layer to restart the device in case of errors */
	sdev->allow_restart = 1;

	/* REPORT SUPPORTED OPERATION CODES is not supported */
	sdev->no_report_opcodes = 1;

	/* WRITE_SAME command is not supported */
	sdev->no_write_same = 1;

	ufshcd_set_queue_depth(sdev);

	ufshcd_get_lu_power_on_wp_status(hba, sdev);
	
	ufshcd_get_bootlunID(sdev);

	blk_queue_softirq_done(sdev->request_queue, ufshcd_done);

	blk_queue_update_dma_alignment(sdev->request_queue, PAGE_SIZE - 1);

	return 0;
}

/**
 * ufshcd_change_queue_depth - change queue depth
 * @sdev: pointer to SCSI device
 * @depth: required depth to set
 *
 * Change queue depth and make sure the max. limits are not crossed.
 */
static int ufshcd_change_queue_depth(struct scsi_device *sdev, int depth)
{
	struct ufs_hba *hba = shost_priv(sdev->host);

	if (depth > hba->nutrs)
		depth = hba->nutrs;
	return scsi_change_queue_depth(sdev, depth);
}

/**
 * ufshcd_slave_configure - adjust SCSI device configurations
 * @sdev: pointer to SCSI device
 */
static int ufshcd_slave_configure(struct scsi_device *sdev)
{
	struct request_queue *q = sdev->request_queue;

	blk_queue_update_dma_pad(q, PRDT_DATA_BYTE_COUNT_PAD - 1);
	blk_queue_max_segment_size(q, PRDT_DATA_BYTE_COUNT_MAX);
	blk_queue_update_dma_alignment(q, PAGE_SIZE - 1);

	return 0;
}

/**
 * ufshcd_slave_destroy - remove SCSI device configurations
 * @sdev: pointer to SCSI device
 */
static void ufshcd_slave_destroy(struct scsi_device *sdev)
{
	struct ufs_hba *hba;

	hba = shost_priv(sdev->host);
	/* Drop the reference as it won't be needed anymore */
	if (ufshcd_scsi_to_upiu_lun(sdev->lun) == UFS_UPIU_UFS_DEVICE_WLUN) {
		unsigned long flags;

		spin_lock_irqsave(hba->host->host_lock, flags);
		hba->sdev_ufs_device = NULL;
		spin_unlock_irqrestore(hba->host->host_lock, flags);
	}
}

/**
 * ufshcd_task_req_compl - handle task management request completion
 * @hba: per adapter instance
 * @index: index of the completed request
 * @resp: task management service response
 *
 * Returns non-zero value on error, zero on success
 */
static int ufshcd_task_req_compl(struct ufs_hba *hba, u32 index, u8 *resp)
{
	struct utp_task_req_desc *task_req_descp;
	struct utp_upiu_task_rsp *task_rsp_upiup;
	unsigned long flags;
	int ocs_value;
	int task_result;

	spin_lock_irqsave(hba->host->host_lock, flags);

	task_req_descp = hba->utmrdl_base_addr;
	ocs_value = ufshcd_get_tmr_ocs(&task_req_descp[index]);

	if (ocs_value == OCS_SUCCESS) {
		task_rsp_upiup = (struct utp_upiu_task_rsp *)
				task_req_descp[index].task_rsp_upiu;
		task_result = be32_to_cpu(task_rsp_upiup->output_param1);
		task_result = task_result & MASK_TM_SERVICE_RESP;
		if (resp)
			*resp = (u8)task_result;
	} else {
		dev_err(hba->dev, "%s: failed, ocs = 0x%x\n",
				__func__, ocs_value);
	}
	spin_unlock_irqrestore(hba->host->host_lock, flags);

	return ocs_value;
}

/**
 * ufshcd_scsi_cmd_status - Update SCSI command result based on SCSI status
 * @lrb: pointer to local reference block of completed command
 * @scsi_status: SCSI command status
 *
 * Returns value base on SCSI command status
 */
static inline int
ufshcd_scsi_cmd_status(struct ufshcd_lrb *lrbp, int scsi_status)
{
	int result = 0;

	switch (scsi_status) {
	case SAM_STAT_CHECK_CONDITION:
		ufshcd_copy_sense_data(lrbp);
	case SAM_STAT_GOOD:
		result |= DID_OK << 16 |
			  COMMAND_COMPLETE << 8 |
			  scsi_status;
		break;
	case SAM_STAT_TASK_SET_FULL:
	case SAM_STAT_BUSY:
	case SAM_STAT_TASK_ABORTED:
		ufshcd_copy_sense_data(lrbp);
		result |= scsi_status;
		break;
	default:
		result |= DID_ERROR << 16;
		break;
	} /* end of switch */

	return result;
}

/**
 * ufshcd_transfer_rsp_status - Get overall status of the response
 * @hba: per adapter instance
 * @lrb: pointer to local reference block of completed command
 *
 * Returns result of the command to notify SCSI midlayer
 */
static inline int
ufshcd_transfer_rsp_status(struct ufs_hba *hba, struct ufshcd_lrb *lrbp)
{
	int result = 0;
	int scsi_status;
	int ocs;

	/* overall command status of utrd */
	ocs = ufshcd_get_tr_ocs(lrbp);

	switch (ocs) {
	case OCS_SUCCESS:
	case OCS_FATAL_ERROR:
		result = ufshcd_get_req_rsp(lrbp->ucd_rsp_ptr);
		hba->ufs_stats.last_hibern8_exit_tstamp = ktime_set(0, 0);
		switch (result) {
		case UPIU_TRANSACTION_RESPONSE:
			/*
			 * get the response UPIU result to extract
			 * the SCSI command status
			 */
			result = ufshcd_get_rsp_upiu_result(lrbp->ucd_rsp_ptr);

			/*
			 * get the result based on SCSI status response
			 * to notify the SCSI midlayer of the command status
			 */
			scsi_status = result & MASK_SCSI_STATUS;
			result = ufshcd_scsi_cmd_status(lrbp, scsi_status);
			
			if (hba->dev_quirks & UFS_DEVICE_QUIRK_SUPPORT_QUERY_FATAL_MODE) {
				if (scsi_status == SAM_STAT_CHECK_CONDITION) {
					int sense_key = (0x0F & lrbp->sense_buffer[2]);

					dev_err(hba->dev, "%s: CHECK CONDITION sense key = %d",
							__func__, sense_key);
					if ((sense_key == MEDIUM_ERROR) && !hba->UFS_fatal_mode_done)
						schedule_work(&hba->fatal_mode_work);
				}
			}

			/*
			 * Currently we are only supporting BKOPs exception
			 * events hence we can ignore BKOPs exception event
			 * during power management callbacks. BKOPs exception
			 * event is not expected to be raised in runtime suspend
			 * callback as it allows the urgent bkops.
			 * During system suspend, we are anyway forcefully
			 * disabling the bkops and if urgent bkops is needed
			 * it will be enabled on system resume. Long term
			 * solution could be to abort the system suspend if
			 * UFS device needs urgent BKOPs.
			 */
			if (!hba->pm_op_in_progress &&
			    ufshcd_is_exception_event(lrbp->ucd_rsp_ptr) &&
				scsi_host_in_recovery(hba->host)) {
				schedule_work(&hba->eeh_work);
				dev_info(hba->dev, "execption event reported\n");
			}

			break;
		case UPIU_TRANSACTION_REJECT_UPIU:
			/* TODO: handle Reject UPIU Response */
			result = DID_ERROR << 16;
			dev_err(hba->dev,
				"Reject UPIU not fully implemented\n");
			break;
		default:
			result = DID_ERROR << 16;
			dev_err(hba->dev,
				"Unexpected request response code = %x\n",
				result);
			break;
		}
		break;
	case OCS_ABORTED:
		result |= DID_ABORT << 16;
		break;
	case OCS_INVALID_COMMAND_STATUS:
		result |= DID_REQUEUE << 16;
		break;
	case OCS_INVALID_CMD_TABLE_ATTR:
	case OCS_INVALID_PRDT_ATTR:
	case OCS_MISMATCH_DATA_BUF_SIZE:
	case OCS_MISMATCH_RESP_UPIU_SIZE:
	case OCS_PEER_COMM_FAILURE:
	default:
		result |= DID_ERROR << 16;
		dev_err(hba->dev,
				"OCS error from controller = %x for tag %d\n",
				ocs, lrbp->task_tag);
		ufshcd_print_host_regs(hba);
		ufshcd_print_host_state(hba);
		break;
	} /* end of switch */

	if (hba->quirks & UFSHCD_QUIRK_DUMP_DEBUG_INFO)
		if (host_byte(result) != DID_OK)
			ufshcd_print_trs(hba, 1 << lrbp->task_tag, true);
	return result;
}

/**
 * ufshcd_uic_cmd_compl - handle completion of uic command
 * @hba: per adapter instance
 * @intr_status: interrupt status generated by the controller
 */
static void ufshcd_uic_cmd_compl(struct ufs_hba *hba, u32 intr_status)
{
	if ((intr_status & UIC_COMMAND_COMPL) && hba->active_uic_cmd) {
		hba->active_uic_cmd->argument2 |=
			ufshcd_get_uic_cmd_result(hba);
		hba->active_uic_cmd->argument3 =
			ufshcd_get_dme_attr_val(hba);
		complete(&hba->active_uic_cmd->done);
	}

	if ((intr_status & UFSHCD_UIC_PWR_MASK) && hba->uic_async_done)
		complete(hba->uic_async_done);
}

/**
 * __ufshcd_transfer_req_compl - handle SCSI and query command completion
 * @hba: per adapter instance
 * @completed_reqs: requests to complete
 */
static void __ufshcd_transfer_req_compl(struct ufs_hba *hba, int reason,
					unsigned long completed_reqs)
{
	struct ufshcd_lrb *lrbp;
	struct scsi_cmnd *cmd;
	int result;
	int index;

#if defined(CONFIG_UFS_DATA_LOG)
#if defined(CONFIG_UFS_DATA_LOG_MAGIC_CODE)
	struct scatterlist *sg;
	int sg_segments;
	unsigned long magicword_rb = 0;
#endif
	int i = 0;
	int cpu = raw_smp_processor_id();
	unsigned int dump_index;
#endif

	for_each_set_bit(index, &completed_reqs, hba->nutrs) {
		lrbp = &hba->lrb[index];
		cmd = lrbp->cmd;
		if (cmd) {
			ufshcd_add_command_trace(hba, index, "complete");
			result = ufshcd_vops_crypto_engine_clear(hba, lrbp);
			if (result) {
				dev_err(hba->dev,
					"%s: failed to clear crypto engine (%d)\n",
					__func__, result);
			}
			result = ufshcd_transfer_rsp_status(hba, lrbp);

#if defined(CONFIG_UFS_DATA_LOG)
			if (cmd->request && hba->host->ufs_sys_log_en){
				/*condition of data log*/
				if (rq_data_dir(cmd->request) == READ &&
						cmd->request->__sector >= hba->host->ufs_system_start &&
						cmd->request->__sector < hba->host->ufs_system_end) {
					dump_index = queuing_req[cmd->request->tag];
					queuing_req[cmd->request->tag] = 0;
					ufs_data_log[dump_index].end_time = cpu_clock(cpu);
					sg_segments = scsi_sg_count(cmd);
					ufs_data_log[dump_index].segments_cnt = sg_segments;
					ufs_data_log[dump_index].done = 0xF;
#if defined(CONFIG_UFS_DATA_LOG_MAGIC_CODE)
					scsi_for_each_sg(cmd, sg, sg_segments, i) {
						/*
						 * Attempt to SG element for check magic word.
						 * If magic word should have been overwritten in read case,
						 * memory location will not be updated.
						 */
						ufs_data_log[dump_index].virt_addr = sg_virt(sg);
						memcpy(&ufs_data_log[dump_index].datbuf, sg_virt(sg), UFS_DATA_BUF_SIZE);
						memcpy(&magicword_rb, sg_virt(sg), UFS_DATA_BUF_SIZE);
						if (magicword_rb == 0x1F5E3A7069245CBE) {
							printk(KERN_ALERT "tag%d:sg[%d]:%p: page_link=%lx, offset=%d, length=%d\n",
								index, i, sg, sg->page_link, sg->offset, sg->length);
						}
					}
#endif
				}
			}
#endif

			cmd->result = result;
				if (reason)
					set_host_byte(cmd, reason);
			/* Mark completed command as NULL in LRB */
			lrbp->cmd = NULL;
			clear_bit_unlock(index, &hba->lrb_in_use);
			/* Do not touch lrbp after scsi done */
			cmd->scsi_done(cmd);
#ifdef CONFIG_SCSI_UFS_CMD_LOGGING
			exynos_ufs_cmd_log_end(hba, index);
#endif
			__ufshcd_release(hba);

			if (hba->monitor.flag & UFSHCD_MONITOR_LEVEL1)
				dev_info(hba->dev, "Transfer Done(%d)\n",
						index);

		} else if (lrbp->command_type == UTP_CMD_TYPE_DEV_MANAGE ||
			lrbp->command_type == UTP_CMD_TYPE_UFS_STORAGE) {
			if (hba->dev_cmd.complete) {
				ufshcd_add_command_trace(hba, index,
						"dev_complete");
				complete(hba->dev_cmd.complete);
			}
		}
		if (ufshcd_is_clkscaling_supported(hba))
			hba->clk_scaling.active_reqs--;
	}

	/* clear corresponding bits of completed commands */
	hba->outstanding_reqs ^= completed_reqs;
#if defined(CONFIG_PM_DEVFREQ)
	ufshcd_clk_scaling_update_busy(hba);
#endif
	/* we might have free'd some tags above */
	wake_up(&hba->dev_cmd.tag_wq);
}

/**
 * ufshcd_transfer_req_compl - handle SCSI and query command completion
 * @hba: per adapter instance
 */
static void ufshcd_transfer_req_compl(struct ufs_hba *hba, int reason)
{
	unsigned long completed_reqs;
	u32 tr_doorbell;

	/* Resetting interrupt aggregation counters first and reading the
	 * DOOR_BELL afterward allows us to handle all the completed requests.
	 * In order to prevent other interrupts starvation the DB is read once
	 * after reset. The down side of this solution is the possibility of
	 * false interrupt if device completes another request after resetting
	 * aggregation and before reading the DB.
	 */
	if (!ufshcd_can_reset_intr_aggr(hba) && ufshcd_is_intr_aggr_allowed(hba))
		ufshcd_reset_intr_aggr(hba);

	tr_doorbell = ufshcd_readl(hba, REG_UTP_TRANSFER_REQ_DOOR_BELL);
	completed_reqs = tr_doorbell ^ hba->outstanding_reqs;

	__ufshcd_transfer_req_compl(hba, reason, completed_reqs);
}

/**
 * ufshcd_disable_ee - disable exception event
 * @hba: per-adapter instance
 * @mask: exception event to disable
 *
 * Disables exception event in the device so that the EVENT_ALERT
 * bit is not set.
 *
 * Returns zero on success, non-zero error value on failure.
 */
static int ufshcd_disable_ee(struct ufs_hba *hba, u16 mask)
{
	int err = 0;
	u32 val;

	if (!(hba->ee_ctrl_mask & mask))
		goto out;

	val = hba->ee_ctrl_mask & ~mask;
	val &= MASK_EE_STATUS;
	err = ufshcd_query_attr_retry(hba, UPIU_QUERY_OPCODE_WRITE_ATTR,
			QUERY_ATTR_IDN_EE_CONTROL, 0, 0, &val);
	if (!err)
		hba->ee_ctrl_mask &= ~mask;
out:
	return err;
}

/**
 * ufshcd_enable_ee - enable exception event
 * @hba: per-adapter instance
 * @mask: exception event to enable
 *
 * Enable corresponding exception event in the device to allow
 * device to alert host in critical scenarios.
 *
 * Returns zero on success, non-zero error value on failure.
 */
static int ufshcd_enable_ee(struct ufs_hba *hba, u16 mask)
{
	int err = 0;
	u32 val;

	if (hba->ee_ctrl_mask & mask)
		goto out;

	val = hba->ee_ctrl_mask | mask;
	val &= MASK_EE_STATUS;
	err = ufshcd_query_attr_retry(hba, UPIU_QUERY_OPCODE_WRITE_ATTR,
			QUERY_ATTR_IDN_EE_CONTROL, 0, 0, &val);
	if (!err)
		hba->ee_ctrl_mask |= mask;
out:
	return err;
}

/**
 * ufshcd_enable_auto_bkops - Allow device managed BKOPS
 * @hba: per-adapter instance
 *
 * Allow device to manage background operations on its own. Enabling
 * this might lead to inconsistent latencies during normal data transfers
 * as the device is allowed to manage its own way of handling background
 * operations.
 *
 * Returns zero on success, non-zero on failure.
 */
static int ufshcd_enable_auto_bkops(struct ufs_hba *hba)
{
	int err = 0;

	if (hba->auto_bkops_enabled)
		goto out;

	err = ufshcd_query_flag_retry(hba, UPIU_QUERY_OPCODE_SET_FLAG,
			QUERY_FLAG_IDN_BKOPS_EN, NULL);
	if (err) {
		dev_err(hba->dev, "%s: failed to enable bkops %d\n",
				__func__, err);
		goto out;
	}

	hba->auto_bkops_enabled = true;
	trace_ufshcd_auto_bkops_state(dev_name(hba->dev), "Enabled");

	/* No need of URGENT_BKOPS exception from the device */
	err = ufshcd_disable_ee(hba, MASK_EE_URGENT_BKOPS);
	if (err)
		dev_err(hba->dev, "%s: failed to disable exception event %d\n",
				__func__, err);
out:
	return err;
}

/**
 * ufshcd_disable_auto_bkops - block device in doing background operations
 * @hba: per-adapter instance
 *
 * Disabling background operations improves command response latency but
 * has drawback of device moving into critical state where the device is
 * not-operable. Make sure to call ufshcd_enable_auto_bkops() whenever the
 * host is idle so that BKOPS are managed effectively without any negative
 * impacts.
 *
 * Returns zero on success, non-zero on failure.
 */
static int ufshcd_disable_auto_bkops(struct ufs_hba *hba)
{
	int err = 0;

	if (!hba->auto_bkops_enabled)
		goto out;

	/*
	 * If host assisted BKOPs is to be enabled, make sure
	 * urgent bkops exception is allowed.
	 */
	err = ufshcd_enable_ee(hba, MASK_EE_URGENT_BKOPS);
	if (err) {
		dev_err(hba->dev, "%s: failed to enable exception event %d\n",
				__func__, err);
		goto out;
	}

	err = ufshcd_query_flag_retry(hba, UPIU_QUERY_OPCODE_CLEAR_FLAG,
			QUERY_FLAG_IDN_BKOPS_EN, NULL);
	if (err) {
		dev_err(hba->dev, "%s: failed to disable bkops %d\n",
				__func__, err);
		ufshcd_disable_ee(hba, MASK_EE_URGENT_BKOPS);
		goto out;
	}

	hba->auto_bkops_enabled = false;
	trace_ufshcd_auto_bkops_state(dev_name(hba->dev), "Disabled");
	hba->is_urgent_bkops_lvl_checked = false;
out:
	return err;
}

/**
 * ufshcd_force_reset_auto_bkops - force reset auto bkops state
 * @hba: per adapter instance
 *
 * After a device reset the device may toggle the BKOPS_EN flag
 * to default value. The s/w tracking variables should be updated
 * as well. This function would change the auto-bkops state based on
 * UFSHCD_CAP_KEEP_AUTO_BKOPS_ENABLED_EXCEPT_SUSPEND.
 */
static void ufshcd_force_reset_auto_bkops(struct ufs_hba *hba)
{
	if (ufshcd_keep_autobkops_enabled_except_suspend(hba)) {
		hba->auto_bkops_enabled = false;
		hba->ee_ctrl_mask |= MASK_EE_URGENT_BKOPS;
		ufshcd_enable_auto_bkops(hba);
	} else {
		hba->auto_bkops_enabled = true;
		hba->ee_ctrl_mask &= ~MASK_EE_URGENT_BKOPS;
		ufshcd_disable_auto_bkops(hba);
	}
	hba->is_urgent_bkops_lvl_checked = false;
}

static inline int ufshcd_get_bkops_status(struct ufs_hba *hba, u32 *status)
{
	return ufshcd_query_attr_retry(hba, UPIU_QUERY_OPCODE_READ_ATTR,
			QUERY_ATTR_IDN_BKOPS_STATUS, 0, 0, status);
}

/**
 * ufshcd_bkops_ctrl - control the auto bkops based on current bkops status
 * @hba: per-adapter instance
 * @status: bkops_status value
 *
 * Read the bkops_status from the UFS device and Enable fBackgroundOpsEn
 * flag in the device to permit background operations if the device
 * bkops_status is greater than or equal to "status" argument passed to
 * this function, disable otherwise.
 *
 * Returns 0 for success, non-zero in case of failure.
 *
 * NOTE: Caller of this function can check the "hba->auto_bkops_enabled" flag
 * to know whether auto bkops is enabled or disabled after this function
 * returns control to it.
 */
static int ufshcd_bkops_ctrl(struct ufs_hba *hba,
			     enum bkops_status status)
{
	int err;
	u32 curr_status = 0;

	err = ufshcd_get_bkops_status(hba, &curr_status);
	if (err) {
		dev_err(hba->dev, "%s: failed to get BKOPS status %d\n",
				__func__, err);
		goto out;
	} else if (curr_status > BKOPS_STATUS_MAX) {
		dev_err(hba->dev, "%s: invalid BKOPS status %d\n",
				__func__, curr_status);
		err = -EINVAL;
		goto out;
	}

	if (curr_status >= status) {
		err = ufshcd_enable_auto_bkops(hba);
		if (!err)
		dev_info(hba->dev, "%s: auto_bkops enabled, status : %d\n",
			__func__, curr_status);
	}
	else
		err = ufshcd_disable_auto_bkops(hba);
out:
	return err;
}

/**
 * ufshcd_urgent_bkops - handle urgent bkops exception event
 * @hba: per-adapter instance
 *
 * Enable fBackgroundOpsEn flag in the device to permit background
 * operations.
 *
 * If BKOPs is enabled, this function returns 0, 1 if the bkops in not enabled
 * and negative error value for any other failure.
 */
static int ufshcd_urgent_bkops(struct ufs_hba *hba)
{
	return ufshcd_bkops_ctrl(hba, hba->urgent_bkops_lvl);
}

static inline int ufshcd_get_ee_status(struct ufs_hba *hba, u32 *status)
{
	return ufshcd_query_attr_retry(hba, UPIU_QUERY_OPCODE_READ_ATTR,
			QUERY_ATTR_IDN_EE_STATUS, 0, 0, status);
}

static void ufshcd_bkops_exception_event_handler(struct ufs_hba *hba)
{
	int err;
	u32 curr_status = 0;

	if (hba->is_urgent_bkops_lvl_checked)
		goto enable_auto_bkops;

	err = ufshcd_get_bkops_status(hba, &curr_status);
	if (err) {
		dev_err(hba->dev, "%s: failed to get BKOPS status %d\n",
				__func__, err);
		goto out;
	} else
		 dev_info(hba->dev, "%s: urgent bkops(status:%d)", 
								  __func__, curr_status);

	/*
	 * We are seeing that some devices are raising the urgent bkops
	 * exception events even when BKOPS status doesn't indicate performace
	 * impacted or critical. Handle these device by determining their urgent
	 * bkops status at runtime.
	 */
	if (curr_status < BKOPS_STATUS_PERF_IMPACT) {
		dev_err(hba->dev, "%s: device raised urgent BKOPS exception for bkops status %d\n",
				__func__, curr_status);
		/* update the current status as the urgent bkops level */
		//hba->urgent_bkops_lvl = curr_status;
		//hba->is_urgent_bkops_lvl_checked = true;
		
		/*SEC does not follow this policy that BKOPS is enabled for these events*/
		goto out;
	}

enable_auto_bkops:
	err = ufshcd_enable_auto_bkops(hba);
	if (!err)
		dev_info(hba->dev, "%s: auto bkops is enabled\n", __func__);
out:
	if (err < 0)
		dev_err(hba->dev, "%s: failed to handle urgent bkops %d\n",
				__func__, err);
}

/**
 * ufshcd_exception_event_handler - handle exceptions raised by device
 * @work: pointer to work data
 *
 * Read bExceptionEventStatus attribute from the device and handle the
 * exception event accordingly.
 */
static void ufshcd_exception_event_handler(struct work_struct *work)
{
	struct ufs_hba *hba;
	int err;
	u32 status = 0;
	hba = container_of(work, struct ufs_hba, eeh_work);

	pm_runtime_get_sync(hba->dev);
	scsi_block_requests(hba->host);
	err = ufshcd_get_ee_status(hba, &status);
	if (err) {
		dev_err(hba->dev, "%s: failed to get exception status %d\n",
				__func__, err);
		goto out;
	}

	status &= hba->ee_ctrl_mask;

	if (status & MASK_EE_URGENT_BKOPS)
		ufshcd_bkops_exception_event_handler(hba);

out:
	scsi_unblock_requests(hba->host);
	pm_runtime_put_sync(hba->dev);
	return;
}

/* Complete requests that have door-bell cleared */
static void ufshcd_complete_requests(struct ufs_hba *hba)
{
	ufshcd_transfer_req_compl(hba, 0);
	ufshcd_tmc_handler(hba);
}

/**
 * ufshcd_quirk_dl_nac_errors - This function checks if error handling is
 *				to recover from the DL NAC errors or not.
 * @hba: per-adapter instance
 *
 * Returns true if error handling is required, false otherwise
 */
static bool ufshcd_quirk_dl_nac_errors(struct ufs_hba *hba)
{
	unsigned long flags;
	bool err_handling = true;

	spin_lock_irqsave(hba->host->host_lock, flags);
	/*
	 * UFS_DEVICE_QUIRK_RECOVERY_FROM_DL_NAC_ERRORS only workaround the
	 * device fatal error and/or DL NAC & REPLAY timeout errors.
	 */
	if (hba->saved_err & (CONTROLLER_FATAL_ERROR | SYSTEM_BUS_FATAL_ERROR))
		goto out;

	if ((hba->saved_err & DEVICE_FATAL_ERROR) ||
	    ((hba->saved_err & UIC_ERROR) &&
	     (hba->saved_uic_err & UFSHCD_UIC_DL_TCx_REPLAY_ERROR)))
		goto out;

	if ((hba->saved_err & UIC_ERROR) &&
	    (hba->saved_uic_err & UFSHCD_UIC_DL_NAC_RECEIVED_ERROR)) {
		int err;
		/*
		 * wait for 50ms to see if we can get any other errors or not.
		 */
		spin_unlock_irqrestore(hba->host->host_lock, flags);
		msleep(50);
		spin_lock_irqsave(hba->host->host_lock, flags);

		/*
		 * now check if we have got any other severe errors other than
		 * DL NAC error?
		 */
		if ((hba->saved_err & INT_FATAL_ERRORS) ||
		    ((hba->saved_err & UIC_ERROR) &&
		    (hba->saved_uic_err & ~UFSHCD_UIC_DL_NAC_RECEIVED_ERROR)))
			goto out;

		/*
		 * As DL NAC is the only error received so far, send out NOP
		 * command to confirm if link is still active or not.
		 *   - If we don't get any response then do error recovery.
		 *   - If we get response then clear the DL NAC error bit.
		 */

		spin_unlock_irqrestore(hba->host->host_lock, flags);
		err = ufshcd_verify_dev_init(hba);
		spin_lock_irqsave(hba->host->host_lock, flags);

		if (err)
			goto out;

		/* Link seems to be alive hence ignore the DL NAC errors */
		if (hba->saved_uic_err == UFSHCD_UIC_DL_NAC_RECEIVED_ERROR)
			hba->saved_err &= ~UIC_ERROR;
		/* clear NAC error */
		hba->saved_uic_err &= ~UFSHCD_UIC_DL_NAC_RECEIVED_ERROR;
		if (!hba->saved_uic_err) {
			err_handling = false;
			goto out;
		}
	}
out:
	spin_unlock_irqrestore(hba->host->host_lock, flags);
	return err_handling;
}

/**
 * ufshcd_err_handler - handle UFS errors that require s/w attention
 * @work: pointer to work structure
 */
static void ufshcd_err_handler(struct work_struct *work)
{
	struct ufs_hba *hba;
	struct exynos_ufs *ufs;
	unsigned long flags;
	u32 err_xfer = 0;
	u32 err_tm = 0;
	int err = 0;
	int tag;
	bool needs_reset = false;

	hba = container_of(work, struct ufs_hba, eh_work);

	pm_runtime_get_sync(hba->dev);
	ufshcd_hold(hba, false);

	ufs = to_exynos_ufs(hba);
	if (hba->saved_err & UIC_ERROR) {
		dev_err(hba->dev, ": CLKSTOP CTRL(0x%04x):\t\t\t\t0x%08x\n",
				HCI_CLKSTOP_CTRL, hci_readl(ufs, HCI_CLKSTOP_CTRL));
		dev_err(hba->dev, ": FORCE HCS(0x%04x):\t\t\t\t0x%08x\n",
				HCI_FORCE_HCS, hci_readl(ufs, HCI_FORCE_HCS));
	}

	/* Dump debugging information to system memory */
	ufshcd_vops_dbg_register_dump(hba);

	spin_lock_irqsave(hba->host->host_lock, flags);
	if (hba->ufshcd_state == UFSHCD_STATE_RESET)
		goto out;

	hba->ufshcd_state = UFSHCD_STATE_RESET;
	ufshcd_set_eh_in_progress(hba);
	exynos_ufs_show_uic_info(hba);

	/* Complete requests that have door-bell cleared by h/w */
	ufshcd_complete_requests(hba);

	if (hba->dev_quirks & UFS_DEVICE_QUIRK_RECOVERY_FROM_DL_NAC_ERRORS) {
		bool ret;

		spin_unlock_irqrestore(hba->host->host_lock, flags);
		/* release the lock as ufshcd_quirk_dl_nac_errors() may sleep */
		ret = ufshcd_quirk_dl_nac_errors(hba);
		spin_lock_irqsave(hba->host->host_lock, flags);
		if (!ret)
			goto skip_err_handling;
	}
	if ((hba->saved_err & INT_FATAL_ERRORS) ||
	    ((hba->saved_err & UIC_ERROR) &&
	    (hba->saved_uic_err & (UFSHCD_UIC_DL_PA_INIT_ERROR |
				   UFSHCD_UIC_DL_ERROR |
				   UFSHCD_UIC_DL_NAC_RECEIVED_ERROR |
				   UFSHCD_UIC_DL_TCx_REPLAY_ERROR))))
		needs_reset = true;

	/*
	 * if host reset is required then skip clearing the pending
	 * transfers forcefully because they will get cleared during
	 * host reset and restore
	 */
	if (needs_reset)
		goto skip_pending_xfer_clear;

	/* release lock as clear command might sleep */
	spin_unlock_irqrestore(hba->host->host_lock, flags);
	/* Clear pending transfer requests */
	for_each_set_bit(tag, &hba->outstanding_reqs, hba->nutrs) {
		if (ufshcd_clear_cmd(hba, tag)) {
			err_xfer = true;
			goto lock_skip_pending_xfer_clear;
		}
	}

	/* Clear pending task management requests */
	for_each_set_bit(tag, &hba->outstanding_tasks, hba->nutmrs) {
		if (ufshcd_clear_tm_cmd(hba, tag)) {
			err_tm = true;
			goto lock_skip_pending_xfer_clear;
		}
	}

lock_skip_pending_xfer_clear:
	spin_lock_irqsave(hba->host->host_lock, flags);

	/* Complete the requests that are cleared by s/w */
	ufshcd_complete_requests(hba);

	if (err_xfer || err_tm)
		needs_reset = true;

skip_pending_xfer_clear:
	/* Fatal errors need reset */
	if (needs_reset) {
		unsigned long max_doorbells = (1UL << hba->nutrs) - 1;

		/*
		 * ufshcd_reset_and_restore() does the link reinitialization
		 * which will need atleast one empty doorbell slot to send the
		 * device management commands (NOP and query commands).
		 * If there is no slot empty at this moment then free up last
		 * slot forcefully.
		 */
		if (hba->outstanding_reqs == max_doorbells)
			__ufshcd_transfer_req_compl(hba, 0,
						    (1UL << (hba->nutrs - 1)));

		spin_unlock_irqrestore(hba->host->host_lock, flags);

		/* Fatal errors need reset */
		if (err_xfer || err_tm || (hba->saved_err & INT_FATAL_ERRORS) ||
				((hba->saved_err & UIC_ERROR) &&
				((hba->saved_uic_err & UFSHCD_UIC_DL_PA_INIT_ERROR) ||
				 (hba->saved_uic_err & UFSHCD_UIC_DL_ERROR))))
					dev_err(hba->dev,
					"%s: saved_err:0x%x, saved_uic_err:0x%x\n",
					__func__, hba->saved_err, hba->saved_uic_err);

		err = ufshcd_reset_and_restore(hba);
		spin_lock_irqsave(hba->host->host_lock, flags);
		if (err) {
			spin_lock_irqsave(hba->host->host_lock, flags);
			hba->ufshcd_state = UFSHCD_STATE_ERROR;
			spin_unlock_irqrestore(hba->host->host_lock, flags);

			dev_err(hba->dev, "%s: reset and restore failed\n",
					__func__);
		}
		hba->saved_err = 0;
		hba->saved_uic_err = 0;
	}

skip_err_handling:
	if (!needs_reset) {
		hba->ufshcd_state = UFSHCD_STATE_OPERATIONAL;
		if (hba->saved_err || hba->saved_uic_err)
			dev_err_ratelimited(hba->dev, "%s: exit: saved_err 0x%x saved_uic_err 0x%x",
			    __func__, hba->saved_err, hba->saved_uic_err);
	}

	ufshcd_clear_eh_in_progress(hba);

out:
	spin_unlock_irqrestore(hba->host->host_lock, flags);
	scsi_unblock_requests(hba->host);
	ufshcd_release(hba);
	pm_runtime_put_sync(hba->dev);
}

static void ufshcd_fatal_mode_handler(struct work_struct *work)
{
	struct ufs_hba *hba;

	hba = container_of(work, struct ufs_hba, fatal_mode_work);

	scsi_block_requests(hba->host);
	hba->ufshcd_state = UFSHCD_STATE_FATAL_MODE;

	dev_err(hba->dev, "fatal mode %04x.\n", hba->manufacturer_id);
	if (hba->manufacturer_id == UFS_VENDOR_TOSHIBA)
		UFS_Toshiba_K2_query_fatal_mode(hba);

	scsi_unblock_requests(hba->host);
	return;
}

static void ufshcd_update_uic_reg_hist(struct ufs_uic_err_reg_hist *reg_hist,
		u32 reg)
{
	reg_hist->reg[reg_hist->pos] = reg;
	reg_hist->tstamp[reg_hist->pos] = ktime_get();
	reg_hist->pos = (reg_hist->pos + 1) % UIC_ERR_REG_HIST_LENGTH;
}

/**
 * ufshcd_update_uic_error - check and set fatal UIC error flags.
 * @hba: per-adapter instance
 */
static void ufshcd_update_uic_error(struct ufs_hba *hba)
{
	u32 reg;

	/* PHY layer lane error */
	reg = ufshcd_readl(hba, REG_UIC_ERROR_CODE_PHY_ADAPTER_LAYER);
	/* Ignore LINERESET indication, as this is not an error */
	if ((reg & UIC_PHY_ADAPTER_LAYER_ERROR) &&
			(reg & UIC_PHY_ADAPTER_LAYER_LANE_ERR_MASK)) {
		/*
		 * To know whether this error is fatal or not, DB timeout
		 * must be checked but this error is handled separately.
		 */
		dev_dbg(hba->dev, "%s: UIC Lane error reported\n", __func__);
		ufshcd_update_uic_reg_hist(&hba->ufs_stats.pa_err, reg);
	}

	/* PA_INIT_ERROR is fatal and needs UIC reset */
	reg = ufshcd_readl(hba, REG_UIC_ERROR_CODE_DATA_LINK_LAYER);
	if (reg)
		ufshcd_update_uic_reg_hist(&hba->ufs_stats.dl_err, reg);

	if (reg & UIC_DATA_LINK_LAYER_ERROR_PA_INIT)
		hba->uic_error |= UFSHCD_UIC_DL_PA_INIT_ERROR;
	else if (hba->dev_quirks &
		   UFS_DEVICE_QUIRK_RECOVERY_FROM_DL_NAC_ERRORS) {
		if (reg & UIC_DATA_LINK_LAYER_ERROR_NAC_RECEIVED)
			hba->uic_error |=
				UFSHCD_UIC_DL_NAC_RECEIVED_ERROR;
		else if (reg & UIC_DATA_LINK_LAYER_ERROR_TCx_REPLAY_TIMEOUT)
			hba->uic_error |= UFSHCD_UIC_DL_TCx_REPLAY_ERROR;
	}

	if (reg & UIC_DATA_LINK_LAYER_ERROR_TCX_REP_TIMER_EXP)
		hba->tcx_replay_timer_expired_cnt++;

	if (reg & UIC_DATA_LINK_LAYER_ERROR_FCX_PRO_TIMER_EXP)
		hba->fcx_protection_timer_expired_cnt++;

	if (hba->tcx_replay_timer_expired_cnt >= 2 ||
	    hba->fcx_protection_timer_expired_cnt >= 2)
		hba->uic_error |= UFSHCD_UIC_DL_ERROR;

	/* UIC NL/TL/DME errors needs software retry */
	reg = ufshcd_readl(hba, REG_UIC_ERROR_CODE_NETWORK_LAYER);
	if (reg) {
		ufshcd_update_uic_reg_hist(&hba->ufs_stats.nl_err, reg);
		hba->uic_error |= UFSHCD_UIC_NL_ERROR;
	}

	reg = ufshcd_readl(hba, REG_UIC_ERROR_CODE_TRANSPORT_LAYER);
	if (reg) {
		ufshcd_update_uic_reg_hist(&hba->ufs_stats.tl_err, reg);
		hba->uic_error |= UFSHCD_UIC_TL_ERROR;
	}

	reg = ufshcd_readl(hba, REG_UIC_ERROR_CODE_DME);
	if (reg) {
		ufshcd_update_uic_reg_hist(&hba->ufs_stats.dme_err, reg);
		hba->uic_error |= UFSHCD_UIC_DME_ERROR;
	}

	dev_dbg(hba->dev, "%s: UIC error flags = 0x%08x\n",
			__func__, hba->uic_error);
#if defined(SEC_UFS_ERROR_COUNT)
	if (hba->uic_error)
		SEC_ufs_uic_error_check(hba, true, false);
#endif
}

/**
 * ufshcd_check_errors - Check for errors that need s/w attention
 * @hba: per-adapter instance
 */
static void ufshcd_check_errors(struct ufs_hba *hba)
{
	bool queue_eh_work = false;

	if (hba->errors & INT_FATAL_ERRORS) {
		queue_eh_work = true;
#if defined(SEC_UFS_ERROR_COUNT)
		SEC_ufs_uic_error_check(hba, false, true);
#endif
	}

	if (hba->errors & UIC_ERROR) {
		hba->uic_error = 0;
		ufshcd_update_uic_error(hba);
		if (hba->uic_error)
			queue_eh_work = true;
	}

	if (queue_eh_work) {
		/*
		 * update the transfer error masks to sticky bits, let's do this
		 * irrespective of current ufshcd_state.
		 */
		hba->saved_err |= hba->errors;
		hba->saved_uic_err |= hba->uic_error;

		/* handle fatal errors only when link is functional */
		if (hba->ufshcd_state == UFSHCD_STATE_OPERATIONAL) {
			/* block commands from scsi mid-layer */
			scsi_block_requests(hba->host);

			hba->ufshcd_state = UFSHCD_STATE_EH_SCHEDULED;

			/* dump controller state before resetting */
			if (hba->saved_err & (INT_FATAL_ERRORS | UIC_ERROR)) {
				bool pr_prdt = !!(hba->saved_err &
						SYSTEM_BUS_FATAL_ERROR);

				dev_err(hba->dev, "%s: saved_err 0x%x saved_uic_err 0x%x\n",
					__func__, hba->saved_err,
					hba->saved_uic_err);

				ufshcd_print_host_regs(hba);
				ufshcd_print_pwr_info(hba);

				if (hba->quirks & UFSHCD_QUIRK_DUMP_DEBUG_INFO) {
					ufshcd_print_tmrs(hba, hba->outstanding_tasks);
					ufshcd_print_trs(hba, hba->outstanding_reqs,
							pr_prdt);
				}
			}
			schedule_work(&hba->eh_work);
		}
	}
	/*
	 * if (!queue_eh_work) -
	 * Other errors are either non-fatal where host recovers
	 * itself without s/w intervention or errors that will be
	 * handled by the SCSI core layer.
	 */
}

/**
 * ufshcd_tmc_handler - handle task management function completion
 * @hba: per adapter instance
 */
static void ufshcd_tmc_handler(struct ufs_hba *hba)
{
	u32 tm_doorbell;

	tm_doorbell = ufshcd_readl(hba, REG_UTP_TASK_REQ_DOOR_BELL);
	hba->tm_condition = tm_doorbell ^ hba->outstanding_tasks;
	hba->outstanding_tasks ^= hba->tm_condition;
	wake_up(&hba->tm_wq);
}

/**
 * ufshcd_sl_intr - Interrupt service routine
 * @hba: per adapter instance
 * @intr_status: contains interrupts generated by the controller
 */
static void ufshcd_sl_intr(struct ufs_hba *hba, u32 intr_status)
{
	hba->errors = UFSHCD_ERROR_MASK & intr_status;
	if (hba->errors)
		ufshcd_check_errors(hba);

	if (intr_status & UFSHCD_UIC_MASK)
		ufshcd_uic_cmd_compl(hba, intr_status);

	if (intr_status & UTP_TASK_REQ_COMPL)
		ufshcd_tmc_handler(hba);

	if (intr_status & UTP_TRANSFER_REQ_COMPL)
		ufshcd_transfer_req_compl(hba, 0);
}

/**
 * ufshcd_intr - Main interrupt service routine
 * @irq: irq number
 * @__hba: pointer to adapter instance
 *
 * Returns IRQ_HANDLED - If interrupt is valid
 *		IRQ_NONE - If invalid interrupt
 */
static irqreturn_t ufshcd_intr(int irq, void *__hba)
{
	u32 intr_status, enabled_intr_status = 0;
	irqreturn_t retval = IRQ_NONE;
	struct ufs_hba *hba = __hba;
	int retries = hba->nutrs;

	spin_lock(hba->host->host_lock);
	intr_status = ufshcd_readl(hba, REG_INTERRUPT_STATUS);

	/*
	 * There could be max of hba->nutrs reqs in flight and in worst case
	 * if the reqs get finished 1 by 1 after the interrupt status is
	 * read, make sure we handle them by checking the interrupt status
	 * again in a loop until we process all of the reqs before returning.
	 */
	while (intr_status && retries--) {
		enabled_intr_status =
			intr_status & ufshcd_readl(hba, REG_INTERRUPT_ENABLE);
		if (intr_status)
			ufshcd_writel(hba, intr_status, REG_INTERRUPT_STATUS);
		if (enabled_intr_status) {
			ufshcd_sl_intr(hba, enabled_intr_status);
			retval = IRQ_HANDLED;
		}

		intr_status = ufshcd_readl(hba, REG_INTERRUPT_STATUS);
	}

	spin_unlock(hba->host->host_lock);
	return retval;
}

static int ufshcd_clear_tm_cmd(struct ufs_hba *hba, int tag)
{
	int err = 0;
	u32 mask = 1 << tag;
	unsigned long flags;

	spin_lock_irqsave(hba->host->host_lock, flags);
	ufshcd_utmrl_clear(hba, tag);
	spin_unlock_irqrestore(hba->host->host_lock, flags);

	/* poll for max. 1 sec to clear door bell register by h/w */
	err = ufshcd_wait_for_register(hba,
			REG_UTP_TASK_REQ_DOOR_BELL,
			mask, 0, 1000, 1000, true);
	return err;
}

/**
 * ufshcd_issue_tm_cmd - issues task management commands to controller
 * @hba: per adapter instance
 * @lun_id: LUN ID to which TM command is sent
 * @task_id: task ID to which the TM command is applicable
 * @tm_function: task management function opcode
 * @tm_response: task management service response return value
 *
 * Returns non-zero value on error, zero on success.
 */
static int ufshcd_issue_tm_cmd(struct ufs_hba *hba, int lun_id, int task_id,
		u8 tm_function, u8 *tm_response)
{
	struct utp_task_req_desc *task_req_descp;
	struct utp_upiu_task_req *task_req_upiup;
	struct Scsi_Host *host;
	unsigned long flags;
	int free_slot;
	int err;
	int task_tag;

	host = hba->host;

	/*
	 * Get free slot, sleep if slots are unavailable.
	 * Even though we use wait_event() which sleeps indefinitely,
	 * the maximum wait time is bounded by %TM_CMD_TIMEOUT.
	 */
	wait_event(hba->tm_tag_wq, ufshcd_get_tm_free_slot(hba, &free_slot));
	ufshcd_hold(hba, false);

	spin_lock_irqsave(host->host_lock, flags);
	task_req_descp = hba->utmrdl_base_addr;
	task_req_descp += free_slot;

	/* Configure task request descriptor */
	task_req_descp->header.dword_0 = cpu_to_le32(UTP_REQ_DESC_INT_CMD);
	task_req_descp->header.dword_2 =
			cpu_to_le32(OCS_INVALID_COMMAND_STATUS);

	/* Configure task request UPIU */
	task_req_upiup =
		(struct utp_upiu_task_req *) task_req_descp->task_req_upiu;
	task_tag = hba->nutrs + free_slot;
	task_req_upiup->header.dword_0 =
		UPIU_HEADER_DWORD(UPIU_TRANSACTION_TASK_REQ, 0,
					      lun_id, task_tag);
	task_req_upiup->header.dword_1 =
		UPIU_HEADER_DWORD(0, tm_function, 0, 0);
	/*
	 * The host shall provide the same value for LUN field in the basic
	 * header and for Input Parameter.
	 */
	task_req_upiup->input_param1 = cpu_to_be32(lun_id);
	task_req_upiup->input_param2 = cpu_to_be32(task_id);

	/* send command to the controller */
	if (hba->vops && hba->vops->set_nexus_t_task_mgmt)
		hba->vops->set_nexus_t_task_mgmt(hba, free_slot, tm_function);
	__set_bit(free_slot, &hba->outstanding_tasks);

	/* Make sure descriptors are ready before ringing the task doorbell */
	wmb();

	ufshcd_writel(hba, 1 << free_slot, REG_UTP_TASK_REQ_DOOR_BELL);
	/* Make sure that doorbell is committed immediately */
	wmb();

	spin_unlock_irqrestore(host->host_lock, flags);

	/* wait until the task management command is completed */
	err = wait_event_timeout(hba->tm_wq,
			test_bit(free_slot, &hba->tm_condition),
			msecs_to_jiffies(TM_CMD_TIMEOUT));
	if (!err) {
		dev_err(hba->dev, "%s: task management cmd 0x%.2x timed-out, intsts : 0x%x\n",
				__func__, tm_function, ufshcd_readl(hba, REG_INTERRUPT_STATUS));
		if (!ufshcd_clear_tm_cmd(hba, free_slot)) {
			spin_lock_irqsave(hba->host->host_lock, flags);
			__clear_bit(free_slot, &hba->outstanding_tasks);
			spin_unlock_irqrestore(hba->host->host_lock, flags);
		} else {
			dev_WARN(hba->dev, "%s: unable clear tm cmd (slot %d) after timeout\n",
					__func__, free_slot);
		}
		err = -ETIMEDOUT;
	} else {
		err = ufshcd_task_req_compl(hba, free_slot, tm_response);
	}

	clear_bit(free_slot, &hba->tm_condition);
	ufshcd_put_tm_slot(hba, free_slot);
	wake_up(&hba->tm_tag_wq);

	ufshcd_release(hba);
	return err;
}

/**
 * ufshcd_eh_device_reset_handler - device reset handler registered to
 *                                    scsi layer.
 * @cmd: SCSI command pointer
 *
 * Returns SUCCESS/FAILED
 */
static int ufshcd_eh_device_reset_handler(struct scsi_cmnd *cmd)
{
	struct Scsi_Host *host;
	struct ufs_hba *hba;
	unsigned int tag;
	u32 pos;
	int err;
	u8 resp = 0xF;
	struct ufshcd_lrb *lrbp;
	unsigned long flags;

	host = cmd->device->host;
	hba = shost_priv(host);
	tag = cmd->request->tag;

	/* secure log */
#ifdef CONFIG_EXYNOS_SMC_LOGGING
	exynos_smc(SMC_CMD_UFS_LOG, 1, 0, hba->secure_log.paddr);
#endif

	/* Dump debugging information to system memory */
	ufshcd_vops_dbg_register_dump(hba);
	exynos_ufs_show_uic_info(hba);

	lrbp = &hba->lrb[tag];
	err = ufshcd_issue_tm_cmd(hba, lrbp->lun, 0, UFS_LOGICAL_RESET, &resp);
	if (err || resp != UPIU_TASK_MANAGEMENT_FUNC_COMPL) {
		if (!err)
			err = resp;
		goto out;
	}

	/* clear the commands that were pending for corresponding LUN */
	for_each_set_bit(pos, &hba->outstanding_reqs, hba->nutrs) {
		if (hba->lrb[pos].lun == lrbp->lun) {
			err = ufshcd_clear_cmd(hba, pos);
			if (err)
				break;
		}
	}
	spin_lock_irqsave(host->host_lock, flags);
	ufshcd_transfer_req_compl(hba, DID_RESET);
	spin_unlock_irqrestore(host->host_lock, flags);

out:
	hba->req_abort_count = 0;
	if (!err) {
		dev_info(hba->dev, "%s: LU reset succeeded\n", __func__);
		err = SUCCESS;
	} else {
		dev_err(hba->dev, "%s: failed with err %d\n", __func__, err);
		err = FAILED;
	}
	return err;
}

static void ufshcd_set_req_abort_skip(struct ufs_hba *hba, unsigned long bitmap)
{
	struct ufshcd_lrb *lrbp;
	int tag;

	for_each_set_bit(tag, &bitmap, hba->nutrs) {
		lrbp = &hba->lrb[tag];
		lrbp->req_abort_skip = true;
	}
}

/**
 * ufshcd_abort - abort a specific command
 * @cmd: SCSI command pointer
 *
 * Abort the pending command in device by sending UFS_ABORT_TASK task management
 * command, and in host controller by clearing the door-bell register. There can
 * be race between controller sending the command to the device while abort is
 * issued. To avoid that, first issue UFS_QUERY_TASK to check if the command is
 * really issued and then try to abort it.
 *
 * Returns SUCCESS/FAILED
 */
static int ufshcd_abort(struct scsi_cmnd *cmd)
{
	struct Scsi_Host *host;
	struct ufs_hba *hba;
	unsigned long flags;
	unsigned int tag;
	int err = 0;
	int poll_cnt;
	u8 resp = 0xF;
	struct ufshcd_lrb *lrbp;
	u32 reg;

	host = cmd->device->host;
	hba = shost_priv(host);
	tag = cmd->request->tag;
	lrbp = &hba->lrb[tag];
	if (!ufshcd_valid_tag(hba, tag)) {
		dev_err(hba->dev,
			"%s: invalid command tag %d: cmd=0x%p, cmd->request=0x%p",
			__func__, tag, cmd, cmd->request);
		BUG();
	}

	/*
	 * Task abort to the device W-LUN is illegal. When this command
	 * will fail, due to spec violation, scsi err handling next step
	 * will be to send LU reset which, again, is a spec violation.
	 * To avoid these unnecessary/illegal step we skip to the last error
	 * handling stage: reset and restore.
	 */
	if (lrbp->lun == UFS_UPIU_UFS_DEVICE_WLUN)
		return ufshcd_eh_host_reset_handler(cmd);

	/* secure log */
#ifdef CONFIG_EXYNOS_SMC_LOGGING
	exynos_smc(SMC_CMD_UFS_LOG, 1, 0, hba->secure_log.paddr);
#endif

	if (cmd->cmnd[0] == READ_10 || cmd->cmnd[0] == WRITE_10) {
		unsigned long lba = (unsigned long) ((cmd->cmnd[2] << 24) |
					(cmd->cmnd[3] << 16) |
					(cmd->cmnd[4] << 8) |
					(cmd->cmnd[5] << 0));
		unsigned int sct = (cmd->cmnd[7] << 8) |
					(cmd->cmnd[8] << 0);

		dev_err(hba->dev, "%s: tag:%d, cmd:0x%x, "
				"lba:0x%08lx, sct:0x%04x, retries %d\n",
				__func__, tag, cmd->cmnd[0], lba, sct, cmd->retries);
	} else {
		dev_err(hba->dev, "%s: tag:%d, cmd:0x%x, retries %d\n",
				__func__, tag, cmd->cmnd[0], cmd->retries);
	}
#if defined(SEC_UFS_ERROR_COUNT)
	SEC_ufs_utp_error_check(hba, cmd, false, 0);
#endif

	ufshcd_hold(hba, false);

	/* Dump debugging information to system memory */
	ufshcd_vops_dbg_register_dump(hba);

	/* check smu abort */
	err = ufshcd_vops_access_control_abort(hba);
	if (err == ACCESS_CONTROL_ABORT)
		dev_err(hba->dev, "%s: Access Control Abort, newly initialized",
					__func__);
	else if (err && (err != ACCESS_CONTROL_ABORT))
		dev_err(hba->dev, "%s: Fail to check Access Control status (%d)",
					__func__, err);

	reg = ufshcd_readl(hba, REG_UTP_TRANSFER_REQ_DOOR_BELL);
	/* If command is already aborted/completed, return SUCCESS */
	if (!(test_bit(tag, &hba->outstanding_reqs))) {
		dev_err(hba->dev,
			"%s: cmd at tag %d already completed, outstanding=0x%lx, doorbell=0x%x\n",
			__func__, tag, hba->outstanding_reqs, reg);
		goto out;
	}

	if (!(reg & (1 << tag))) {
		dev_err(hba->dev,
		"%s: cmd was completed, but without a notifying intr, tag = %d",
		__func__, tag);
		goto clean;
	}

	/* Print Transfer Request of aborted task */
	dev_err(hba->dev, "%s: Device abort task at tag %d\n", __func__, tag);

	/*
	 * Print detailed info about aborted request.
	 * As more than one request might get aborted at the same time,
	 * print full information only for the first aborted request in order
	 * to reduce repeated printouts. For other aborted requests only print
	 * basic details.
	 */
	scsi_print_command(hba->lrb[tag].cmd);
	if (!hba->req_abort_count) {
		ufshcd_print_host_regs(hba);
		ufshcd_print_host_state(hba);
		ufshcd_print_pwr_info(hba);
		if (hba->quirks & UFSHCD_QUIRK_DUMP_DEBUG_INFO)
			ufshcd_print_trs(hba, 1 << tag, true);
	} else {
		if (hba->quirks & UFSHCD_QUIRK_DUMP_DEBUG_INFO)
			ufshcd_print_trs(hba, 1 << tag, false);
	}
	hba->req_abort_count++;

	/* Skip task abort in case previous aborts failed and report failure */
	if (lrbp->req_abort_skip) {
		err = -EIO;
		goto out;
	}

	for (poll_cnt = 100; poll_cnt; poll_cnt--) {
		err = ufshcd_issue_tm_cmd(hba, lrbp->lun, lrbp->task_tag,
				UFS_QUERY_TASK, &resp);
		if (!err && resp == UPIU_TASK_MANAGEMENT_FUNC_SUCCEEDED) {
			/* cmd pending in the device */
			dev_err(hba->dev, "%s: cmd pending in the device. tag = %d\n",
				__func__, tag);
			break;
		} else if (!err && resp == UPIU_TASK_MANAGEMENT_FUNC_COMPL) {
			/*
			 * cmd not pending in the device, check if it is
			 * in transition.
			 */
			dev_err(hba->dev, "%s: cmd at tag %d not pending in the device.\n",
				__func__, tag);
			reg = ufshcd_readl(hba, REG_UTP_TRANSFER_REQ_DOOR_BELL);
			if (reg & (1 << tag)) {
				/* sleep for max. 200us to stabilize */
				usleep_range(100, 200);
				continue;
			}
			/* command completed already */
			dev_err(hba->dev, "%s: cmd at tag %d successfully cleared from DB.\n",
				__func__, tag);
			goto cleanup;
		} else {
			dev_err(hba->dev,
				"%s: no response from device. tag = %d, err %d\n",
				__func__, tag, err);
			if (!err)
				err = resp; /* service response error */
			dev_err(hba->dev,
				"%s: query task failed with err %d\n",
				__func__, err);
#if defined(SEC_UFS_ERROR_COUNT)
			SEC_ufs_utp_error_check(hba, NULL, true, UFS_QUERY_TASK);
#endif
			goto out;
		}
	}

	if (!poll_cnt) {
		err = -EBUSY;
		dev_err(hba->dev,
			"%s: cmd might be missed, not pending in device\n",
			__func__);
		goto out;
	}

	err = ufshcd_issue_tm_cmd(hba, lrbp->lun, lrbp->task_tag,
			UFS_ABORT_TASK, &resp);
	if (err || resp != UPIU_TASK_MANAGEMENT_FUNC_COMPL) {
		if (!err) {
			err = resp; /* service response error */
			dev_err(hba->dev, "%s: issued. tag = %d, err %d\n",
				__func__, tag, err);
		}
#if defined(SEC_UFS_ERROR_COUNT)
		SEC_ufs_utp_error_check(hba, NULL, true, UFS_ABORT_TASK);
#endif
		goto out;
	}

	err = ufshcd_clear_cmd(hba, tag);
	if (err) {
		dev_err(hba->dev, "%s: Failed clearing cmd at tag %d, err %d\n",
			__func__, tag, err);
		goto out;
	}
<<<<<<< HEAD
clean:
=======

cleanup:
>>>>>>> ffa88523
	scsi_dma_unmap(cmd);

	spin_lock_irqsave(host->host_lock, flags);
	ufshcd_outstanding_req_clear(hba, tag);
	hba->lrb[tag].cmd = NULL;
	spin_unlock_irqrestore(host->host_lock, flags);

	clear_bit_unlock(tag, &hba->lrb_in_use);
	wake_up(&hba->dev_cmd.tag_wq);

out:
	if (!err) {
		err = SUCCESS;
		if ((hba->dev_quirks & UFS_DEVICE_QUIRK_SUPPORT_QUERY_FATAL_MODE) &&
				!hba->UFS_fatal_mode_done) {
			unsigned long max_doorbells = (1UL << hba->nutrs) - 1;
			if (hba->outstanding_reqs == max_doorbells)
				__ufshcd_transfer_req_compl(hba, 0,
						(1UL << (hba->nutrs - 1)));
			schedule_work(&hba->fatal_mode_work);
		}
	} else {
		dev_err(hba->dev, "%s: failed with err %d\n", __func__, err);
		ufshcd_set_req_abort_skip(hba, hba->outstanding_reqs);
		err = FAILED;
	}

	/*
	 * This ufshcd_release() corresponds to the original scsi cmd that got
	 * aborted here (as we won't get any IRQ for it).
	 */
	ufshcd_release(hba);
	return err;
}

/**
 * ufshcd_host_reset_and_restore - reset and restore host controller
 * @hba: per-adapter instance
 *
 * Note that host controller reset may issue DME_RESET to
 * local and remote (device) Uni-Pro stack and the attributes
 * are reset to default state.
 *
 * Returns zero on success, non-zero on failure
 */
static int ufshcd_host_reset_and_restore(struct ufs_hba *hba)
{
	int err = 0;
	unsigned long flags;

	/*
	 * Stop the host controller and complete the requests
	 * cleared by h/w
	 */
	spin_lock_irqsave(hba->host->host_lock, flags);
	hba->ufshcd_state = UFSHCD_STATE_RESET;
	ufshcd_set_eh_in_progress(hba);
	ufshcd_hba_stop(hba, false);
	hba->silence_err_logs = true;
	ufshcd_complete_requests(hba);
	hba->silence_err_logs = false;
	spin_unlock_irqrestore(hba->host->host_lock, flags);

#if defined(CONFIG_PM_DEVFREQ)
	/* scale up clocks to max frequency before full reinitialization */
	ufshcd_scale_clks(hba, true);
#endif

	/* Establish the link again and restore the device */
#ifdef CONFIG_SCSI_UFS_ASYNC_RELINK
	if (hba->pm_op_in_progress)
		async_schedule(ufshcd_async_scan, hba);
	else
#endif
	{
		err = ufshcd_probe_hba(hba);

		if (!err && (hba->ufshcd_state != UFSHCD_STATE_OPERATIONAL)) {
			dev_err(hba->dev, "%s: failed\n", __func__);
			err = -EIO;
		}
	}

	spin_lock_irqsave(hba->host->host_lock, flags);
	ufshcd_clear_eh_in_progress(hba);
	spin_unlock_irqrestore(hba->host->host_lock, flags);

	return err;
}

/**
 * ufshcd_reset_and_restore - reset and re-initialize host/device
 * @hba: per-adapter instance
 *
 * Reset and recover device, host and re-establish link. This
 * is helpful to recover the communication in fatal error conditions.
 *
 * Returns zero on success, non-zero on failure
 */
static int ufshcd_reset_and_restore(struct ufs_hba *hba)
{
	int err = 0;
	int retries = MAX_HOST_RESET_RETRIES;
	unsigned long flags;

	int tag;

	for_each_set_bit(tag, &hba->outstanding_reqs, hba->nutrs)
		ufshcd_clear_cmd(hba, tag);

	spin_lock_irqsave(hba->host->host_lock, flags);
	ufshcd_transfer_req_compl(hba, DID_RESET);
	spin_unlock_irqrestore(hba->host->host_lock, flags);

	ssleep(2);
#if defined(SEC_UFS_ERROR_COUNT)
	SEC_ufs_operation_check(hba, SEC_UFS_HW_RESET);
#endif

	do {
		err = ufshcd_host_reset_and_restore(hba);
	} while (err && --retries);

	/*
	 * After reset the door-bell might be cleared, complete
	 * outstanding requests in s/w here.
	 */
	spin_lock_irqsave(hba->host->host_lock, flags);
	ufshcd_transfer_req_compl(hba, DID_RESET);
	ufshcd_tmc_handler(hba);
	spin_unlock_irqrestore(hba->host->host_lock, flags);

	return err;
}

/**
 * ufshcd_eh_host_reset_handler - host reset handler registered to scsi layer
 * @cmd - SCSI command pointer
 *
 * Returns SUCCESS/FAILED
 */
static int ufshcd_eh_host_reset_handler(struct scsi_cmnd *cmd)
{
	int err;
	unsigned long flags;
	struct ufs_hba *hba;

	hba = shost_priv(cmd->device->host);

	ufshcd_hold(hba, false);
	/*
	 * Check if there is any race with fatal error handling.
	 * If so, wait for it to complete. Even though fatal error
	 * handling does reset and restore in some cases, don't assume
	 * anything out of it. We are just avoiding race here.
	 */
	do {
		spin_lock_irqsave(hba->host->host_lock, flags);
		if (!(work_pending(&hba->eh_work) ||
			    hba->ufshcd_state == UFSHCD_STATE_RESET ||
			    hba->ufshcd_state == UFSHCD_STATE_EH_SCHEDULED))
			break;
		spin_unlock_irqrestore(hba->host->host_lock, flags);
		dev_dbg(hba->dev, "%s: reset in progress\n", __func__);
		flush_work(&hba->eh_work);
	} while (1);

	hba->ufshcd_state = UFSHCD_STATE_RESET;
	ufshcd_set_eh_in_progress(hba);
	spin_unlock_irqrestore(hba->host->host_lock, flags);

	err = ufshcd_reset_and_restore(hba);

	spin_lock_irqsave(hba->host->host_lock, flags);
	if (!err) {
		err = SUCCESS;
		hba->ufshcd_state = UFSHCD_STATE_OPERATIONAL;
	} else {
		err = FAILED;
		hba->ufshcd_state = UFSHCD_STATE_ERROR;
	}
	ufshcd_clear_eh_in_progress(hba);
	spin_unlock_irqrestore(hba->host->host_lock, flags);

	ufshcd_release(hba);
	return err;
}

/**
 * ufshcd_get_max_icc_level - calculate the ICC level
 * @sup_curr_uA: max. current supported by the regulator
 * @start_scan: row at the desc table to start scan from
 * @buff: power descriptor buffer
 *
 * Returns calculated max ICC level for specific regulator
 */
static u32 ufshcd_get_max_icc_level(int sup_curr_uA, u32 start_scan, char *buff)
{
	int i;
	int curr_uA;
	u16 data;
	u16 unit;

	for (i = start_scan; i >= 0; i--) {
		data = be16_to_cpup((__be16 *)&buff[2 * i]);
		unit = (data & ATTR_ICC_LVL_UNIT_MASK) >>
						ATTR_ICC_LVL_UNIT_OFFSET;
		curr_uA = data & ATTR_ICC_LVL_VALUE_MASK;
		switch (unit) {
		case UFSHCD_NANO_AMP:
			curr_uA = curr_uA / 1000;
			break;
		case UFSHCD_MILI_AMP:
			curr_uA = curr_uA * 1000;
			break;
		case UFSHCD_AMP:
			curr_uA = curr_uA * 1000 * 1000;
			break;
		case UFSHCD_MICRO_AMP:
		default:
			break;
		}
		if (sup_curr_uA >= curr_uA)
			break;
	}
	if (i < 0) {
		i = 0;
		pr_err("%s: Couldn't find valid icc_level = %d", __func__, i);
	}

	return (u32)i;
}

/**
 * ufshcd_calc_icc_level - calculate the max ICC level
 * In case regulators are not initialized we'll return 0
 * @hba: per-adapter instance
 * @desc_buf: power descriptor buffer to extract ICC levels from.
 * @len: length of desc_buff
 *
 * Returns calculated ICC level
 */
static u32 ufshcd_find_max_sup_active_icc_level(struct ufs_hba *hba,
							u8 *desc_buf, int len)
{
	u32 icc_level = 0;

	if (!hba->vreg_info.vcc || !hba->vreg_info.vccq ||
						!hba->vreg_info.vccq2) {
		dev_err(hba->dev,
			"%s: Regulator capability was not set, actvIccLevel=%d",
							__func__, icc_level);
		goto out;
	}

	if (hba->vreg_info.vcc && hba->vreg_info.vcc->max_uA)
		icc_level = ufshcd_get_max_icc_level(
				hba->vreg_info.vcc->max_uA,
				POWER_DESC_MAX_ACTV_ICC_LVLS - 1,
				&desc_buf[PWR_DESC_ACTIVE_LVLS_VCC_0]);

	if (hba->vreg_info.vccq && hba->vreg_info.vccq->max_uA)
		icc_level = ufshcd_get_max_icc_level(
				hba->vreg_info.vccq->max_uA,
				icc_level,
				&desc_buf[PWR_DESC_ACTIVE_LVLS_VCCQ_0]);

	if (hba->vreg_info.vccq2 && hba->vreg_info.vccq2->max_uA)
		icc_level = ufshcd_get_max_icc_level(
				hba->vreg_info.vccq2->max_uA,
				icc_level,
				&desc_buf[PWR_DESC_ACTIVE_LVLS_VCCQ2_0]);
out:
	return icc_level;
}

static void ufshcd_init_icc_levels(struct ufs_hba *hba)
{
	int ret;
	int buff_len = hba->desc_size.pwr_desc;
	u8 desc_buf[hba->desc_size.pwr_desc];

	ret = ufshcd_read_power_desc(hba, desc_buf, buff_len);
	if (ret) {
		dev_err(hba->dev,
			"%s: Failed reading power descriptor.len = %d ret = %d",
			__func__, buff_len, ret);
		return;
	}

	hba->init_prefetch_data.icc_level =
			ufshcd_find_max_sup_active_icc_level(hba,
			desc_buf, buff_len);
	dev_dbg(hba->dev, "%s: setting icc_level 0x%x",
			__func__, hba->init_prefetch_data.icc_level);

	ret = ufshcd_query_attr_retry(hba, UPIU_QUERY_OPCODE_WRITE_ATTR,
		QUERY_ATTR_IDN_ACTIVE_ICC_LVL, 0, 0,
		&hba->init_prefetch_data.icc_level);

	if (ret)
		dev_err(hba->dev,
			"%s: Failed configuring bActiveICCLevel = %d ret = %d",
			__func__, hba->init_prefetch_data.icc_level , ret);

}

/**
 * ufshcd_scsi_add_wlus - Adds required W-LUs
 * @hba: per-adapter instance
 *
 * UFS device specification requires the UFS devices to support 4 well known
 * logical units:
 *	"REPORT_LUNS" (address: 01h)
 *	"UFS Device" (address: 50h)
 *	"RPMB" (address: 44h)
 *	"BOOT" (address: 30h)
 * UFS device's power management needs to be controlled by "POWER CONDITION"
 * field of SSU (START STOP UNIT) command. But this "power condition" field
 * will take effect only when its sent to "UFS device" well known logical unit
 * hence we require the scsi_device instance to represent this logical unit in
 * order for the UFS host driver to send the SSU command for power management.

 * We also require the scsi_device instance for "RPMB" (Replay Protected Memory
 * Block) LU so user space process can control this LU. User space may also
 * want to have access to BOOT LU.

 * This function adds scsi device instances for each of all well known LUs
 * (except "REPORT LUNS" LU).
 *
 * Returns zero on success (all required W-LUs are added successfully),
 * non-zero error value on failure (if failed to add any of the required W-LU).
 */
static int ufshcd_scsi_add_wlus(struct ufs_hba *hba)
{
	int ret = 0;
	struct scsi_device *sdev_boot;

	hba->sdev_ufs_device = __scsi_add_device(hba->host, 0, 0,
		ufshcd_upiu_wlun_to_scsi_wlun(UFS_UPIU_UFS_DEVICE_WLUN), NULL);
	if (IS_ERR(hba->sdev_ufs_device)) {
		ret = PTR_ERR(hba->sdev_ufs_device);
		hba->sdev_ufs_device = NULL;
		goto out;
	}
	scsi_device_put(hba->sdev_ufs_device);

	sdev_boot = __scsi_add_device(hba->host, 0, 0,
		ufshcd_upiu_wlun_to_scsi_wlun(UFS_UPIU_BOOT_WLUN), NULL);
	if (IS_ERR(sdev_boot)) {
		ret = PTR_ERR(sdev_boot);
		goto remove_sdev_ufs_device;
	}
	scsi_device_put(sdev_boot);

	hba->sdev_rpmb = __scsi_add_device(hba->host, 0, 0,
		ufshcd_upiu_wlun_to_scsi_wlun(UFS_UPIU_RPMB_WLUN), NULL);
	if (IS_ERR(hba->sdev_rpmb)) {
		ret = PTR_ERR(hba->sdev_rpmb);
		goto remove_sdev_boot;
	}
	scsi_device_put(hba->sdev_rpmb);
	goto out;

remove_sdev_boot:
	scsi_remove_device(sdev_boot);
remove_sdev_ufs_device:
	scsi_remove_device(hba->sdev_ufs_device);
out:
	return ret;
}

static int ufs_get_device_desc(struct ufs_hba *hba,
			       struct ufs_dev_desc *dev_desc)
{
	int err;
	u8 model_index;
	u8 serial_num_index;
	u8 str_desc_buf[hba->desc_size.str_desc + 1];
	u8 desc_buf[hba->desc_size.dev_desc];
	u8 health_buf[hba->desc_size.hlth_desc];
	bool ascii_type;

	err = ufshcd_read_device_desc(hba, desc_buf, hba->desc_size.dev_desc);
	if (err) {
		dev_err(hba->dev, "%s: Failed reading Device Desc. err = %d\n",
			__func__, err);
		goto out;
	}

	/*
	 * getting vendor (manufacturerID) and Bank Index in big endian
	 * format
	 */
	dev_desc->wmanufacturerid = desc_buf[DEVICE_DESC_PARAM_MANF_ID] << 8 |
				     desc_buf[DEVICE_DESC_PARAM_MANF_ID + 1];

	hba->manufacturer_id = dev_desc->wmanufacturerid;
	model_index = desc_buf[DEVICE_DESC_PARAM_PRDCT_NAME];

	memset(str_desc_buf, 0, hba->desc_size.str_desc);
	err = ufshcd_read_string_desc(hba, model_index, str_desc_buf,
				hba->desc_size.str_desc, ASCII_STD);
	if (err) {
		dev_err(hba->dev, "%s: Failed reading Product Name. err = %d\n",
			__func__, err);
		goto out;
	}

	str_desc_buf[hba->desc_size.str_desc] = '\0';
	strlcpy(dev_desc->model, (str_desc_buf + QUERY_DESC_HDR_SIZE),
		min_t(u8, str_desc_buf[QUERY_DESC_LENGTH_OFFSET],
		      MAX_MODEL_LEN));

	/* Null terminate the model string */
	dev_desc->model[MAX_MODEL_LEN] = '\0';
	
	/*serial number*/
	serial_num_index = desc_buf[DEVICE_DESC_PARAM_SN];
	memset(str_desc_buf, 0, hba->desc_size.str_desc);

	/*spec is unicode but sec use hex data*/
	ascii_type = UTF16_STD;

	err = ufshcd_read_string_desc(hba, serial_num_index, str_desc_buf,
		 hba->desc_size.str_desc, ascii_type);

	if (err)
		goto out;
	str_desc_buf[hba->desc_size.str_desc] = '\0';

	ufs_set_sec_unique_number(hba, str_desc_buf, desc_buf);

	err = ufshcd_read_health_desc(hba, health_buf,
					hba->desc_size.hlth_desc);
	if (err)
		goto out;

	/* getting Life Time at Device Health DESC*/
	dev_desc->lifetime = health_buf[HEALTH_DEVICE_DESC_PARAM_LIFETIMEA];

	dev_info(hba->dev,"LT: 0x%02x \n", health_buf[3]<<4|health_buf[4]);

	hba->lifetime = dev_desc->lifetime;

out:
	return err;
}

static void ufs_fixup_device_setup(struct ufs_hba *hba,
				   struct ufs_dev_desc *dev_desc)
{
	struct ufs_dev_fix *f;

	for (f = ufs_fixups; f->quirk; f++) {
		if ((f->card.wmanufacturerid == dev_desc->wmanufacturerid ||
		     f->card.wmanufacturerid == UFS_ANY_VENDOR) &&
		    (STR_PRFX_EQUAL(f->card.model, dev_desc->model) ||
		     !strcmp(f->card.model, UFS_ANY_MODEL)))
			hba->dev_quirks |= f->quirk;
	}
}

/**
 * ufshcd_tune_pa_tactivate - Tunes PA_TActivate of local UniPro
 * @hba: per-adapter instance
 *
 * PA_TActivate parameter can be tuned manually if UniPro version is less than
 * 1.61. PA_TActivate needs to be greater than or equal to peerM-PHY's
 * RX_MIN_ACTIVATETIME_CAPABILITY attribute. This optimal value can help reduce
 * the hibern8 exit latency.
 *
 * Returns zero on success, non-zero error value on failure.
 */
static int ufshcd_tune_pa_tactivate(struct ufs_hba *hba)
{
	int ret = 0;
	u32 peer_rx_min_activatetime = 0, tuned_pa_tactivate;

	ret = ufshcd_dme_peer_get(hba,
				  UIC_ARG_MIB_SEL(
					RX_MIN_ACTIVATETIME_CAPABILITY,
					UIC_ARG_MPHY_RX_GEN_SEL_INDEX(0)),
				  &peer_rx_min_activatetime);
	if (ret)
		goto out;

	/* make sure proper unit conversion is applied */
	tuned_pa_tactivate =
		((peer_rx_min_activatetime * RX_MIN_ACTIVATETIME_UNIT_US)
		 / PA_TACTIVATE_TIME_UNIT_US);
	ret = ufshcd_dme_set(hba, UIC_ARG_MIB(PA_TACTIVATE),
			     tuned_pa_tactivate);

out:
	return ret;
}

/**
 * ufshcd_tune_pa_hibern8time - Tunes PA_Hibern8Time of local UniPro
 * @hba: per-adapter instance
 *
 * PA_Hibern8Time parameter can be tuned manually if UniPro version is less than
 * 1.61. PA_Hibern8Time needs to be maximum of local M-PHY's
 * TX_HIBERN8TIME_CAPABILITY & peer M-PHY's RX_HIBERN8TIME_CAPABILITY.
 * This optimal value can help reduce the hibern8 exit latency.
 *
 * Returns zero on success, non-zero error value on failure.
 */
static int ufshcd_tune_pa_hibern8time(struct ufs_hba *hba)
{
	int ret = 0;
	u32 local_tx_hibern8_time_cap = 0, peer_rx_hibern8_time_cap = 0;
	u32 max_hibern8_time, tuned_pa_hibern8time;

	ret = ufshcd_dme_get(hba,
			     UIC_ARG_MIB_SEL(TX_HIBERN8TIME_CAPABILITY,
					UIC_ARG_MPHY_TX_GEN_SEL_INDEX(0)),
				  &local_tx_hibern8_time_cap);
	if (ret)
		goto out;

	ret = ufshcd_dme_peer_get(hba,
				  UIC_ARG_MIB_SEL(RX_HIBERN8TIME_CAPABILITY,
					UIC_ARG_MPHY_RX_GEN_SEL_INDEX(0)),
				  &peer_rx_hibern8_time_cap);
	if (ret)
		goto out;

	max_hibern8_time = max(local_tx_hibern8_time_cap,
			       peer_rx_hibern8_time_cap);
	/* make sure proper unit conversion is applied */
	tuned_pa_hibern8time = ((max_hibern8_time * HIBERN8TIME_UNIT_US)
				/ PA_HIBERN8_TIME_UNIT_US);
	ret = ufshcd_dme_set(hba, UIC_ARG_MIB(PA_HIBERN8TIME),
			     tuned_pa_hibern8time);
out:
	return ret;
}

static void ufshcd_tune_unipro_params(struct ufs_hba *hba)
{
	if (ufshcd_is_unipro_pa_params_tuning_req(hba)) {
		ufshcd_tune_pa_tactivate(hba);
		ufshcd_tune_pa_hibern8time(hba);
	}

	if (hba->dev_quirks & UFS_DEVICE_QUIRK_PA_TACTIVATE)
		/* set 1ms timeout for PA_TACTIVATE */
		ufshcd_dme_set(hba, UIC_ARG_MIB(PA_TACTIVATE), 10);


}

static void ufshcd_clear_dbg_ufs_stats(struct ufs_hba *hba)
{
	int err_reg_hist_size = sizeof(struct ufs_uic_err_reg_hist);

	hba->ufs_stats.hibern8_exit_cnt = 0;
	hba->ufs_stats.last_hibern8_exit_tstamp = ktime_set(0, 0);

	memset(&hba->ufs_stats.pa_err, 0, err_reg_hist_size);
	memset(&hba->ufs_stats.dl_err, 0, err_reg_hist_size);
	memset(&hba->ufs_stats.nl_err, 0, err_reg_hist_size);
	memset(&hba->ufs_stats.tl_err, 0, err_reg_hist_size);
	memset(&hba->ufs_stats.dme_err, 0, err_reg_hist_size);

	hba->req_abort_count = 0;
}

static void ufshcd_init_desc_sizes(struct ufs_hba *hba)
{
	int err;

	err = ufshcd_read_desc_length(hba, QUERY_DESC_IDN_DEVICE, 0,
		&hba->desc_size.dev_desc);
	if (err)
		hba->desc_size.dev_desc = QUERY_DESC_DEVICE_DEF_SIZE;

	err = ufshcd_read_desc_length(hba, QUERY_DESC_IDN_POWER, 0,
		&hba->desc_size.pwr_desc);
	if (err)
		hba->desc_size.pwr_desc = QUERY_DESC_POWER_DEF_SIZE;

	err = ufshcd_read_desc_length(hba, QUERY_DESC_IDN_INTERCONNECT, 0,
		&hba->desc_size.interc_desc);
	if (err)
		hba->desc_size.interc_desc = QUERY_DESC_INTERCONNECT_DEF_SIZE;

	err = ufshcd_read_desc_length(hba, QUERY_DESC_IDN_CONFIGURATION, 0,
		&hba->desc_size.conf_desc);
	if (err)
		hba->desc_size.conf_desc = QUERY_DESC_CONFIGURATION_DEF_SIZE;

	err = ufshcd_read_desc_length(hba, QUERY_DESC_IDN_UNIT, 0,
		&hba->desc_size.unit_desc);
	if (err)
		hba->desc_size.unit_desc = QUERY_DESC_UNIT_DEF_SIZE;

	err = ufshcd_read_desc_length(hba, QUERY_DESC_IDN_GEOMETRY, 0,
		&hba->desc_size.geom_desc);
	if (err)
		hba->desc_size.geom_desc = QUERY_DESC_GEOMETRY_DEF_SIZE;

	err = ufshcd_read_desc_length(hba, QUERY_DESC_IDN_HEALTH, 0,
		&hba->desc_size.hlth_desc);
	if (err)
		hba->desc_size.hlth_desc = QUERY_DESC_HEALTH_DEF_SIZE;
}

static void ufshcd_def_desc_sizes(struct ufs_hba *hba)
{
	hba->desc_size.dev_desc = QUERY_DESC_DEVICE_DEF_SIZE;
	hba->desc_size.pwr_desc = QUERY_DESC_POWER_DEF_SIZE;
	hba->desc_size.interc_desc = QUERY_DESC_INTERCONNECT_DEF_SIZE;
	hba->desc_size.conf_desc = QUERY_DESC_CONFIGURATION_DEF_SIZE;
	hba->desc_size.unit_desc = QUERY_DESC_UNIT_DEF_SIZE;
	hba->desc_size.geom_desc = QUERY_DESC_GEOMETRY_DEF_SIZE;
	hba->desc_size.str_desc = QUERY_DESC_STRING_DEF_SIZE;
	hba->desc_size.hlth_desc = QUERY_DESC_HEALTH_DEF_SIZE;
}

/**
 * ufshcd_probe_hba - probe hba to detect device and initialize
 * @hba: per-adapter instance
 *
 * Execute link-startup and verify device initialization
 */
static int ufshcd_probe_hba(struct ufs_hba *hba)
{
	struct ufs_dev_desc card = {0};
	struct ufs_pa_layer_attr *pwr_info = &hba->max_pwr_info.info;
	int re_cnt = 0;
	int ret;
	ktime_t start = ktime_get();
	unsigned long flags;

retry:
	ret = ufshcd_hba_enable(hba);
	if (ret)
		goto out;

	ret = ufshcd_link_startup(hba);
	if (ret)
		goto out;

	dev_info(hba->dev, "UFS link established\n");

	/* set the default level for urgent bkops */
	hba->urgent_bkops_lvl = BKOPS_STATUS_PERF_IMPACT;
	hba->is_urgent_bkops_lvl_checked = false;

	/* Debug counters initialization */
	ufshcd_clear_dbg_ufs_stats(hba);

	/* UniPro link is active now */
	ufshcd_set_link_active(hba);

	ret = ufshcd_verify_dev_init(hba);
	if (ret)
		goto out;

	ret = ufshcd_complete_dev_init(hba);
	if (ret)
		goto out;

	dev_info(hba->dev, "UFS device initialized\n");

	/* Init check for device descriptor sizes */
	ufshcd_init_desc_sizes(hba);

	ret = ufs_get_device_desc(hba, &card);
	if (ret) {
		dev_err(hba->dev, "%s: Failed getting device info. err = %d\n",
			__func__, ret);
		goto out;
	}

	ufs_fixup_device_setup(hba, &card);
	ufshcd_tune_unipro_params(hba);

	ret = ufshcd_set_vccq_rail_unused(hba,
		(hba->dev_quirks & UFS_DEVICE_NO_VCCQ) ? true : false);
	if (ret)
		goto out;

	/* UFS device is also active now */
	ufshcd_set_ufs_dev_active(hba);
	ufshcd_force_reset_auto_bkops(hba);
	hba->wlun_dev_clr_ua = true;

	if (ufshcd_get_max_pwr_mode(hba)) {
		dev_err(hba->dev,
			"%s: Failed getting max supported power mode\n",
			__func__);
	} else {
		if (pwr_info->lane_rx != min(pwr_info->peer_available_lane_rx,
					pwr_info->available_lane_rx)) {
			dev_err(hba->dev,
				"%s: connected lane rx= %d, peer_available lane rx= %d\n",
				__func__, pwr_info->lane_rx,
				pwr_info->peer_available_lane_rx);
			goto out;
		}

		if (pwr_info->lane_tx != min(pwr_info->peer_available_lane_tx,
					pwr_info->available_lane_tx)) {
			dev_err(hba->dev,
				"%s: connected lane tx= %d, peer_available lane tx= %d\n",
				__func__, pwr_info->lane_tx,
				pwr_info->peer_available_lane_tx);
			goto out;
		}

		ret = ufshcd_config_pwr_mode(hba, &hba->max_pwr_info.info);
		if (ret) {
			dev_err(hba->dev, "%s: Failed setting power mode, err = %d\n",
					__func__, ret);
			goto out;
		}

		if (hba->max_pwr_info.info.pwr_rx == FAST_MODE ||
			hba->max_pwr_info.info.pwr_tx == FAST_MODE ||
			hba->max_pwr_info.info.pwr_rx == FASTAUTO_MODE ||
			hba->max_pwr_info.info.pwr_tx == FASTAUTO_MODE)
			dev_info(hba->dev, "HS mode configured\n");
	}

	/* set the state as operational after switching to desired gear */
	spin_lock_irqsave(hba->host->host_lock, flags);
	hba->ufshcd_state = UFSHCD_STATE_OPERATIONAL;
	spin_unlock_irqrestore(hba->host->host_lock, flags);

	hba->saved_err = 0;
	hba->saved_uic_err = 0;

	/*
	 * If we are in error handling context or in power management callbacks
	 * context, no need to scan the host
	 */
	if (!ufshcd_eh_in_progress(hba) && !hba->pm_op_in_progress
			&& !hba->async_resume) {
		bool flag;

		/* clear any previous UFS device information */
		memset(&hba->dev_info, 0, sizeof(hba->dev_info));
		if (!ufshcd_query_flag_retry(hba, UPIU_QUERY_OPCODE_READ_FLAG,
				QUERY_FLAG_IDN_PWR_ON_WPE, &flag))
			hba->dev_info.f_power_on_wp_en = flag;

		if (!hba->is_init_prefetch)
			ufshcd_init_icc_levels(hba);

		scsi_scan_host(hba->host);

		/* Add required well known logical units to scsi mid layer */
		ret = ufshcd_scsi_add_wlus(hba);
		if (ret)
			goto out;

		/* Initialize devfreq after UFS device is detected */
		if (ufshcd_is_clkscaling_supported(hba)) {
			memcpy(&hba->clk_scaling.saved_pwr_info.info,
				&hba->pwr_info,
				sizeof(struct ufs_pa_layer_attr));
			hba->clk_scaling.saved_pwr_info.is_valid = true;
			if (!hba->devfreq) {
#if defined(CONFIG_PM_DEVFREQ)
				hba->devfreq = devm_devfreq_add_device(hba->dev,
							&ufs_devfreq_profile,
							"simple_ondemand",
							NULL);
#endif
				if (IS_ERR(hba->devfreq)) {
					ret = PTR_ERR(hba->devfreq);
					dev_err(hba->dev, "Unable to register with devfreq %d\n",
							ret);
					goto out;
				}
			}
			hba->clk_scaling.is_allowed = true;
		}

		pm_runtime_put_sync(hba->dev);
	}
	if (hba->sdev_rpmb)
		hba->host->wlun_clr_uac = true;
	if (!hba->is_init_prefetch)
		hba->is_init_prefetch = true;

out:
	if (ret && re_cnt++ < UFS_LINK_SETUP_RETRIES) {
		dev_err(hba->dev, "%s failed with err %d, retrying:%d\n",
			__func__, ret, re_cnt);
#if defined(CONFIG_SCSI_UFS_TEST_MODE)
		ufshcd_vops_dbg_register_dump(hba);
#endif
		goto retry;
	} else if (ret && re_cnt >= UFS_LINK_SETUP_RETRIES) {
		dev_err(hba->dev, "%s failed after retries with err %d\n",
			__func__, ret);
		exynos_ufs_dump_uic_info(hba);
		spin_lock_irqsave(hba->host->host_lock, flags);
		hba->ufshcd_state = UFSHCD_STATE_ERROR;
		spin_unlock_irqrestore(hba->host->host_lock, flags);
	}

	/*
	 * If we failed to initialize the device or the device is not
	 * present, turn off the power/clocks etc.
	 */
	if (ret && !ufshcd_eh_in_progress(hba) && !hba->pm_op_in_progress) {
		pm_runtime_put_sync(hba->dev);
		ufshcd_hba_exit(hba);
	}

	trace_ufshcd_init(dev_name(hba->dev), ret,
		ktime_to_us(ktime_sub(ktime_get(), start)),
		hba->curr_dev_pwr_mode, hba->uic_link_state);

	if (!ret) {
		/*
		 * Inform scsi mid-layer that we did reset and allow to handle
		 * Unit Attention properly.
		 */
		spin_lock_irqsave(hba->host->host_lock, flags);
		scsi_report_bus_reset(hba->host, 0);
		spin_unlock_irqrestore(hba->host->host_lock, flags);
	}

	hba->async_resume = false;

	return ret;
}

/**
 * ufshcd_async_scan - asynchronous execution for probing hba
 * @data: data pointer to pass to this function
 * @cookie: cookie data
 */
static void ufshcd_async_scan(void *data, async_cookie_t cookie)
{
	struct ufs_hba *hba = (struct ufs_hba *)data;
	int err = 0;

	if (hba->async_resume) {
		scsi_block_requests(hba->host);
		err = ufshcd_probe_hba(hba);
		if (err)
			goto err;

		if (!ufshcd_is_ufs_dev_active(hba)) {
			scsi_unblock_requests(hba->host);
			ufshcd_set_dev_pwr_mode(hba, UFS_ACTIVE_PWR_MODE);
			scsi_block_requests(hba->host);
		}

		/*
		 * If BKOPs operations are urgently needed at this moment then
		 * keep auto-bkops enabled or else disable it.
		 */
		ufshcd_urgent_bkops(hba);
err:
		scsi_unblock_requests(hba->host);
	} else {
		ufshcd_probe_hba(hba);
	}
}

static enum blk_eh_timer_return ufshcd_eh_timed_out(struct scsi_cmnd *scmd)
{
	unsigned long flags;
	struct Scsi_Host *host;
	struct ufs_hba *hba;
	int index;
	bool found = false;

	if (!scmd || !scmd->device || !scmd->device->host)
		return BLK_EH_NOT_HANDLED;

	host = scmd->device->host;
	hba = shost_priv(host);
	if (!hba)
		return BLK_EH_NOT_HANDLED;

	spin_lock_irqsave(host->host_lock, flags);

	for_each_set_bit(index, &hba->outstanding_reqs, hba->nutrs) {
		if (hba->lrb[index].cmd == scmd) {
			found = true;
			break;
		}
	}

	spin_unlock_irqrestore(host->host_lock, flags);

	/*
	 * Bypass SCSI error handling and reset the block layer timer if this
	 * SCSI command was not actually dispatched to UFS driver, otherwise
	 * let SCSI layer handle the error as usual.
	 */
	return found ? BLK_EH_NOT_HANDLED : BLK_EH_RESET_TIMER;
}

/**
 * ufshcd_query_ioctl - perform user read queries
 * @hba: per-adapter instance
 * @lun: used for lun specific queries
 * @buffer: user space buffer for reading and submitting query data and params
 * @return: 0 for success negative error code otherwise
 *
 * Expected/Submitted buffer structure is struct ufs_ioctl_query_data.
 * It will read the opcode, idn and buf_length parameters, and, put the
 * response in the buffer field while updating the used size in buf_length.
 */
static int ufshcd_query_ioctl(struct ufs_hba *hba, u8 lun, void __user *buffer)
{
	struct ufs_ioctl_query_data *ioctl_data;
	int err = 0;
	int length = 0;
	void *data_ptr;
	bool flag;
	u32 att;
	u8 index;
	u8 *desc = NULL;

	ioctl_data = kzalloc(sizeof(struct ufs_ioctl_query_data), GFP_KERNEL);
	if (!ioctl_data) {
		dev_err(hba->dev, "%s: Failed allocating %zu bytes\n", __func__,
				sizeof(struct ufs_ioctl_query_data));
		err = -ENOMEM;
		goto out;
	}

	/* extract params from user buffer */
	err = copy_from_user(ioctl_data, buffer,
			sizeof(struct ufs_ioctl_query_data));
	if (err) {
		dev_err(hba->dev,
			"%s: Failed copying buffer from user, err %d\n",
			__func__, err);
		goto out_release_mem;
	}

	/* verify legal parameters & send query */
	switch (ioctl_data->opcode) {
	case UPIU_QUERY_OPCODE_READ_DESC:
		switch (ioctl_data->idn) {
		case QUERY_DESC_IDN_DEVICE:
		case QUERY_DESC_IDN_CONFIGURATION:
		case QUERY_DESC_IDN_INTERCONNECT:
		case QUERY_DESC_IDN_GEOMETRY:
		case QUERY_DESC_IDN_POWER:
		case QUERY_DESC_IDN_HEALTH:
			index = 0;
			break;
		case QUERY_DESC_IDN_STRING:
			index = 0;
			if (ioctl_data->buf_size > 0) {
				/* extract params from user buffer */
				err = copy_from_user(&index,
						buffer + sizeof(struct ufs_ioctl_query_data),
						sizeof(u8));
				if (err) {
					dev_err(hba->dev,
						"%s: Failed copying buffer from user, err %d\n",
						__func__, err);
					goto out_release_mem;
				}
			}
			break;
		case QUERY_DESC_IDN_UNIT:
			if (!ufs_is_valid_unit_desc_lun(lun)) {
				dev_err(hba->dev,
					"%s: No unit descriptor for lun 0x%x\n",
					__func__, lun);
				err = -EINVAL;
				goto out_release_mem;
			}
			index = lun;
			break;
		default:
			goto out_einval;
		}
		length = min_t(int, QUERY_DESC_MAX_SIZE,
				ioctl_data->buf_size);
		desc = kzalloc(length, GFP_KERNEL);
		if (!desc) {
			dev_err(hba->dev, "%s: Failed allocating %d bytes\n",
					__func__, length);
			err = -ENOMEM;
			goto out_release_mem;
		}
		err = ufshcd_query_descriptor_retry(hba, ioctl_data->opcode,
				ioctl_data->idn, index, 0, desc, &length);
		break;
	case UPIU_QUERY_OPCODE_READ_ATTR:
		switch (ioctl_data->idn) {
		case QUERY_ATTR_IDN_BOOT_LU_EN:
		case QUERY_ATTR_IDN_POWER_MODE:
		case QUERY_ATTR_IDN_ACTIVE_ICC_LVL:
		case QUERY_ATTR_IDN_OOO_DATA_EN:
		case QUERY_ATTR_IDN_BKOPS_STATUS:
		case QUERY_ATTR_IDN_PURGE_STATUS:
		case QUERY_ATTR_IDN_MAX_DATA_IN:
		case QUERY_ATTR_IDN_MAX_DATA_OUT:
		case QUERY_ATTR_IDN_REF_CLK_FREQ:
		case QUERY_ATTR_IDN_CONF_DESC_LOCK:
		case QUERY_ATTR_IDN_MAX_NUM_OF_RTT:
		case QUERY_ATTR_IDN_EE_CONTROL:
		case QUERY_ATTR_IDN_EE_STATUS:
		case QUERY_ATTR_IDN_SECONDS_PASSED:
			index = 0;
			break;
		case QUERY_ATTR_IDN_DYN_CAP_NEEDED:
		case QUERY_ATTR_IDN_CORR_PRG_BLK_NUM:
			index = lun;
			break;
		default:
			goto out_einval;
		}
		err = ufshcd_query_attr_retry(hba, ioctl_data->opcode,
					ioctl_data->idn, index, 0, &att);
		break;
	case UPIU_QUERY_OPCODE_READ_FLAG:
		switch (ioctl_data->idn) {
		case QUERY_FLAG_IDN_FDEVICEINIT:
		case QUERY_FLAG_IDN_PERMANENT_WPE:
		case QUERY_FLAG_IDN_PWR_ON_WPE:
		case QUERY_FLAG_IDN_BKOPS_EN:
		case QUERY_FLAG_IDN_PURGE_ENABLE:
		case QUERY_FLAG_IDN_FPHYRESOURCEREMOVAL:
		case QUERY_FLAG_IDN_BUSY_RTC:
			break;
		default:
			goto out_einval;
		}
		err = ufshcd_query_flag_retry(hba, ioctl_data->opcode,
					ioctl_data->idn, &flag);
		break;
	default:
		goto out_einval;
	}

	if (err) {
		dev_err(hba->dev, "%s: Query for idn %d failed\n", __func__,
					ioctl_data->idn);
		goto out_release_mem;
	}

	/*
	 * copy response data
	 * As we might end up reading less data then what is specified in
	 * "ioct_data->buf_size". So we are updating "ioct_data->
	 * buf_size" to what exactly we have read.
	 */
	switch (ioctl_data->opcode) {
	case UPIU_QUERY_OPCODE_READ_DESC:
		ioctl_data->buf_size = min_t(int, ioctl_data->buf_size, length);
		data_ptr = desc;
		break;
	case UPIU_QUERY_OPCODE_READ_ATTR:
		ioctl_data->buf_size = sizeof(u32);
		data_ptr = &att;
		break;
	case UPIU_QUERY_OPCODE_READ_FLAG:
		ioctl_data->buf_size = 1;
		data_ptr = &flag;
		break;
	default:
		BUG_ON(true);
	}

	/* copy to user */
	err = copy_to_user(buffer, ioctl_data,
			sizeof(struct ufs_ioctl_query_data));
	if (err)
		dev_err(hba->dev, "%s: Failed copying back to user.\n",
			__func__);
	err = copy_to_user(buffer + sizeof(struct ufs_ioctl_query_data),
			data_ptr, ioctl_data->buf_size);
	if (err)
		dev_err(hba->dev, "%s: err %d copying back to user.\n",
				__func__, err);
	goto out_release_mem;

out_einval:
	dev_err(hba->dev,
		"%s: illegal ufs query ioctl data, opcode 0x%x, idn 0x%x\n",
		__func__, ioctl_data->opcode, (unsigned int)ioctl_data->idn);
	err = -EINVAL;
out_release_mem:
	kfree(ioctl_data);
	kfree(desc);
out:
	return err;
}

/**
 * ufshcd_ioctl - ufs ioctl callback registered in scsi_host
 * @dev: scsi device required for per LUN queries
 * @cmd: command opcode
 * @buffer: user space buffer for transferring data
 *
 * Supported commands:
 * UFS_IOCTL_QUERY
 */
static int ufshcd_ioctl(struct scsi_device *dev, int cmd, void __user *buffer)
{
	struct ufs_hba *hba = shost_priv(dev->host);
	int err = 0;

	BUG_ON(!hba);
	if (!buffer) {
		if (cmd != SCSI_UFS_REQUEST_SENSE) {
			dev_err(hba->dev, "%s: User buffer is NULL!\n", __func__);
			return -EINVAL;
		}
	}
	switch (cmd) {
	case SCSI_UFS_REQUEST_SENSE:
		if (hba->sdev_rpmb) {
			err = ufshcd_send_request_sense(hba, hba->sdev_rpmb);
			if (err) {
				dev_warn(hba->dev, "%s failed to clear uac on rpmb(w-lu) %d\n",
						__func__, err);
			}
		} else {
			dev_err(hba->dev, "%s: sdev_rpmb is NULL!\n", __func__);
			err = -ENXIO;
			break;
		}
		hba->host->wlun_clr_uac = false;
		break;
	case UFS_IOCTL_QUERY:
		//pm_runtime_get_sync(hba->dev);
		err = ufshcd_query_ioctl(hba, ufshcd_scsi_to_upiu_lun(dev->lun),
				buffer);
		//pm_runtime_put_sync(hba->dev);
		break;
	case UFS_IOCTL_BLKROSET:
		err = -ENOIOCTLCMD;
		break;
	default:
		err = -EINVAL;
		dev_err(hba->dev, "%s: Illegal ufs-IOCTL cmd %d\n", __func__,
				cmd);
		break;
	}

	return err;
}
static struct scsi_host_template ufshcd_driver_template = {
	.module			= THIS_MODULE,
	.name			= UFSHCD,
	.proc_name		= UFSHCD,
	.queuecommand		= ufshcd_queuecommand,
	.slave_alloc		= ufshcd_slave_alloc,
	.slave_configure	= ufshcd_slave_configure,
	.slave_destroy		= ufshcd_slave_destroy,
	.change_queue_depth	= ufshcd_change_queue_depth,
	.eh_abort_handler	= ufshcd_abort,
	.eh_device_reset_handler = ufshcd_eh_device_reset_handler,
	.eh_host_reset_handler   = ufshcd_eh_host_reset_handler,
	.eh_timed_out		= ufshcd_eh_timed_out,
	.ioctl			= ufshcd_ioctl,
	.this_id		= -1,
	.sg_tablesize		= SG_ALL,
	.cmd_per_lun		= UFSHCD_CMD_PER_LUN,
	.can_queue		= UFSHCD_CAN_QUEUE,
	.max_host_blocked	= 1,
	.skip_settle_delay	= 1,
	.track_queue_depth	= 1,
};

static int ufshcd_config_vreg_load(struct device *dev, struct ufs_vreg *vreg,
				   int ua)
{
	int ret;

	if (!vreg)
		return 0;

	/*
	 * "set_load" operation shall be required on those regulators
	 * which specifically configured current limitation. Otherwise
	 * zero max_uA may cause unexpected behavior when regulator is
	 * enabled or set as high power mode.
	 */
	if (!vreg->max_uA)
		return 0;

	ret = regulator_set_load(vreg->reg, ua);
	if (ret < 0) {
		dev_err(dev, "%s: %s set load (ua=%d) failed, err=%d\n",
				__func__, vreg->name, ua, ret);
	}

	return ret;
}

static inline int ufshcd_config_vreg_lpm(struct ufs_hba *hba,
					 struct ufs_vreg *vreg)
{
	if (!vreg)
		return 0;
	else if (vreg->unused)
		return 0;
	else
		return ufshcd_config_vreg_load(hba->dev, vreg,
					       UFS_VREG_LPM_LOAD_UA);
}

static inline int ufshcd_config_vreg_hpm(struct ufs_hba *hba,
					 struct ufs_vreg *vreg)
{
	if (!vreg)
		return 0;
	else if (vreg->unused)
		return 0;
	else
		return ufshcd_config_vreg_load(hba->dev, vreg, vreg->max_uA);
}

static int ufshcd_config_vreg(struct device *dev,
		struct ufs_vreg *vreg, bool on)
{
	int ret = 0;
	struct regulator *reg;
	const char *name;
	int min_uV, uA_load;

	BUG_ON(!vreg);

	reg = vreg->reg;
	name = vreg->name;

	if (regulator_count_voltages(reg) > 0) {
		if (vreg->min_uV && vreg->max_uV) {
			min_uV = on ? vreg->min_uV : 0;
			ret = regulator_set_voltage(reg, min_uV, vreg->max_uV);
			if (ret) {
				dev_err(dev,
					"%s: %s set voltage failed, err=%d\n",
					__func__, name, ret);
				goto out;
			}
		}

		uA_load = on ? vreg->max_uA : 0;
		ret = ufshcd_config_vreg_load(dev, vreg, uA_load);
		if (ret)
			goto out;
	}
out:
	return ret;
}

static int ufshcd_enable_vreg(struct device *dev, struct ufs_vreg *vreg)
{
	int ret = 0;

	if (!vreg)
		goto out;
	else if (vreg->enabled || vreg->unused)
		goto out;

	ret = ufshcd_config_vreg(dev, vreg, true);
	if (!ret)
		ret = regulator_enable(vreg->reg);

	if (!ret)
		vreg->enabled = true;
	else
		dev_err(dev, "%s: %s enable failed, err=%d\n",
				__func__, vreg->name, ret);
out:
	return ret;
}

static int ufshcd_disable_vreg(struct device *dev, struct ufs_vreg *vreg)
{
	int ret = 0;

	if (!vreg)
		goto out;
	else if (!vreg->enabled || vreg->unused)
		goto out;

	ret = regulator_disable(vreg->reg);

	if (!ret) {
		/* ignore errors on applying disable config */
		ufshcd_config_vreg(dev, vreg, false);
		vreg->enabled = false;
	} else {
		dev_err(dev, "%s: %s disable failed, err=%d\n",
				__func__, vreg->name, ret);
	}
out:
	return ret;
}

static int ufshcd_setup_vreg(struct ufs_hba *hba, bool on)
{
	int ret = 0;
	struct device *dev = hba->dev;
	struct ufs_vreg_info *info = &hba->vreg_info;

	if (!info)
		goto out;

	ret = ufshcd_toggle_vreg(dev, info->vcc, on);
	if (ret)
		goto out;

	ret = ufshcd_toggle_vreg(dev, info->vccq, on);
	if (ret)
		goto out;

	ret = ufshcd_toggle_vreg(dev, info->vccq2, on);
	if (ret)
		goto out;

out:
	if (ret) {
		ufshcd_toggle_vreg(dev, info->vccq2, false);
		ufshcd_toggle_vreg(dev, info->vccq, false);
		ufshcd_toggle_vreg(dev, info->vcc, false);
	}
	return ret;
}

static int ufshcd_setup_hba_vreg(struct ufs_hba *hba, bool on)
{
	struct ufs_vreg_info *info = &hba->vreg_info;

	if (info)
		return ufshcd_toggle_vreg(hba->dev, info->vdd_hba, on);

	return 0;
}

static int ufshcd_get_vreg(struct device *dev, struct ufs_vreg *vreg)
{
	int ret = 0;

	if (!vreg)
		goto out;

	vreg->reg = devm_regulator_get(dev, vreg->name);
	if (IS_ERR(vreg->reg)) {
		ret = PTR_ERR(vreg->reg);
		dev_err(dev, "%s: %s get failed, err=%d\n",
				__func__, vreg->name, ret);
	}
out:
	return ret;
}

static int ufshcd_init_vreg(struct ufs_hba *hba)
{
	int ret = 0;
	struct device *dev = hba->dev;
	struct ufs_vreg_info *info = &hba->vreg_info;

	if (!info)
		goto out;

	ret = ufshcd_get_vreg(dev, info->vcc);
	if (ret)
		goto out;

	ret = ufshcd_get_vreg(dev, info->vccq);
	if (ret)
		goto out;

	ret = ufshcd_get_vreg(dev, info->vccq2);
out:
	return ret;
}

static int ufshcd_init_hba_vreg(struct ufs_hba *hba)
{
	struct ufs_vreg_info *info = &hba->vreg_info;

	if (info)
		return ufshcd_get_vreg(hba->dev, info->vdd_hba);

	return 0;
}

static int ufshcd_set_vccq_rail_unused(struct ufs_hba *hba, bool unused)
{
	int ret = 0;
	struct ufs_vreg_info *info = &hba->vreg_info;

	if (!info)
		goto out;
	else if (!info->vccq)
		goto out;

	if (unused) {
		/* shut off the rail here */
		ret = ufshcd_toggle_vreg(hba->dev, info->vccq, false);
		/*
		 * Mark this rail as no longer used, so it doesn't get enabled
		 * later by mistake
		 */
		if (!ret)
			info->vccq->unused = true;
	} else {
		/*
		 * rail should have been already enabled hence just make sure
		 * that unused flag is cleared.
		 */
		info->vccq->unused = false;
	}
out:
	return ret;
}

static int __ufshcd_setup_clocks(struct ufs_hba *hba, bool on,
					bool skip_ref_clk)
{
	int ret = 0;
	struct ufs_clk_info *clki;
	struct list_head *head = &hba->clk_list_head;
	const char *ref_clk = "ref_clk";
	unsigned long flags;
	ktime_t start = ktime_get();
	bool clk_state_changed = false;

	if (list_empty(head))
		goto out;

	ufshcd_vops_pre_setup_clocks(hba, on);

	list_for_each_entry(clki, head, list) {
		if (!IS_ERR_OR_NULL(clki->clk)) {
			if (skip_ref_clk &&
			    !strncmp(clki->name, ref_clk, strlen(ref_clk)))
				continue;

			clk_state_changed = on ^ clki->enabled;
			if (on && !clki->enabled) {
				ret = clk_prepare_enable(clki->clk);
				if (ret) {
					hba->clk_gating.state = CLKS_DISABLE;
					dev_err(hba->dev, "%s: %s prepare enable failed, %d\n",
						__func__, clki->name, ret);
					goto out;
				}
			} else if (!on && clki->enabled) {
				clk_disable_unprepare(clki->clk);
			}
			clki->enabled = on;
			dev_dbg(hba->dev, "%s: clk: %s %sabled\n", __func__,
					clki->name, on ? "en" : "dis");
		}
	}

	ret = ufshcd_vops_setup_clocks(hba, on);

out:
	if (ret) {
		list_for_each_entry(clki, head, list) {
			if (!IS_ERR_OR_NULL(clki->clk) && clki->enabled)
				clk_disable_unprepare(clki->clk);
		}
	} else if (!ret && on) {
		spin_lock_irqsave(hba->host->host_lock, flags);
		hba->clk_gating.state = CLKS_ON;
		trace_ufshcd_clk_gating(dev_name(hba->dev),
					hba->clk_gating.state);
		spin_unlock_irqrestore(hba->host->host_lock, flags);
	}

	if (clk_state_changed)
		trace_ufshcd_profile_clk_gating(dev_name(hba->dev),
			(on ? "on" : "off"),
			ktime_to_us(ktime_sub(ktime_get(), start)), ret);
	return ret;
}

static int ufshcd_setup_clocks(struct ufs_hba *hba, bool on)
{
	return  __ufshcd_setup_clocks(hba, on, false);
}

static int ufshcd_init_clocks(struct ufs_hba *hba)
{
	int ret = 0;
	struct ufs_clk_info *clki;
	struct device *dev = hba->dev;
	struct list_head *head = &hba->clk_list_head;

	if (list_empty(head))
		goto out;

	list_for_each_entry(clki, head, list) {
		if (!clki->name)
			continue;

		clki->clk = devm_clk_get(dev, clki->name);
		if (IS_ERR(clki->clk)) {
			ret = PTR_ERR(clki->clk);
			dev_err(dev, "%s: %s clk get failed, %d\n",
					__func__, clki->name, ret);
			goto out;
		}

		if (clki->max_freq) {
			ret = clk_set_rate(clki->clk, clki->max_freq);
			if (ret) {
				dev_err(hba->dev, "%s: %s clk set rate(%dHz) failed, %d\n",
					__func__, clki->name,
					clki->max_freq, ret);
				goto out;
			}
#if defined(CONFIG_PM_DEVFREQ)
			clki->curr_freq = clki->max_freq;
#endif
		}
		dev_dbg(dev, "%s: clk: %s, rate: %lu\n", __func__,
				clki->name, clk_get_rate(clki->clk));
	}
out:
	return ret;
}

static int ufshcd_variant_hba_init(struct ufs_hba *hba)
{
	int err = 0;

	if (!hba->vops)
		goto out;

	err = ufshcd_vops_init(hba);
	if (err)
		goto out;

	err = ufshcd_vops_setup_regulators(hba, true);
	if (err)
		goto out_exit;

	goto out;

out_exit:
	ufshcd_vops_exit(hba);
out:
	if (err)
		dev_err(hba->dev, "%s: variant %s init failed err %d\n",
			__func__, ufshcd_get_var_name(hba), err);
	return err;
}

static void ufshcd_variant_hba_exit(struct ufs_hba *hba)
{
	if (!hba->vops)
		return;

	ufshcd_vops_setup_regulators(hba, false);

	ufshcd_vops_exit(hba);
}

static int ufshcd_hba_init(struct ufs_hba *hba)
{
	int err;

	/*
	 * Handle host controller power separately from the UFS device power
	 * rails as it will help controlling the UFS host controller power
	 * collapse easily which is different than UFS device power collapse.
	 * Also, enable the host controller power before we go ahead with rest
	 * of the initialization here.
	 */
	err = ufshcd_init_hba_vreg(hba);
	if (err)
		goto out;

	err = ufshcd_setup_hba_vreg(hba, true);
	if (err)
		goto out;

	err = ufshcd_init_clocks(hba);
	if (err)
		goto out_disable_hba_vreg;

	err = ufshcd_setup_clocks(hba, true);
	if (err)
		goto out_disable_hba_vreg;

	err = ufshcd_init_vreg(hba);
	if (err)
		goto out_disable_clks;

	err = ufshcd_setup_vreg(hba, true);
	if (err)
		goto out_disable_clks;

	err = ufshcd_variant_hba_init(hba);
	if (err)
		goto out_disable_vreg;

	hba->is_powered = true;
	goto out;

out_disable_vreg:
	ufshcd_setup_vreg(hba, false);
out_disable_clks:
	ufshcd_setup_clocks(hba, false);
out_disable_hba_vreg:
	ufshcd_setup_hba_vreg(hba, false);
out:
	return err;
}

static void ufshcd_hba_exit(struct ufs_hba *hba)
{
	if (hba->is_powered) {
		ufshcd_variant_hba_exit(hba);
		ufshcd_setup_vreg(hba, false);
#if defined(CONFIG_PM_DEVFREQ)
		ufshcd_suspend_clkscaling(hba);
#endif
		if (ufshcd_is_clkscaling_supported(hba)) {
#if defined(CONFIG_PM_DEVFREQ)
			if (hba->devfreq)
				ufshcd_suspend_clkscaling(hba);
#endif
			destroy_workqueue(hba->clk_scaling.workq);
		}
		ufshcd_setup_clocks(hba, false);
		ufshcd_setup_hba_vreg(hba, false);
		hba->is_powered = false;
	}
}

static int
ufshcd_send_request_sense(struct ufs_hba *hba, struct scsi_device *sdp)
{
	unsigned char cmd[6] = {REQUEST_SENSE,
				0,
				0,
				0,
				UFSHCD_REQ_SENSE_SIZE,
				0};
	char *buffer;
	int ret;

	buffer = kzalloc(UFSHCD_REQ_SENSE_SIZE, GFP_KERNEL);
	if (!buffer) {
		ret = -ENOMEM;
		goto out;
	}

	ret = scsi_execute(sdp, cmd, DMA_FROM_DEVICE, buffer,
			UFSHCD_REQ_SENSE_SIZE, NULL, NULL,
			msecs_to_jiffies(1000), 3, 0, RQF_PM, NULL);
	if (ret)
		pr_err("%s: failed with err %d\n", __func__, ret);

	kfree(buffer);
out:
	return ret;
}

/**
 * ufshcd_set_dev_pwr_mode - sends START STOP UNIT command to set device
 *			     power mode
 * @hba: per adapter instance
 * @pwr_mode: device power mode to set
 *
 * Returns 0 if requested power mode is set successfully
 * Returns non-zero if failed to set the requested power mode
 */
static int ufshcd_set_dev_pwr_mode(struct ufs_hba *hba,
				     enum ufs_dev_pwr_mode pwr_mode)
{
	unsigned char cmd[6] = { START_STOP };
	struct scsi_sense_hdr sshdr;
	struct scsi_device *sdp;
	unsigned long flags;
	int ret;

	spin_lock_irqsave(hba->host->host_lock, flags);
	sdp = hba->sdev_ufs_device;
	if (sdp) {
		ret = scsi_device_get(sdp);
		if (!ret && !scsi_device_online(sdp)) {
			ret = -ENODEV;
			scsi_device_put(sdp);
		}
	} else {
		ret = -ENODEV;
	}
	spin_unlock_irqrestore(hba->host->host_lock, flags);

	if (ret)
		return ret;

	/*
	 * If scsi commands fail, the scsi mid-layer schedules scsi error-
	 * handling, which would wait for host to be resumed. Since we know
	 * we are functional while we are here, skip host resume in error
	 * handling context.
	 */
	hba->host->eh_noresume = 1;
	if (hba->wlun_dev_clr_ua) {
		ret = ufshcd_send_request_sense(hba, sdp);
		if (ret)
			goto out;
		/* Unit attention condition is cleared now */
		hba->wlun_dev_clr_ua = false;
	}

	cmd[4] = pwr_mode << 4;

	/*
	 * Current function would be generally called from the power management
	 * callbacks hence set the RQF_PM flag so that it doesn't resume the
	 * already suspended childs.
	 */
	ret = scsi_execute(sdp, cmd, DMA_NONE, NULL, 0, NULL, &sshdr,
			UFS_START_STOP_TIMEOUT, 2, 0, RQF_PM, NULL);
	if (ret) {
		sdev_printk(KERN_WARNING, sdp,
			    "START_STOP failed for power mode: %d, result %x\n",
			    pwr_mode, ret);
		if (driver_byte(ret) & DRIVER_SENSE)
			scsi_print_sense_hdr(sdp, NULL, &sshdr);
	}

	if (!ret)
		hba->curr_dev_pwr_mode = pwr_mode;
out:
	scsi_device_put(sdp);
	hba->host->eh_noresume = 0;
	return ret;
}

static int ufshcd_link_state_transition(struct ufs_hba *hba,
					enum uic_link_state req_link_state,
					int check_for_bkops)
{
	int ret = 0;

	if (req_link_state == hba->uic_link_state)
		return 0;

	if (req_link_state == UIC_LINK_HIBERN8_STATE ||
			req_link_state == UIC_LINK_OFF_STATE) {
		ufshcd_set_link_trans_hibern8(hba);
		ret = ufshcd_link_hibern8_ctrl(hba, true);
		if (!ret)
			ufshcd_set_link_hibern8(hba);
		else {
			unsigned long flags;
			bool saved_is_suspended = hba->clk_gating.is_suspended;

			spin_lock_irqsave(hba->host->host_lock, flags);
			hba->clk_gating.state = __CLKS_ON;
			spin_unlock_irqrestore(hba->host->host_lock, flags);

			hba->clk_gating.is_suspended = true;
			ufshcd_host_reset_and_restore(hba);
			spin_lock_irqsave(hba->host->host_lock, flags);
			hba->clk_gating.state = CLKS_ON;
			spin_unlock_irqrestore(hba->host->host_lock, flags);
			hba->clk_gating.is_suspended = saved_is_suspended;

			goto out;
		}


		/*
		 * If autobkops is enabled, link can't be turned off because
		 * turning off the link would also turn off the device.
		 */
		if ((req_link_state == UIC_LINK_OFF_STATE) &&
				(!check_for_bkops || (check_for_bkops &&
						      !hba->auto_bkops_enabled))) {
			unsigned long flags;

			/*
			 * Change controller state to "reset state" which
			 * should also put the link in off/reset state
			 */

			spin_lock_irqsave(hba->host->host_lock, flags);
			hba->ufshcd_state = UFSHCD_STATE_RESET;
			ufshcd_hba_stop(hba, true);
			spin_unlock_irqrestore(hba->host->host_lock, flags);
			/*
			 * TODO: Check if we need any delay to make sure that
			 * controller is reset
			 */
			ufshcd_set_link_off(hba);
		}
	}

out:
	return ret;
}

static void ufshcd_vreg_set_lpm(struct ufs_hba *hba)
{
	/*
	 * It seems some UFS devices may keep drawing more than sleep current
	 * (atleast for 500us) from UFS rails (especially from VCCQ rail).
	 * To avoid this situation, add 2ms delay before putting these UFS
	 * rails in LPM mode.
	 */
	if (!ufshcd_is_link_active(hba) &&
	    hba->dev_quirks & UFS_DEVICE_QUIRK_DELAY_BEFORE_LPM)
		usleep_range(2000, 2100);

	/*
	 * If UFS device is either in UFS_Sleep turn off VCC rail to save some
	 * power.
	 *
	 * If UFS device and link is in OFF state, all power supplies (VCC,
	 * VCCQ, VCCQ2) can be turned off if power on write protect is not
	 * required. If UFS link is inactive (Hibern8 or OFF state) and device
	 * is in sleep state, put VCCQ & VCCQ2 rails in LPM mode.
	 *
	 * Ignore the error returned by ufshcd_toggle_vreg() as device is anyway
	 * in low power state which would save some power.
	 */
	if (ufshcd_is_ufs_dev_poweroff(hba) && ufshcd_is_link_off(hba) &&
	    !hba->dev_info.is_lu_power_on_wp) {
		ufshcd_setup_vreg(hba, false);
	} else if (!ufshcd_is_ufs_dev_active(hba)) {
		ufshcd_toggle_vreg(hba->dev, hba->vreg_info.vcc, false);
		if (!ufshcd_is_link_active(hba)) {
			ufshcd_config_vreg_lpm(hba, hba->vreg_info.vccq);
			ufshcd_config_vreg_lpm(hba, hba->vreg_info.vccq2);
		}
	}
}

static int ufshcd_vreg_set_hpm(struct ufs_hba *hba)
{
	int ret = 0;

	if (ufshcd_is_ufs_dev_poweroff(hba) && ufshcd_is_link_off(hba) &&
	    !hba->dev_info.is_lu_power_on_wp) {
		ret = ufshcd_setup_vreg(hba, true);
	} else if (!ufshcd_is_ufs_dev_active(hba)) {
		if (!ret && !ufshcd_is_link_active(hba)) {
			ret = ufshcd_config_vreg_hpm(hba, hba->vreg_info.vccq);
			if (ret)
				goto vcc_disable;
			ret = ufshcd_config_vreg_hpm(hba, hba->vreg_info.vccq2);
			if (ret)
				goto vccq_lpm;
		}
		ret = ufshcd_toggle_vreg(hba->dev, hba->vreg_info.vcc, true);
	}
	goto out;

vccq_lpm:
	ufshcd_config_vreg_lpm(hba, hba->vreg_info.vccq);
vcc_disable:
	ufshcd_toggle_vreg(hba->dev, hba->vreg_info.vcc, false);
out:
	return ret;
}

static void ufshcd_hba_vreg_set_lpm(struct ufs_hba *hba)
{
	if (ufshcd_is_link_off(hba))
		ufshcd_setup_hba_vreg(hba, false);
}

static void ufshcd_hba_vreg_set_hpm(struct ufs_hba *hba)
{
	if (ufshcd_is_link_off(hba))
		ufshcd_setup_hba_vreg(hba, true);
}

/**
 * ufshcd_suspend - helper function for suspend operations
 * @hba: per adapter instance
 * @pm_op: desired low power operation type
 *
 * This function will try to put the UFS device and link into low power
 * mode based on the "rpm_lvl" (Runtime PM level) or "spm_lvl"
 * (System PM level).
 *
 * If this function is called during shutdown, it will make sure that
 * both UFS device and UFS link is powered off.
 *
 * NOTE: UFS device & link must be active before we enter in this function.
 *
 * Returns 0 for success and non-zero for failure
 */
static int ufshcd_suspend(struct ufs_hba *hba, enum ufs_pm_op pm_op)
{
	int ret = 0;
	enum ufs_pm_level pm_lvl;
	enum ufs_dev_pwr_mode req_dev_pwr_mode;
	enum uic_link_state req_link_state;
	bool gating_allowed = !ufshcd_can_fake_clkgating(hba);

	hba->pm_op_in_progress = 1;
	if (!ufshcd_is_shutdown_pm(pm_op)) {
		pm_lvl = ufshcd_is_runtime_pm(pm_op) ?
			 hba->rpm_lvl : hba->spm_lvl;
		req_dev_pwr_mode = ufs_get_pm_lvl_to_dev_pwr_mode(pm_lvl);
		req_link_state = ufs_get_pm_lvl_to_link_pwr_state(pm_lvl);
	} else {
		req_dev_pwr_mode = UFS_POWERDOWN_PWR_MODE;
		req_link_state = UIC_LINK_OFF_STATE;
	}

	/*
	 * If we can't transition into any of the low power modes
	 * just gate the clocks.
	 */
	ufshcd_hold(hba, false);
	hba->clk_gating.is_suspended = true;

	if (hba->clk_scaling.is_allowed) {
		cancel_work_sync(&hba->clk_scaling.suspend_work);
		cancel_work_sync(&hba->clk_scaling.resume_work);
#if defined(CONFIG_PM_DEVFREQ)
		ufshcd_suspend_clkscaling(hba);
#endif
	}

	if (req_dev_pwr_mode == UFS_ACTIVE_PWR_MODE &&
			req_link_state == UIC_LINK_ACTIVE_STATE) {
		goto disable_clks;
	}

	if ((req_dev_pwr_mode == hba->curr_dev_pwr_mode) &&
	    (req_link_state == hba->uic_link_state))
		goto enable_gating;

	/* UFS device & link must be active before we enter in this function */
	if (!ufshcd_is_ufs_dev_active(hba) || !ufshcd_is_link_active(hba)) {
		ret = -EINVAL;
		goto enable_gating;
	}

	if (ufshcd_is_runtime_pm(pm_op)) {
		if (ufshcd_can_autobkops_during_suspend(hba)) {
			/*
			 * The device is idle with no requests in the queue,
			 * allow background operations if bkops status shows
			 * that performance might be impacted.
			 */
			ret = ufshcd_urgent_bkops(hba);
			if (ret)
				goto enable_gating;
		} else {
			/* make sure that auto bkops is disabled */
			ufshcd_disable_auto_bkops(hba);
		}
	}

	if (ufshcd_is_shutdown_pm(pm_op))
		ufs_shutdown_state = 1;

	if ((req_dev_pwr_mode != hba->curr_dev_pwr_mode) &&
	     ((ufshcd_is_runtime_pm(pm_op) && !hba->auto_bkops_enabled) ||
	       !ufshcd_is_runtime_pm(pm_op))) {
		/* ensure that bkops is disabled */
		ufshcd_disable_auto_bkops(hba);
		ret = ufshcd_set_dev_pwr_mode(hba, req_dev_pwr_mode);
		if (ret)
			goto enable_gating;
	}

	ret = ufshcd_link_state_transition(hba, req_link_state, 1);
	if (ret)
		goto set_dev_active;

disable_clks:


	/*
	 * Flush pending works before clock is disabled
	 */
	cancel_work_sync(&hba->eh_work);
	cancel_work_sync(&hba->eeh_work);

	/*
	 * Disable the host irq as host controller as there won't be any
	 * host controller trasanction expected till resume.
	 */
	ufshcd_disable_irq(hba);

	ufshcd_vreg_set_lpm(hba);
	udelay(50);

	if (gating_allowed) {
		if (!ufshcd_is_link_active(hba))
			ufshcd_setup_clocks(hba, false);
		else
			/* If link is active, device ref_clk can't be switched off */
			__ufshcd_setup_clocks(hba, false, true);
	}

	hba->clk_gating.state = CLKS_OFF;
	trace_ufshcd_clk_gating(dev_name(hba->dev), hba->clk_gating.state);
	mdelay(10);
	/*
	 * Call vendor specific suspend callback. As these callbacks may access
	 * vendor specific host controller register space call them before the
	 * host clocks are ON.
	 */
	ret = ufshcd_vops_suspend(hba, pm_op);
	if (ret)
		goto set_link_active;


	/* Put the host controller in low power mode if possible */
	ufshcd_hba_vreg_set_lpm(hba);
	goto out;

set_link_active:
#if defined(CONFIG_PM_DEVFREQ)
	if (hba->clk_scaling.is_allowed)
		ufshcd_resume_clkscaling(hba);
#endif

	if (ufshcd_is_shutdown_pm(pm_op))
		goto out;

	ret = ufshcd_enable_irq(hba);
	if (ret)
		goto out;

	if (ufshcd_is_link_hibern8(hba)) {
		ufshcd_set_link_trans_active(hba);
		if (!ufshcd_link_hibern8_ctrl(hba, false))
			ufshcd_set_link_active(hba);
		else
			ufshcd_set_link_off(hba);
	} else if (ufshcd_is_link_off(hba))
		ufshcd_host_reset_and_restore(hba);
set_dev_active:
	if (ufshcd_is_shutdown_pm(pm_op))
		goto out;

	if (!ufshcd_set_dev_pwr_mode(hba, UFS_ACTIVE_PWR_MODE))
		ufshcd_disable_auto_bkops(hba);
enable_gating:
#if defined(CONFIG_PM_DEVFREQ)
	if (hba->clk_scaling.is_allowed)
		ufshcd_resume_clkscaling(hba);
	hba->clk_gating.is_suspended = false;
#endif
	ufshcd_release(hba);
out:
	hba->pm_op_in_progress = 0;

	if (hba->monitor.flag & UFSHCD_MONITOR_LEVEL1)
		dev_info(hba->dev, "UFS suspend done\n");

	return ret;
}

/**
 * ufshcd_resume - helper function for resume operations
 * @hba: per adapter instance
 * @pm_op: runtime PM or system PM
 *
 * This function basically brings the UFS device, UniPro link and controller
 * to active state.
 *
 * Returns 0 for success and non-zero for failure
 */
static int ufshcd_resume(struct ufs_hba *hba, enum ufs_pm_op pm_op)
{
	int ret;
	enum uic_link_state old_link_state;
	enum ufs_pm_level pm_lvl;
	bool gating_allowed = !ufshcd_can_fake_clkgating(hba);
	unsigned long flags;

	spin_lock_irqsave(hba->host->host_lock, flags);
	if ((!hba->lrb_in_use) && (hba->clk_gating.active_reqs != 1)) {
		dev_err(hba->dev, "%s: hba->clk_gating.active_reqs = %d\n",
				__func__, hba->clk_gating.active_reqs);
#if defined(CONFIG_SCSI_UFS_TEST_MODE)
		BUG();
#endif
	}
	spin_unlock_irqrestore(hba->host->host_lock, flags);

	hba->pm_op_in_progress = 1;
	if (ufshcd_is_system_pm(pm_op))
		pm_lvl = hba->spm_lvl;
	else
		pm_lvl = hba->rpm_lvl;

	if (ufs_get_pm_lvl_to_link_pwr_state(pm_lvl) == UIC_LINK_OFF_STATE)
		hba->uic_link_state = UIC_LINK_OFF_STATE;
	old_link_state = hba->uic_link_state;

	ufshcd_hba_vreg_set_hpm(hba);

	ret = ufshcd_vreg_set_hpm(hba);
	if (ret)
		goto disable_irq_and_vops_clks;

	/*
	 * Call vendor specific resume callback. As these callbacks may access
	 * vendor specific host controller register space call them when the
	 * host clocks are ON.
	 */
	ret = ufshcd_vops_resume(hba, pm_op);
	if (ret)
		goto disable_vreg;

	if (gating_allowed) {
		/* Make sure clocks are enabled before accessing controller */
		ret = ufshcd_setup_clocks(hba, true);
		if (ret)
			goto disable_vreg;
	}

	/* enable the host irq as host controller would be active soon */
	ret = ufshcd_enable_irq(hba);
	if (ret)
		goto disable_irq_and_vops_clks;

	if (ufshcd_is_link_hibern8(hba)) {
		ufshcd_set_link_trans_active(hba);
		ret = ufshcd_link_hibern8_ctrl(hba, false);
		if (!ret)
			ufshcd_set_link_active(hba);
		else {
			ufshcd_set_link_off(hba);
			goto vendor_suspend;
		}
	} else if (ufshcd_is_link_off(hba)) {
#ifdef CONFIG_SCSI_UFS_ASYNC_RELINK
		hba->async_resume = true;
		ret = ufshcd_host_reset_and_restore(hba);
		goto async_resume;
#else
		ret = ufshcd_host_reset_and_restore(hba);
#endif

		/*
		 * ufshcd_host_reset_and_restore() should have already
		 * set the link state as active
		 */
		if (ret || !ufshcd_is_link_active(hba))
			goto vendor_suspend;
	}

	if (!ufshcd_is_ufs_dev_active(hba)) {
		ret = ufshcd_set_dev_pwr_mode(hba, UFS_ACTIVE_PWR_MODE);
		if (ret)
			goto set_old_link_state;
	}

	if (ufshcd_keep_autobkops_enabled_except_suspend(hba))
		ufshcd_enable_auto_bkops(hba);
	else
		/*
		 * If BKOPs operations are urgently needed at this moment then
		 * keep auto-bkops enabled or else disable it.
		 */
		ufshcd_urgent_bkops(hba);
#ifdef CONFIG_SCSI_UFS_ASYNC_RELINK
async_resume:
#endif
	hba->clk_gating.is_suspended = false;

#if defined(CONFIG_PM_DEVFREQ)
	if (hba->clk_scaling.is_allowed)
		ufshcd_resume_clkscaling(hba);
#endif

	/* Schedule clock gating in case of no access to UFS device yet */
	ufshcd_release(hba);
	goto out;

set_old_link_state:
	ufshcd_link_state_transition(hba, old_link_state, 0);
vendor_suspend:
	ufshcd_vops_suspend(hba, pm_op);
disable_irq_and_vops_clks:
	ufshcd_disable_irq(hba);
#if defined(CONFIG_PM_DEVFREQ)
	if (hba->clk_scaling.is_allowed)
		ufshcd_suspend_clkscaling(hba);
#endif

	if (gating_allowed)
		ufshcd_setup_clocks(hba, false);
disable_vreg:
	ufshcd_vreg_set_lpm(hba);
out:
	hba->pm_op_in_progress = 0;

	if (hba->monitor.flag & UFSHCD_MONITOR_LEVEL1)
		dev_info(hba->dev, "UFS resume done\n");

	return ret;
}

/**
 * ufshcd_system_suspend - system suspend routine
 * @hba: per adapter instance
 * @pm_op: runtime PM or system PM
 *
 * Check the description of ufshcd_suspend() function for more details.
 *
 * Returns 0 for success and non-zero for failure
 */
int ufshcd_system_suspend(struct ufs_hba *hba)
{
	int ret = 0;
	ktime_t start = ktime_get();

	if (!hba || !hba->is_powered)
		return 0;

	if ((ufs_get_pm_lvl_to_dev_pwr_mode(hba->spm_lvl) ==
	     hba->curr_dev_pwr_mode) &&
	    (ufs_get_pm_lvl_to_link_pwr_state(hba->spm_lvl) ==
	     hba->uic_link_state))
		goto out;

	if (pm_runtime_suspended(hba->dev)) {
		/*
		 * UFS device and/or UFS link low power states during runtime
		 * suspend seems to be different than what is expected during
		 * system suspend. Hence runtime resume the devic & link and
		 * let the system suspend low power states to take effect.
		 * TODO: If resume takes longer time, we might have optimize
		 * it in future by not resuming everything if possible.
		 */
		ret = ufshcd_runtime_resume(hba);
		if (ret)
			goto out;
	}

	ret = ufshcd_suspend(hba, UFS_SYSTEM_PM);
out:
	trace_ufshcd_system_suspend(dev_name(hba->dev), ret,
		ktime_to_us(ktime_sub(ktime_get(), start)),
		hba->curr_dev_pwr_mode, hba->uic_link_state);
	if (!ret)
		hba->is_sys_suspended = true;
	return ret;
}
EXPORT_SYMBOL(ufshcd_system_suspend);

/**
 * ufshcd_system_resume - system resume routine
 * @hba: per adapter instance
 *
 * Returns 0 for success and non-zero for failure
 */

int ufshcd_system_resume(struct ufs_hba *hba)
{
	int ret = 0;
	ktime_t start = ktime_get();

	if (!hba)
		return -EINVAL;

	if (!hba->is_powered || pm_runtime_suspended(hba->dev))
		/*
		 * Let the runtime resume take care of resuming
		 * if runtime suspended.
		 */
		goto out;
	else
		ret = ufshcd_resume(hba, UFS_SYSTEM_PM);
out:
	trace_ufshcd_system_resume(dev_name(hba->dev), ret,
		ktime_to_us(ktime_sub(ktime_get(), start)),
		hba->curr_dev_pwr_mode, hba->uic_link_state);
	if (!ret)
		hba->is_sys_suspended = false;
	return ret;
}
EXPORT_SYMBOL(ufshcd_system_resume);

/**
 * ufshcd_runtime_suspend - runtime suspend routine
 * @hba: per adapter instance
 *
 * Check the description of ufshcd_suspend() function for more details.
 *
 * Returns 0 for success and non-zero for failure
 */
int ufshcd_runtime_suspend(struct ufs_hba *hba)
{
	int ret = 0;
	ktime_t start = ktime_get();

	if (!hba)
		return -EINVAL;

	if (!hba->is_powered)
		goto out;
	else
		ret = ufshcd_suspend(hba, UFS_RUNTIME_PM);
out:
	trace_ufshcd_runtime_suspend(dev_name(hba->dev), ret,
		ktime_to_us(ktime_sub(ktime_get(), start)),
		hba->curr_dev_pwr_mode, hba->uic_link_state);
	return ret;
}
EXPORT_SYMBOL(ufshcd_runtime_suspend);

/**
 * ufshcd_runtime_resume - runtime resume routine
 * @hba: per adapter instance
 *
 * This function basically brings the UFS device, UniPro link and controller
 * to active state. Following operations are done in this function:
 *
 * 1. Turn on all the controller related clocks
 * 2. Bring the UniPro link out of Hibernate state
 * 3. If UFS device is in sleep state, turn ON VCC rail and bring the UFS device
 *    to active state.
 * 4. If auto-bkops is enabled on the device, disable it.
 *
 * So following would be the possible power state after this function return
 * successfully:
 *	S1: UFS device in Active state with VCC rail ON
 *	    UniPro link in Active state
 *	    All the UFS/UniPro controller clocks are ON
 *
 * Returns 0 for success and non-zero for failure
 */
int ufshcd_runtime_resume(struct ufs_hba *hba)
{
	int ret = 0;
	ktime_t start = ktime_get();

	if (!hba)
		return -EINVAL;

	if (!hba->is_powered)
		goto out;
	else
		ret = ufshcd_resume(hba, UFS_RUNTIME_PM);
out:
	trace_ufshcd_runtime_resume(dev_name(hba->dev), ret,
		ktime_to_us(ktime_sub(ktime_get(), start)),
		hba->curr_dev_pwr_mode, hba->uic_link_state);
	return ret;
}
EXPORT_SYMBOL(ufshcd_runtime_resume);

int ufshcd_runtime_idle(struct ufs_hba *hba)
{
	return 0;
}
EXPORT_SYMBOL(ufshcd_runtime_idle);

static inline ssize_t ufshcd_pm_lvl_store(struct device *dev,
					   struct device_attribute *attr,
					   const char *buf, size_t count,
					   bool rpm)
{
	struct ufs_hba *hba = dev_get_drvdata(dev);
	unsigned long flags, value;

	if (kstrtoul(buf, 0, &value))
		return -EINVAL;

	if (value >= UFS_PM_LVL_MAX)
		return -EINVAL;

	spin_lock_irqsave(hba->host->host_lock, flags);
	if (rpm)
		hba->rpm_lvl = value;
	else
		hba->spm_lvl = value;
	spin_unlock_irqrestore(hba->host->host_lock, flags);
	return count;
}

static ssize_t ufshcd_rpm_lvl_show(struct device *dev,
		struct device_attribute *attr, char *buf)
{
	struct ufs_hba *hba = dev_get_drvdata(dev);
	int curr_len;
	u8 lvl;

	curr_len = snprintf(buf, PAGE_SIZE,
			    "\nCurrent Runtime PM level [%d] => dev_state [%s] link_state [%s]\n",
			    hba->rpm_lvl,
			    ufschd_ufs_dev_pwr_mode_to_string(
				ufs_pm_lvl_states[hba->rpm_lvl].dev_state),
			    ufschd_uic_link_state_to_string(
				ufs_pm_lvl_states[hba->rpm_lvl].link_state));

	curr_len += snprintf((buf + curr_len), (PAGE_SIZE - curr_len),
			     "\nAll available Runtime PM levels info:\n");
	for (lvl = UFS_PM_LVL_0; lvl < UFS_PM_LVL_MAX; lvl++)
		curr_len += snprintf((buf + curr_len), (PAGE_SIZE - curr_len),
				     "\tRuntime PM level [%d] => dev_state [%s] link_state [%s]\n",
				    lvl,
				    ufschd_ufs_dev_pwr_mode_to_string(
					ufs_pm_lvl_states[lvl].dev_state),
				    ufschd_uic_link_state_to_string(
					ufs_pm_lvl_states[lvl].link_state));

	return curr_len;
}

static ssize_t ufshcd_rpm_lvl_store(struct device *dev,
		struct device_attribute *attr, const char *buf, size_t count)
{
	return ufshcd_pm_lvl_store(dev, attr, buf, count, true);
}

static void ufshcd_add_rpm_lvl_sysfs_nodes(struct ufs_hba *hba)
{
	hba->rpm_lvl_attr.show = ufshcd_rpm_lvl_show;
	hba->rpm_lvl_attr.store = ufshcd_rpm_lvl_store;
	sysfs_attr_init(&hba->rpm_lvl_attr.attr);
	hba->rpm_lvl_attr.attr.name = "rpm_lvl";
	hba->rpm_lvl_attr.attr.mode = 0644;
	if (device_create_file(hba->dev, &hba->rpm_lvl_attr))
		dev_err(hba->dev, "Failed to create sysfs for rpm_lvl\n");
}

static ssize_t ufshcd_spm_lvl_show(struct device *dev,
		struct device_attribute *attr, char *buf)
{
	struct ufs_hba *hba = dev_get_drvdata(dev);
	int curr_len;
	u8 lvl;

	curr_len = snprintf(buf, PAGE_SIZE,
			    "\nCurrent System PM level [%d] => dev_state [%s] link_state [%s]\n",
			    hba->spm_lvl,
			    ufschd_ufs_dev_pwr_mode_to_string(
				ufs_pm_lvl_states[hba->spm_lvl].dev_state),
			    ufschd_uic_link_state_to_string(
				ufs_pm_lvl_states[hba->spm_lvl].link_state));

	curr_len += snprintf((buf + curr_len), (PAGE_SIZE - curr_len),
			     "\nAll available System PM levels info:\n");
	for (lvl = UFS_PM_LVL_0; lvl < UFS_PM_LVL_MAX; lvl++)
		curr_len += snprintf((buf + curr_len), (PAGE_SIZE - curr_len),
				     "\tSystem PM level [%d] => dev_state [%s] link_state [%s]\n",
				    lvl,
				    ufschd_ufs_dev_pwr_mode_to_string(
					ufs_pm_lvl_states[lvl].dev_state),
				    ufschd_uic_link_state_to_string(
					ufs_pm_lvl_states[lvl].link_state));

	return curr_len;
}

static ssize_t ufshcd_spm_lvl_store(struct device *dev,
		struct device_attribute *attr, const char *buf, size_t count)
{
	return ufshcd_pm_lvl_store(dev, attr, buf, count, false);
}

static void ufshcd_add_spm_lvl_sysfs_nodes(struct ufs_hba *hba)
{
	hba->spm_lvl_attr.show = ufshcd_spm_lvl_show;
	hba->spm_lvl_attr.store = ufshcd_spm_lvl_store;
	sysfs_attr_init(&hba->spm_lvl_attr.attr);
	hba->spm_lvl_attr.attr.name = "spm_lvl";
	hba->spm_lvl_attr.attr.mode = 0644;
	if (device_create_file(hba->dev, &hba->spm_lvl_attr))
		dev_err(hba->dev, "Failed to create sysfs for spm_lvl\n");
}

static ssize_t ufshcd_unique_number_show(struct device *dev,
		struct device_attribute *attr, char *buf)
{
	struct Scsi_Host *host = container_of(dev, struct Scsi_Host, shost_dev);
	struct ufs_hba *hba = shost_priv(host);
	int curr_len;

	curr_len = snprintf(buf, PAGE_SIZE, "%s\n", hba->unique_number);

	return curr_len;
}

static void ufshcd_add_unique_number_sysfs_nodes(struct ufs_hba *hba)
{
	struct device *dev = &(hba->host->shost_dev);

	hba->unique_number_attr.show = ufshcd_unique_number_show;
	hba->unique_number_attr.store = NULL;
	sysfs_attr_init(&hba->unique_number_attr.attr);
	hba->unique_number_attr.attr.name = "unique_number";
	hba->unique_number_attr.attr.mode = S_IRUSR|S_IRGRP;
	if (device_create_file(dev, &hba->unique_number_attr))
		dev_err(hba->dev, "Failed to create sysfs for unique_number\n");
}

static ssize_t ufshcd_manufacturer_id_show(struct device *dev,
		struct device_attribute *attr, char *buf)
{
	struct Scsi_Host *host = container_of(dev, struct Scsi_Host, shost_dev);
	struct ufs_hba *hba = shost_priv(host);
	int curr_len;

	curr_len = snprintf(buf, PAGE_SIZE, "%04x\n", hba->manufacturer_id);

	return curr_len;
}

static void ufshcd_add_manufacturer_id_sysfs_nodes(struct ufs_hba *hba)
{
	struct device *dev = &(hba->host->shost_dev);

	hba->manufacturer_id_attr.show = ufshcd_manufacturer_id_show;
	hba->manufacturer_id_attr.store = NULL;
	sysfs_attr_init(&hba->manufacturer_id_attr.attr);
	hba->manufacturer_id_attr.attr.name = "man_id";
	hba->manufacturer_id_attr.attr.mode = S_IRUGO;
	if (device_create_file(dev, &hba->manufacturer_id_attr))
		dev_err(hba->dev, "Failed to create sysfs for manufacturer_id\n");
}

#if defined(SEC_UFS_ERROR_COUNT)
#define SEC_UFS_DATA_ATTR(name, fmt, args...)								\
static ssize_t SEC_UFS_##name##_show(struct device *dev, struct device_attribute *attr, char *buf)	\
{													\
	struct Scsi_Host *Shost = container_of(dev, struct Scsi_Host, shost_dev);			\
	struct ufs_hba *hba = shost_priv(Shost);							\
	struct SEC_UFS_counting *err_info = &(hba->SEC_err_info);					\
	return sprintf(buf, fmt, args);									\
}													\
static DEVICE_ATTR(name, (S_IRUGO|S_IWUSR|S_IWGRP), SEC_UFS_##name##_show, NULL)

SEC_UFS_DATA_ATTR(SEC_UFS_op_cnt, "\"HWRESET\":\"%u\",\"LINKFAIL\":\"%u\",\"H8ENTERFAIL\":\"%u\",\"H8EXITFAIL\":\"%u\"\n",
		err_info->op_count.HW_RESET_count, err_info->op_count.link_startup_count,
		err_info->op_count.Hibern8_enter_count, err_info->op_count.Hibern8_exit_count);

SEC_UFS_DATA_ATTR(SEC_UFS_uic_cmd_cnt, "\"TESTMODE\":\"%d\",\"DME_GET\":\"%d\",\"DME_SET\":\"%d\""
		",\"DME_PGET\":\"%d\",\"DME_PSET\":\"%d\",\"PWRON\":\"%d\",\"PWROFF\":\"%d\""
		",\"DME_EN\":\"%d\",\"DME_RST\":\"%d\",\"EPRST\":\"%d\",\"LINKSTARTUP\":\"%d\""
		",\"H8ENTER\":\"%d\",\"H8EXIT\":\"%d\"\n",
		err_info->UIC_cmd_count.DME_TEST_MODE_err,	// TEST_MODE
		err_info->UIC_cmd_count.DME_GET_err,		// DME_GET
		err_info->UIC_cmd_count.DME_SET_err,		// DME_SET
		err_info->UIC_cmd_count.DME_PEER_GET_err,	// DME_PEER_GET
		err_info->UIC_cmd_count.DME_PEER_SET_err,	// DME_PEER_SET
		err_info->UIC_cmd_count.DME_POWERON_err,	// DME_POWERON
		err_info->UIC_cmd_count.DME_POWEROFF_err,	// DME_POWEROFF
		err_info->UIC_cmd_count.DME_ENABLE_err,		// DME_ENABLE
		err_info->UIC_cmd_count.DME_RESET_err,		// DME_RESET
		err_info->UIC_cmd_count.DME_END_PT_RST_err,	// DME_END_PT_RST
		err_info->UIC_cmd_count.DME_LINK_STARTUP_err,	// DME_LINK_STARTUP
		err_info->UIC_cmd_count.DME_HIBER_ENTER_err,	// DME_HIBERN8_ENTER
		err_info->UIC_cmd_count.DME_HIBER_EXIT_err);	// DME_HIBERN8_EXIT

SEC_UFS_DATA_ATTR(SEC_UFS_uic_err_cnt, "\"PAERR\":\"%d\",\"DLPAINITERROR\":\"%d\",\"DLNAC\":\"%d\""
		",\"DLTCREPLAY\":\"%d\",\"NLERR\":\"%d\",\"TLERR\":\"%d\",\"DMEERR\":\"%d\"\n",
		err_info->UIC_err_count.PA_ERR_cnt,			// PA_ERR
		err_info->UIC_err_count.DL_PA_INIT_ERROR_cnt,		// DL_PA_INIT_ERROR
		err_info->UIC_err_count.DL_NAC_RECEIVED_ERROR_cnt,	// DL_NAC_RECEIVED
		err_info->UIC_err_count.DL_TC_REPLAY_ERROR_cnt,		// DL_TCx_REPLAY_ERROR
		err_info->UIC_err_count.NL_ERROR_cnt,			// NL_ERROR
		err_info->UIC_err_count.TL_ERROR_cnt,			// TL_ERROR
		err_info->UIC_err_count.DME_ERROR_cnt);			// DME_ERROR

SEC_UFS_DATA_ATTR(SEC_UFS_fatal_cnt, "\"DFE\":\"%d\",\"CFE\":\"%d\",\"SBFE\":\"%d\""
		",\"CEFE\":\"%d\",\"LLE\":\"%d\"\n",
		err_info->Fatal_err_count.DFE,		// Device_Fatal
		err_info->Fatal_err_count.CFE,		// Controller_Fatal
		err_info->Fatal_err_count.SBFE,		// System_Bus_Fatal
		err_info->Fatal_err_count.CEFE,		// Crypto_Engine_Fatal
		err_info->Fatal_err_count.LLE);		// Link_Lost

SEC_UFS_DATA_ATTR(SEC_UFS_utp_cnt, "\"UTMRQTASK\":\"%d\",\"UTMRATASK\":\"%d\",\"UTRR\":\"%d\""
		",\"UTRW\":\"%d\",\"UTRSYNCCACHE\":\"%d\",\"UTRUNMAP\":\"%d\",\"UTRETC\":\"%d\"\n",
		err_info->UTP_count.UTMR_query_task_count,	// QUERY_TASK
		err_info->UTP_count.UTMR_abort_task_count,	// ABORT_TASK
		err_info->UTP_count.UTR_read_err,		// READ_10
		err_info->UTP_count.UTR_write_err,		// WRITE_10
		err_info->UTP_count.UTR_sync_cache_err,		// SYNC_CACHE
		err_info->UTP_count.UTR_unmap_err,		// UNMAP
		err_info->UTP_count.UTR_etc_err);		// etc

SEC_UFS_DATA_ATTR(SEC_UFS_query_cnt, "\"NOPERR\":\"%d\",\"R_DESC\":\"%d\",\"W_DESC\":\"%d\""
		",\"R_ATTR\":\"%d\",\"W_ATTR\":\"%d\",\"R_FLAG\":\"%d\",\"S_FLAG\":\"%d\""
		",\"C_FLAG\":\"%d\",\"T_FLAG\":\"%d\"\n",
		err_info->query_count.NOP_err,
		err_info->query_count.R_Desc_err,		// R_Desc
		err_info->query_count.W_Desc_err,	// W_Desc
		err_info->query_count.R_Attr_err,	// R_Attr
		err_info->query_count.W_Attr_err,	// W_Attr
		err_info->query_count.R_Flag_err,	// R_Flag
		err_info->query_count.Set_Flag_err,	// Set_Flag
		err_info->query_count.Clear_Flag_err,	// Clear_Flag
		err_info->query_count.Toggle_Flag_err);	// Toggle_Flag

SEC_UFS_DATA_ATTR(SEC_UFS_err_sum, "\"OPERR\":\"%d\",\"UICCMD\":\"%d\",\"UICERR\":\"%d\""
		",\"FATALERR\":\"%d\",\"UTPERR\":\"%d\",\"QUERYERR\":\"%d\"\n",
		err_info->op_count.op_err,
		err_info->UIC_cmd_count.UIC_cmd_err,
		err_info->UIC_err_count.UIC_err,
		err_info->Fatal_err_count.Fatal_err,
		err_info->UTP_count.UTP_err,
		err_info->query_count.Query_err);
#endif

UFS_DEV_ATTR(lt,  "%01x", hba->lifetime);
UFS_DEV_ATTR(sense_err_count, "\"MEDIUM\":\"%d\",\"HWERR\":\"%d\"\n",
						hba->host->medium_err_cnt, hba->host->hw_err_cnt); 
UFS_DEV_ATTR(sense_err_logging, "\"LBA0\":\"%lx\",\"LBA1\":\"%lx\",\"LBA2\":\"%lx\""
		",\"LBA3\":\"%lx\",\"LBA4\":\"%lx\",\"LBA5\":\"%lx\""
		",\"LBA6\":\"%lx\",\"LBA7\":\"%lx\",\"LBA8\":\"%lx\",\"LBA9\":\"%lx\""
		",\"REGIONMAP\":\"%016llx\"\n",
		hba->host->issue_LBA_list[0], hba->host->issue_LBA_list[1]
		, hba->host->issue_LBA_list[2], hba->host->issue_LBA_list[3]
		, hba->host->issue_LBA_list[4], hba->host->issue_LBA_list[5]
		, hba->host->issue_LBA_list[6], hba->host->issue_LBA_list[7]
		, hba->host->issue_LBA_list[8], hba->host->issue_LBA_list[9]
		, hba->host->issue_region_map);

static ssize_t ufs_lc_info_show(struct device *dev, struct device_attribute *attr, char *buf)
{
	struct Scsi_Host *host = container_of(dev, struct Scsi_Host, shost_dev);
	struct ufs_hba *hba = shost_priv(host);
	return sprintf(buf, "%u\n", hba->lc_info);
}

static ssize_t ufs_lc_info_store(struct device *dev,
		struct device_attribute *attr, const char *buf, size_t count)
{
	struct Scsi_Host *host = container_of(dev, struct Scsi_Host, shost_dev);
	struct ufs_hba *hba = shost_priv(host);
	unsigned int value;

	if (kstrtou32(buf, 0, &value))
		return -EINVAL;

	hba->lc_info = value;

	return count;
}

static DEVICE_ATTR(lc, 0664, ufs_lc_info_show, ufs_lc_info_store);

static struct attribute *ufs_attributes[] = {
	&dev_attr_lt.attr,
	&dev_attr_sense_err_count.attr,
	&dev_attr_lc.attr,
	&dev_attr_sense_err_logging.attr,
#if defined(SEC_UFS_ERROR_COUNT)
	&dev_attr_SEC_UFS_op_cnt.attr,
	&dev_attr_SEC_UFS_uic_cmd_cnt.attr,
	&dev_attr_SEC_UFS_uic_err_cnt.attr,
	&dev_attr_SEC_UFS_fatal_cnt.attr,
	&dev_attr_SEC_UFS_utp_cnt.attr,
	&dev_attr_SEC_UFS_query_cnt.attr,
	&dev_attr_SEC_UFS_err_sum.attr,
#endif
	NULL
};

static struct attribute_group ufs_attribute_group = {
	.attrs	= ufs_attributes,
};

static void ufshcd_add_lt_sysfs_node(struct ufs_hba *hba)
{
	int err  = -ENOMEM;

	struct device *dev = &(hba->host->shost_dev);
	err = sysfs_create_group(&dev->kobj, &ufs_attribute_group);

	if (err)
		printk("cannot create sysfs group err: %d\n", err);
}


static inline void ufshcd_add_sysfs_nodes(struct ufs_hba *hba)
{
	ufshcd_add_rpm_lvl_sysfs_nodes(hba);
	ufshcd_add_spm_lvl_sysfs_nodes(hba);
	ufshcd_add_unique_number_sysfs_nodes(hba);
	ufshcd_add_lt_sysfs_node(hba);
	ufshcd_add_manufacturer_id_sysfs_nodes(hba);
}

static inline void ufshcd_remove_sysfs_nodes(struct ufs_hba *hba)
{
	struct device *dev = &(hba->host->shost_dev);

	device_remove_file(hba->dev, &hba->rpm_lvl_attr);
	device_remove_file(hba->dev, &hba->spm_lvl_attr);
	device_remove_file(hba->dev, &hba->unique_number_attr);
	device_remove_file(hba->dev, &hba->manufacturer_id_attr);
	sysfs_remove_group(&dev->kobj, &ufs_attribute_group);
}

/**
 * ufshcd_shutdown - shutdown routine
 * @hba: per adapter instance
 *
 * This function would power off both UFS device and UFS link.
 *
 * Returns 0 always to allow force shutdown even in case of errors.
 */
int ufshcd_shutdown(struct ufs_hba *hba)
{
	struct SEC_UFS_counting *err_info = &(hba->SEC_err_info);
	struct SEC_UFS_op_count *op_cnt = &(err_info->op_count);
	struct SEC_UFS_UIC_err_count *uic_err_cnt = &(err_info->UIC_err_count);
	struct SEC_UFS_UTP_count *utp_err = &(err_info->UTP_count);
	struct SEC_UFS_QUERY_count *query_cnt = &(err_info->query_count);
	int ret = 0;

	if (!hba->is_powered)
		goto out;

	if (ufshcd_is_ufs_dev_poweroff(hba) && ufshcd_is_link_off(hba))
		goto out;

	if (pm_runtime_suspended(hba->dev)) {
		ret = ufshcd_runtime_resume(hba);
		if (ret)
			goto out;
	}

	ret = ufshcd_suspend(hba, UFS_SHUTDOWN_PM);
out:
	if (ret)
		dev_err(hba->dev, "%s failed, err %d\n", __func__, ret);
	/* allow force shutdown even in case of errors */
	
	dev_err(hba->dev, "Count: %d UIC: %d  UTP:%d QUERY: %d\n",
		op_cnt->HW_RESET_count,
		uic_err_cnt->UIC_err,
		utp_err->UTP_err,
		query_cnt->Query_err);

	dev_err(hba->dev, "Sense Key: medium: %d, hw: %d\n",
	hba->host->medium_err_cnt, hba->host->hw_err_cnt);
		
	return 0;
}
EXPORT_SYMBOL(ufshcd_shutdown);

/**
 * ufshcd_remove - de-allocate SCSI host and host memory space
 *		data structure memory
 * @hba - per adapter instance
 */
void ufshcd_remove(struct ufs_hba *hba)
{
	ufshcd_remove_sysfs_nodes(hba);
	scsi_remove_host(hba->host);
	/* disable interrupts */
	ufshcd_disable_intr(hba, hba->intr_mask);
	ufshcd_hba_stop(hba, true);

	ufshcd_exit_clk_gating(hba);
#if defined(CONFIG_PM_DEVFREQ)
	if (ufshcd_is_clkscaling_supported(hba))
		device_remove_file(hba->dev, &hba->clk_scaling.enable_attr);
#endif
	ufshcd_hba_exit(hba);
}
EXPORT_SYMBOL_GPL(ufshcd_remove);

/**
 * ufshcd_dealloc_host - deallocate Host Bus Adapter (HBA)
 * @hba: pointer to Host Bus Adapter (HBA)
 */
void ufshcd_dealloc_host(struct ufs_hba *hba)
{
	scsi_host_put(hba->host);
}
EXPORT_SYMBOL_GPL(ufshcd_dealloc_host);

/**
 * ufshcd_set_dma_mask - Set dma mask based on the controller
 *			 addressing capability
 * @hba: per adapter instance
 *
 * Returns 0 for success, non-zero for failure
 */
static int ufshcd_set_dma_mask(struct ufs_hba *hba)
{
	if (hba->capabilities & MASK_64_ADDRESSING_SUPPORT) {
		if (!dma_set_mask_and_coherent(hba->dev, DMA_BIT_MASK(64)))
			return 0;
	}
	return dma_set_mask_and_coherent(hba->dev, DMA_BIT_MASK(32));
}

/**
 * ufshcd_alloc_host - allocate Host Bus Adapter (HBA)
 * @dev: pointer to device handle
 * @hba_handle: driver private handle
 * Returns 0 on success, non-zero value on failure
 */
int ufshcd_alloc_host(struct device *dev, struct ufs_hba **hba_handle)
{
	struct Scsi_Host *host;
	struct ufs_hba *hba;
	int err = 0;

	if (!dev) {
		dev_err(dev,
		"Invalid memory reference for dev is NULL\n");
		err = -ENODEV;
		goto out_error;
	}

	host = scsi_host_alloc(&ufshcd_driver_template,
				sizeof(struct ufs_hba));
	if (!host) {
		dev_err(dev, "scsi_host_alloc failed\n");
		err = -ENOMEM;
		goto out_error;
	}
	hba = shost_priv(host);
	hba->host = host;
	hba->dev = dev;
	*hba_handle = hba;

	INIT_LIST_HEAD(&hba->clk_list_head);

out_error:
	return err;
}
EXPORT_SYMBOL(ufshcd_alloc_host);

/**
 * ufs_sec_send_errinfo - Send UFS Error Information to AP
 * Format : U0H0L0X0Q0R0W0F0
 * U : UTP cmd ERRor count
 * H : HWRESET count
 * L : Link startup failure count
 * X : Link Lost Error count
 * Q : UTMR QUERY_TASK error count
 * R : READ error count
 * W : WRITE error count
 * F : Device Fatal Error count
 **/
static void ufs_sec_send_errinfo(void *data)
{
	static struct ufs_hba *hba;
	struct SEC_UFS_counting *err_info;
	char buf[22];

	if (data) {
		hba = (struct ufs_hba *)data;
		return;
	}
	if (!hba) {
		pr_err("%s: hba is not initialized\n", __func__);
		return;
	}
	if (&(hba->SEC_err_info)) {
		err_info = &(hba->SEC_err_info);
		sprintf(buf, "U%dH%dL%dX%dQ%dR%dW%dF%dSM%dSH%d",
				(err_info->UTP_count.UTP_err > 9)	/* UTP Error */
				? 9 : err_info->UTP_count.UTP_err,
				(err_info->op_count.HW_RESET_count > 9)	/* HW Reset */
				? 9 : err_info->op_count.HW_RESET_count,
				(err_info->op_count.link_startup_count > 9)	/* Link Startup Fail */
				? 9 : err_info->op_count.link_startup_count,
				(err_info->Fatal_err_count.LLE > 9)			/* Link Lost */
				? 9 : err_info->Fatal_err_count.LLE,
				(err_info->UTP_count.UTMR_query_task_count > 9)	/* Query task */
				? 9 : err_info->UTP_count.UTMR_query_task_count,
				(err_info->UTP_count.UTR_read_err > 9)			/* UTRR */
				? 9 : err_info->UTP_count.UTR_read_err,
				(err_info->UTP_count.UTR_write_err > 9)		/* UTRW */
				? 9 : err_info->UTP_count.UTR_write_err,
				(err_info->Fatal_err_count.DFE > 9)				/* Device Fatal Error */
				? 9 : err_info->Fatal_err_count.DFE,
				(hba->host->medium_err_cnt > 9)			/* Device Medium error */
				? 9 : hba->host->medium_err_cnt,
				(hba->host->hw_err_cnt > 9)			/* Device HW error */
				? 9 : hba->host->hw_err_cnt);
		pr_err("%s: Send UFS information to AP : %s\n", __func__, buf);
#ifdef CONFIG_SEC_DEBUG_EXTRA_INFO
		sec_debug_set_extra_info_ufs_error(buf);
#endif
	}
	return;
}

/**
 * ufshcd_init - Driver initialization routine
 * @hba: per-adapter instance
 * @mmio_base: base register address
 * @irq: Interrupt line of device
 * Returns 0 on success, non-zero value on failure
 */
int ufshcd_init(struct ufs_hba *hba, void __iomem *mmio_base, unsigned int irq)
{
	int err;
	struct Scsi_Host *host = hba->host;
	struct device *dev = hba->dev;

	if (!mmio_base) {
		dev_err(hba->dev,
		"Invalid memory reference for mmio_base is NULL\n");
		err = -ENODEV;
		goto out_error;
	}

	hba->mmio_base = mmio_base;
	hba->irq = irq;

	/* Set descriptor lengths to specification defaults */
	ufshcd_def_desc_sizes(hba);

	err = ufshcd_hba_init(hba);
	if (err)
		goto out_error;

	/* Read capabilities registers */
	ufshcd_hba_capabilities(hba);

	/* Get UFS version supported by the controller */
	hba->ufs_version = ufshcd_get_ufs_version(hba);

	if ((hba->ufs_version != UFSHCI_VERSION_10) &&
	    (hba->ufs_version != UFSHCI_VERSION_11) &&
	    (hba->ufs_version != UFSHCI_VERSION_20) &&
	    (hba->ufs_version != UFSHCI_VERSION_21))
		dev_err(hba->dev, "invalid UFS version 0x%x\n",
			hba->ufs_version);

	/* Get Interrupt bit mask per version */
	hba->intr_mask = ufshcd_get_intr_mask(hba);

	err = ufshcd_set_dma_mask(hba);
	if (err) {
		dev_err(hba->dev, "set dma mask failed\n");
		goto out_disable;
	}

	/* Allocate memory for host memory space */
	err = ufshcd_memory_alloc(hba);
	if (err) {
		dev_err(hba->dev, "Memory allocation failed\n");
		goto out_disable;
	}

	/* Configure LRB */
	ufshcd_host_memory_configure(hba);

	host->can_queue = hba->nutrs;
	host->cmd_per_lun = hba->nutrs;
	host->max_id = UFSHCD_MAX_ID;
	host->max_lun = UFS_MAX_LUNS;
	host->max_channel = UFSHCD_MAX_CHANNEL;
	host->unique_id = host->host_no;
	host->max_cmd_len = MAX_CDB_SIZE;
	host->by_ufs = 1;

	hba->max_pwr_info.is_valid = false;

	/* Initailize wait queue for task management */
	init_waitqueue_head(&hba->tm_wq);
	init_waitqueue_head(&hba->tm_tag_wq);

	/* Initialize work queues */
	INIT_WORK(&hba->eh_work, ufshcd_err_handler);
	INIT_WORK(&hba->eeh_work, ufshcd_exception_event_handler);
	INIT_WORK(&hba->fatal_mode_work, ufshcd_fatal_mode_handler);

	/* Initialize UIC command mutex */
	mutex_init(&hba->uic_cmd_mutex);

	/* Initialize mutex for device management commands */
	mutex_init(&hba->dev_cmd.lock);

	init_rwsem(&hba->clk_scaling_lock);

	/* Initialize device management tag acquire wait queue */
	init_waitqueue_head(&hba->dev_cmd.tag_wq);

	/* Initialize monitor */
	ufshcd_init_monitor(hba);
	
	err = ufshcd_init_clk_gating(hba);
	if (err) {
		dev_err(hba->dev, "init clk_gating failed\n");
		goto out_disable;
	}

	/*
	 * In order to avoid any spurious interrupt immediately after
	 * registering UFS controller interrupt handler, clear any pending UFS
	 * interrupt status and disable all the UFS interrupts.
	 */
	ufshcd_writel(hba, ufshcd_readl(hba, REG_INTERRUPT_STATUS),
		      REG_INTERRUPT_STATUS);
	ufshcd_writel(hba, 0, REG_INTERRUPT_ENABLE);
	/*
	 * Make sure that UFS interrupts are disabled and any pending interrupt
	 * status is cleared before registering UFS interrupt handler.
	 */
	mb();

	/* IRQ registration */
	err = devm_request_irq(dev, irq, ufshcd_intr, IRQF_SHARED, UFSHCD, hba);
	if (err) {
		dev_err(hba->dev, "request irq failed\n");
		goto exit_gating;
	} else {
		hba->is_irq_enabled = true;
	}

	err = scsi_add_host(host, hba->dev);
	if (err) {
		dev_err(hba->dev, "scsi_add_host failed\n");
		goto exit_gating;
	}

#if defined(CONFIG_PM_DEVFREQ)
	if (ufshcd_is_clkscaling_supported(hba)) {
		char wq_name[sizeof("ufs_clkscaling_00")];

		INIT_WORK(&hba->clk_scaling.suspend_work,
			  ufshcd_clk_scaling_suspend_work);
		INIT_WORK(&hba->clk_scaling.resume_work,
			  ufshcd_clk_scaling_resume_work);

		snprintf(wq_name, sizeof(wq_name), "ufs_clkscaling_%d",
			 host->host_no);
		hba->clk_scaling.workq = create_singlethread_workqueue(wq_name);

		ufshcd_clkscaling_init_sysfs(hba);
	}
#endif

#if defined(CONFIG_SCSI_UFS_TEST_MODE)
	dev_info(hba->dev, "UFS test mode enabled\n");
#endif

	/* init ufs_sec_debug function */
	ufs_sec_send_errinfo(hba);
	ufs_debug_func = ufs_sec_send_errinfo;

	/* Hold auto suspend until async scan completes */
	pm_runtime_get_sync(dev);

	/*
	 * The device-initialize-sequence hasn't been invoked yet.
	 * Set the device to power-off state
	 */
	ufshcd_set_ufs_dev_poweroff(hba);

	async_schedule(ufshcd_async_scan, hba);
	ufshcd_add_sysfs_nodes(hba);

	return 0;

exit_gating:
	ufshcd_exit_clk_gating(hba);
out_disable:
	hba->is_irq_enabled = false;
	ufshcd_hba_exit(hba);
out_error:
	return err;
}
EXPORT_SYMBOL_GPL(ufshcd_init);

MODULE_AUTHOR("Santosh Yaragnavi <santosh.sy@samsung.com>");
MODULE_AUTHOR("Vinayak Holikatti <h.vinayak@samsung.com>");
MODULE_DESCRIPTION("Generic UFS host controller driver Core");
MODULE_LICENSE("GPL");
MODULE_VERSION(UFSHCD_DRIVER_VERSION);<|MERGE_RESOLUTION|>--- conflicted
+++ resolved
@@ -6782,7 +6782,7 @@
 		dev_err(hba->dev,
 		"%s: cmd was completed, but without a notifying intr, tag = %d",
 		__func__, tag);
-		goto clean;
+		goto cleanup;
 	}
 
 	/* Print Transfer Request of aborted task */
@@ -6883,12 +6883,8 @@
 			__func__, tag, err);
 		goto out;
 	}
-<<<<<<< HEAD
-clean:
-=======
 
 cleanup:
->>>>>>> ffa88523
 	scsi_dma_unmap(cmd);
 
 	spin_lock_irqsave(host->host_lock, flags);
