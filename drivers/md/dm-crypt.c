/*
 * Copyright (C) 2003 Jana Saout <jana@saout.de>
 * Copyright (C) 2004 Clemens Fruhwirth <clemens@endorphin.org>
 * Copyright (C) 2006-2017 Red Hat, Inc. All rights reserved.
 * Copyright (C) 2013-2017 Milan Broz <gmazyland@gmail.com>
 *
 * This file is released under the GPL.
 */

#include <linux/completion.h>
#include <linux/err.h>
#include <linux/module.h>
#include <linux/init.h>
#include <linux/kernel.h>
#include <linux/key.h>
#include <linux/bio.h>
#include <linux/blkdev.h>
#include <linux/mempool.h>
#include <linux/slab.h>
#include <linux/crypto.h>
#include <linux/workqueue.h>
#include <linux/kthread.h>
#include <linux/backing-dev.h>
#include <linux/atomic.h>
#include <linux/scatterlist.h>
#include <linux/rbtree.h>
#include <linux/ctype.h>
#include <asm/page.h>
#include <asm/unaligned.h>
#include <crypto/hash.h>
#include <crypto/md5.h>
#include <crypto/algapi.h>
#include <crypto/skcipher.h>
#include <crypto/aead.h>
#include <crypto/authenc.h>
#include <linux/rtnetlink.h> /* for struct rtattr and RTA macros only */
#include <keys/user-type.h>

#include <linux/device-mapper.h>
#include <crypto/diskcipher.h>

#define DM_MSG_PREFIX "crypt"

/*
 * context holding the current state of a multi-part conversion
 */
struct convert_context {
	struct completion restart;
	struct bio *bio_in;
	struct bio *bio_out;
	struct bvec_iter iter_in;
	struct bvec_iter iter_out;
	u64 cc_sector;
	atomic_t cc_pending;
	union {
		struct skcipher_request *req;
		struct aead_request *req_aead;
	} r;

};

/*
 * per bio private data
 */
struct dm_crypt_io {
	struct crypt_config *cc;
	struct bio *base_bio;
	u8 *integrity_metadata;
	bool integrity_metadata_from_pool;
	struct work_struct work;

	struct convert_context ctx;

	atomic_t io_pending;
	blk_status_t error;
	sector_t sector;

	struct rb_node rb_node;
} CRYPTO_MINALIGN_ATTR;

struct dm_crypt_request {
	struct convert_context *ctx;
	struct scatterlist sg_in[4];
	struct scatterlist sg_out[4];
	u64 iv_sector;
};

struct crypt_config;

struct crypt_iv_operations {
	int (*ctr)(struct crypt_config *cc, struct dm_target *ti,
		   const char *opts);
	void (*dtr)(struct crypt_config *cc);
	int (*init)(struct crypt_config *cc);
	int (*wipe)(struct crypt_config *cc);
	int (*generator)(struct crypt_config *cc, u8 *iv,
			 struct dm_crypt_request *dmreq);
	int (*post)(struct crypt_config *cc, u8 *iv,
		    struct dm_crypt_request *dmreq);
};

struct iv_essiv_private {
	struct crypto_ahash *hash_tfm;
	u8 *salt;
};

struct iv_benbi_private {
	int shift;
};

#define LMK_SEED_SIZE 64 /* hash + 0 */
struct iv_lmk_private {
	struct crypto_shash *hash_tfm;
	u8 *seed;
};

#define TCW_WHITENING_SIZE 16
struct iv_tcw_private {
	struct crypto_shash *crc32_tfm;
	u8 *iv_seed;
	u8 *whitening;
};

/*
 * Crypt: maps a linear range of a block device
 * and encrypts / decrypts at the same time.
 */
enum flags { DM_CRYPT_SUSPENDED, DM_CRYPT_KEY_VALID,
	     DM_CRYPT_SAME_CPU, DM_CRYPT_NO_OFFLOAD };

enum cipher_flags {
	CRYPT_MODE_INTEGRITY_AEAD,	/* Use authenticated mode for cihper */
	CRYPT_IV_LARGE_SECTORS,		/* Calculate IV from sector_size, not 512B sectors */
	CRYPT_MODE_DISKCIPHER,
	CRYPT_MODE_SKCIPHER,
};

/*
 * The fields in here must be read only after initialization.
 */
struct crypt_config {
	struct dm_dev *dev;
	sector_t start;

	/*
	 * pool for per bio private data, crypto requests,
	 * encryption requeusts/buffer pages and integrity tags
	 */
	mempool_t *req_pool;
	mempool_t *page_pool;
	mempool_t *tag_pool;
	unsigned tag_pool_max_sectors;

	struct percpu_counter n_allocated_pages;

	struct bio_set *bs;
	struct mutex bio_alloc_lock;

	struct workqueue_struct *io_queue;
	struct workqueue_struct *crypt_queue;

	struct task_struct *write_thread;
	wait_queue_head_t write_thread_wait;
	struct rb_root write_tree;

	char *cipher;
	char *cipher_string;
	char *cipher_auth;
	char *key_string;

	const struct crypt_iv_operations *iv_gen_ops;
	union {
		struct iv_essiv_private essiv;
		struct iv_benbi_private benbi;
		struct iv_lmk_private lmk;
		struct iv_tcw_private tcw;
	} iv_gen_private;
	u64 iv_offset;
	unsigned int iv_size;
	unsigned short int sector_size;
	unsigned char sector_shift;

	/* ESSIV: struct crypto_cipher *essiv_tfm */
	void *iv_private;
	union {
		struct crypto_skcipher **tfms;
		struct crypto_aead **tfms_aead;
		struct crypto_diskcipher **tfms_diskc;
	} cipher_tfm;
	unsigned tfms_count;
	unsigned long cipher_flags;

	/*
	 * Layout of each crypto request:
	 *
	 *   struct skcipher_request
	 *      context
	 *      padding
	 *   struct dm_crypt_request
	 *      padding
	 *   IV
	 *
	 * The padding is added so that dm_crypt_request and the IV are
	 * correctly aligned.
	 */
	unsigned int dmreq_start;

	unsigned int per_bio_data_size;

	unsigned long flags;
	unsigned int key_size;
	unsigned int key_parts;      /* independent parts in key buffer */
	unsigned int key_extra_size; /* additional keys length */
	unsigned int key_mac_size;   /* MAC key size for authenc(...) */

	unsigned int integrity_tag_size;
	unsigned int integrity_iv_size;
	unsigned int on_disk_tag_size;

	u8 *authenc_key; /* space for keys in authenc() format (if used) */
	u8 key[0];
};

#define MIN_IOS		64
#define MAX_TAG_SIZE	480
#define POOL_ENTRY_SIZE	512

static DEFINE_SPINLOCK(dm_crypt_clients_lock);
static unsigned dm_crypt_clients_n = 0;
static volatile unsigned long dm_crypt_pages_per_client;
#define DM_CRYPT_MEMORY_PERCENT			2
#define DM_CRYPT_MIN_PAGES_PER_CLIENT		(BIO_MAX_PAGES * 16)

static void clone_init(struct dm_crypt_io *, struct bio *);
static void kcryptd_queue_crypt(struct dm_crypt_io *io);
static struct scatterlist *crypt_get_sg_data(struct crypt_config *cc,
					     struct scatterlist *sg);

/*
 * Use this to access cipher attributes that are independent of the key.
 */
static struct crypto_skcipher *any_tfm(struct crypt_config *cc)
{
	return cc->cipher_tfm.tfms[0];
}

static struct crypto_aead *any_tfm_aead(struct crypt_config *cc)
{
	return cc->cipher_tfm.tfms_aead[0];
}

/*
 * Different IV generation algorithms:
 *
 * plain: the initial vector is the 32-bit little-endian version of the sector
 *        number, padded with zeros if necessary.
 *
 * plain64: the initial vector is the 64-bit little-endian version of the sector
 *        number, padded with zeros if necessary.
 *
 * plain64be: the initial vector is the 64-bit big-endian version of the sector
 *        number, padded with zeros if necessary.
 *
 * essiv: "encrypted sector|salt initial vector", the sector number is
 *        encrypted with the bulk cipher using a salt as key. The salt
 *        should be derived from the bulk cipher's key via hashing.
 *
 * benbi: the 64-bit "big-endian 'narrow block'-count", starting at 1
 *        (needed for LRW-32-AES and possible other narrow block modes)
 *
 * null: the initial vector is always zero.  Provides compatibility with
 *       obsolete loop_fish2 devices.  Do not use for new devices.
 *
 * lmk:  Compatible implementation of the block chaining mode used
 *       by the Loop-AES block device encryption system
 *       designed by Jari Ruusu. See http://loop-aes.sourceforge.net/
 *       It operates on full 512 byte sectors and uses CBC
 *       with an IV derived from the sector number, the data and
 *       optionally extra IV seed.
 *       This means that after decryption the first block
 *       of sector must be tweaked according to decrypted data.
 *       Loop-AES can use three encryption schemes:
 *         version 1: is plain aes-cbc mode
 *         version 2: uses 64 multikey scheme with lmk IV generator
 *         version 3: the same as version 2 with additional IV seed
 *                   (it uses 65 keys, last key is used as IV seed)
 *
 * tcw:  Compatible implementation of the block chaining mode used
 *       by the TrueCrypt device encryption system (prior to version 4.1).
 *       For more info see: https://gitlab.com/cryptsetup/cryptsetup/wikis/TrueCryptOnDiskFormat
 *       It operates on full 512 byte sectors and uses CBC
 *       with an IV derived from initial key and the sector number.
 *       In addition, whitening value is applied on every sector, whitening
 *       is calculated from initial key, sector number and mixed using CRC32.
 *       Note that this encryption scheme is vulnerable to watermarking attacks
 *       and should be used for old compatible containers access only.
 *
 * plumb: unimplemented, see:
 * http://article.gmane.org/gmane.linux.kernel.device-mapper.dm-crypt/454
 */

static int crypt_iv_plain_gen(struct crypt_config *cc, u8 *iv,
			      struct dm_crypt_request *dmreq)
{
	memset(iv, 0, cc->iv_size);
	*(__le32 *)iv = cpu_to_le32(dmreq->iv_sector & 0xffffffff);

	return 0;
}

static int crypt_iv_plain64_gen(struct crypt_config *cc, u8 *iv,
				struct dm_crypt_request *dmreq)
{
	memset(iv, 0, cc->iv_size);
	*(__le64 *)iv = cpu_to_le64(dmreq->iv_sector);

	return 0;
}

static int crypt_iv_plain64be_gen(struct crypt_config *cc, u8 *iv,
				  struct dm_crypt_request *dmreq)
{
	memset(iv, 0, cc->iv_size);
	/* iv_size is at least of size u64; usually it is 16 bytes */
	*(__be64 *)&iv[cc->iv_size - sizeof(u64)] = cpu_to_be64(dmreq->iv_sector);

	return 0;
}

/* Initialise ESSIV - compute salt but no local memory allocations */
static int crypt_iv_essiv_init(struct crypt_config *cc)
{
	struct iv_essiv_private *essiv = &cc->iv_gen_private.essiv;
	AHASH_REQUEST_ON_STACK(req, essiv->hash_tfm);
	struct scatterlist sg;
	struct crypto_cipher *essiv_tfm;
	int err;

	sg_init_one(&sg, cc->key, cc->key_size);
	ahash_request_set_tfm(req, essiv->hash_tfm);
	ahash_request_set_callback(req, 0, NULL, NULL);
	ahash_request_set_crypt(req, &sg, essiv->salt, cc->key_size);

	err = crypto_ahash_digest(req);
	ahash_request_zero(req);
	if (err)
		return err;

	essiv_tfm = cc->iv_private;

	err = crypto_cipher_setkey(essiv_tfm, essiv->salt,
			    crypto_ahash_digestsize(essiv->hash_tfm));
	if (err)
		return err;

	return 0;
}

/* Wipe salt and reset key derived from volume key */
static int crypt_iv_essiv_wipe(struct crypt_config *cc)
{
	struct iv_essiv_private *essiv = &cc->iv_gen_private.essiv;
	unsigned salt_size = crypto_ahash_digestsize(essiv->hash_tfm);
	struct crypto_cipher *essiv_tfm;
	int r, err = 0;

	memset(essiv->salt, 0, salt_size);

	essiv_tfm = cc->iv_private;
	r = crypto_cipher_setkey(essiv_tfm, essiv->salt, salt_size);
	if (r)
		err = r;

	return err;
}

/* Allocate the cipher for ESSIV */
static struct crypto_cipher *alloc_essiv_cipher(struct crypt_config *cc,
						struct dm_target *ti,
						const u8 *salt,
						unsigned int saltsize)
{
	struct crypto_cipher *essiv_tfm;
	int err;

	/* Setup the essiv_tfm with the given salt */
	essiv_tfm = crypto_alloc_cipher(cc->cipher, 0, CRYPTO_ALG_ASYNC);
	if (IS_ERR(essiv_tfm)) {
		ti->error = "Error allocating crypto tfm for ESSIV";
		return essiv_tfm;
	}

	if (crypto_cipher_blocksize(essiv_tfm) != cc->iv_size) {
		ti->error = "Block size of ESSIV cipher does "
			    "not match IV size of block cipher";
		crypto_free_cipher(essiv_tfm);
		return ERR_PTR(-EINVAL);
	}

	err = crypto_cipher_setkey(essiv_tfm, salt, saltsize);
	if (err) {
		ti->error = "Failed to set key for ESSIV cipher";
		crypto_free_cipher(essiv_tfm);
		return ERR_PTR(err);
	}

	return essiv_tfm;
}

static void crypt_iv_essiv_dtr(struct crypt_config *cc)
{
	struct crypto_cipher *essiv_tfm;
	struct iv_essiv_private *essiv = &cc->iv_gen_private.essiv;

	crypto_free_ahash(essiv->hash_tfm);
	essiv->hash_tfm = NULL;

	kzfree(essiv->salt);
	essiv->salt = NULL;

	essiv_tfm = cc->iv_private;

	if (essiv_tfm)
		crypto_free_cipher(essiv_tfm);

	cc->iv_private = NULL;
}

static int crypt_iv_essiv_ctr(struct crypt_config *cc, struct dm_target *ti,
			      const char *opts)
{
	struct crypto_cipher *essiv_tfm = NULL;
	struct crypto_ahash *hash_tfm = NULL;
	u8 *salt = NULL;
	int err;

	if (!opts) {
		ti->error = "Digest algorithm missing for ESSIV mode";
		return -EINVAL;
	}

	/* Allocate hash algorithm */
	hash_tfm = crypto_alloc_ahash(opts, 0, CRYPTO_ALG_ASYNC);
	if (IS_ERR(hash_tfm)) {
		ti->error = "Error initializing ESSIV hash";
		err = PTR_ERR(hash_tfm);
		goto bad;
	}

	salt = kzalloc(crypto_ahash_digestsize(hash_tfm), GFP_KERNEL);
	if (!salt) {
		ti->error = "Error kmallocing salt storage in ESSIV";
		err = -ENOMEM;
		goto bad;
	}

	cc->iv_gen_private.essiv.salt = salt;
	cc->iv_gen_private.essiv.hash_tfm = hash_tfm;

	essiv_tfm = alloc_essiv_cipher(cc, ti, salt,
				       crypto_ahash_digestsize(hash_tfm));
	if (IS_ERR(essiv_tfm)) {
		crypt_iv_essiv_dtr(cc);
		return PTR_ERR(essiv_tfm);
	}
	cc->iv_private = essiv_tfm;

	return 0;

bad:
	if (hash_tfm && !IS_ERR(hash_tfm))
		crypto_free_ahash(hash_tfm);
	kfree(salt);
	return err;
}

static int crypt_iv_essiv_gen(struct crypt_config *cc, u8 *iv,
			      struct dm_crypt_request *dmreq)
{
	struct crypto_cipher *essiv_tfm = cc->iv_private;

	memset(iv, 0, cc->iv_size);
	*(__le64 *)iv = cpu_to_le64(dmreq->iv_sector);
	crypto_cipher_encrypt_one(essiv_tfm, iv, iv);

	return 0;
}

static int crypt_iv_benbi_ctr(struct crypt_config *cc, struct dm_target *ti,
			      const char *opts)
{
	unsigned bs;
	int log;

	if (test_bit(CRYPT_MODE_INTEGRITY_AEAD, &cc->cipher_flags))
		bs = crypto_aead_blocksize(any_tfm_aead(cc));
	else
		bs = crypto_skcipher_blocksize(any_tfm(cc));
	log = ilog2(bs);

	/* we need to calculate how far we must shift the sector count
	 * to get the cipher block count, we use this shift in _gen */

	if (1 << log != bs) {
		ti->error = "cypher blocksize is not a power of 2";
		return -EINVAL;
	}

	if (log > 9) {
		ti->error = "cypher blocksize is > 512";
		return -EINVAL;
	}

	cc->iv_gen_private.benbi.shift = 9 - log;

	return 0;
}

static void crypt_iv_benbi_dtr(struct crypt_config *cc)
{
}

static int crypt_iv_benbi_gen(struct crypt_config *cc, u8 *iv,
			      struct dm_crypt_request *dmreq)
{
	__be64 val;

	memset(iv, 0, cc->iv_size - sizeof(u64)); /* rest is cleared below */

	val = cpu_to_be64(((u64)dmreq->iv_sector << cc->iv_gen_private.benbi.shift) + 1);
	put_unaligned(val, (__be64 *)(iv + cc->iv_size - sizeof(u64)));

	return 0;
}

static int crypt_iv_null_gen(struct crypt_config *cc, u8 *iv,
			     struct dm_crypt_request *dmreq)
{
	memset(iv, 0, cc->iv_size);

	return 0;
}

static void crypt_iv_lmk_dtr(struct crypt_config *cc)
{
	struct iv_lmk_private *lmk = &cc->iv_gen_private.lmk;

	if (lmk->hash_tfm && !IS_ERR(lmk->hash_tfm))
		crypto_free_shash(lmk->hash_tfm);
	lmk->hash_tfm = NULL;

	kzfree(lmk->seed);
	lmk->seed = NULL;
}

static int crypt_iv_lmk_ctr(struct crypt_config *cc, struct dm_target *ti,
			    const char *opts)
{
	struct iv_lmk_private *lmk = &cc->iv_gen_private.lmk;

	if (cc->sector_size != (1 << SECTOR_SHIFT)) {
		ti->error = "Unsupported sector size for LMK";
		return -EINVAL;
	}

	lmk->hash_tfm = crypto_alloc_shash("md5", 0, 0);
	if (IS_ERR(lmk->hash_tfm)) {
		ti->error = "Error initializing LMK hash";
		return PTR_ERR(lmk->hash_tfm);
	}

	/* No seed in LMK version 2 */
	if (cc->key_parts == cc->tfms_count) {
		lmk->seed = NULL;
		return 0;
	}

	lmk->seed = kzalloc(LMK_SEED_SIZE, GFP_KERNEL);
	if (!lmk->seed) {
		crypt_iv_lmk_dtr(cc);
		ti->error = "Error kmallocing seed storage in LMK";
		return -ENOMEM;
	}

	return 0;
}

static int crypt_iv_lmk_init(struct crypt_config *cc)
{
	struct iv_lmk_private *lmk = &cc->iv_gen_private.lmk;
	int subkey_size = cc->key_size / cc->key_parts;

	/* LMK seed is on the position of LMK_KEYS + 1 key */
	if (lmk->seed)
		memcpy(lmk->seed, cc->key + (cc->tfms_count * subkey_size),
		       crypto_shash_digestsize(lmk->hash_tfm));

	return 0;
}

static int crypt_iv_lmk_wipe(struct crypt_config *cc)
{
	struct iv_lmk_private *lmk = &cc->iv_gen_private.lmk;

	if (lmk->seed)
		memset(lmk->seed, 0, LMK_SEED_SIZE);

	return 0;
}

static int crypt_iv_lmk_one(struct crypt_config *cc, u8 *iv,
			    struct dm_crypt_request *dmreq,
			    u8 *data)
{
	struct iv_lmk_private *lmk = &cc->iv_gen_private.lmk;
	SHASH_DESC_ON_STACK(desc, lmk->hash_tfm);
	struct md5_state md5state;
	__le32 buf[4];
	int i, r;

	desc->tfm = lmk->hash_tfm;
	desc->flags = 0;

	r = crypto_shash_init(desc);
	if (r)
		return r;

	if (lmk->seed) {
		r = crypto_shash_update(desc, lmk->seed, LMK_SEED_SIZE);
		if (r)
			return r;
	}

	/* Sector is always 512B, block size 16, add data of blocks 1-31 */
	r = crypto_shash_update(desc, data + 16, 16 * 31);
	if (r)
		return r;

	/* Sector is cropped to 56 bits here */
	buf[0] = cpu_to_le32(dmreq->iv_sector & 0xFFFFFFFF);
	buf[1] = cpu_to_le32((((u64)dmreq->iv_sector >> 32) & 0x00FFFFFF) | 0x80000000);
	buf[2] = cpu_to_le32(4024);
	buf[3] = 0;
	r = crypto_shash_update(desc, (u8 *)buf, sizeof(buf));
	if (r)
		return r;

	/* No MD5 padding here */
	r = crypto_shash_export(desc, &md5state);
	if (r)
		return r;

	for (i = 0; i < MD5_HASH_WORDS; i++)
		__cpu_to_le32s(&md5state.hash[i]);
	memcpy(iv, &md5state.hash, cc->iv_size);

	return 0;
}

static int crypt_iv_lmk_gen(struct crypt_config *cc, u8 *iv,
			    struct dm_crypt_request *dmreq)
{
	struct scatterlist *sg;
	u8 *src;
	int r = 0;

	if (bio_data_dir(dmreq->ctx->bio_in) == WRITE) {
		sg = crypt_get_sg_data(cc, dmreq->sg_in);
		src = kmap_atomic(sg_page(sg));
		r = crypt_iv_lmk_one(cc, iv, dmreq, src + sg->offset);
		kunmap_atomic(src);
	} else
		memset(iv, 0, cc->iv_size);

	return r;
}

static int crypt_iv_lmk_post(struct crypt_config *cc, u8 *iv,
			     struct dm_crypt_request *dmreq)
{
	struct scatterlist *sg;
	u8 *dst;
	int r;

	if (bio_data_dir(dmreq->ctx->bio_in) == WRITE)
		return 0;

	sg = crypt_get_sg_data(cc, dmreq->sg_out);
	dst = kmap_atomic(sg_page(sg));
	r = crypt_iv_lmk_one(cc, iv, dmreq, dst + sg->offset);

	/* Tweak the first block of plaintext sector */
	if (!r)
		crypto_xor(dst + sg->offset, iv, cc->iv_size);

	kunmap_atomic(dst);
	return r;
}

static void crypt_iv_tcw_dtr(struct crypt_config *cc)
{
	struct iv_tcw_private *tcw = &cc->iv_gen_private.tcw;

	kzfree(tcw->iv_seed);
	tcw->iv_seed = NULL;
	kzfree(tcw->whitening);
	tcw->whitening = NULL;

	if (tcw->crc32_tfm && !IS_ERR(tcw->crc32_tfm))
		crypto_free_shash(tcw->crc32_tfm);
	tcw->crc32_tfm = NULL;
}

static int crypt_iv_tcw_ctr(struct crypt_config *cc, struct dm_target *ti,
			    const char *opts)
{
	struct iv_tcw_private *tcw = &cc->iv_gen_private.tcw;

	if (cc->sector_size != (1 << SECTOR_SHIFT)) {
		ti->error = "Unsupported sector size for TCW";
		return -EINVAL;
	}

	if (cc->key_size <= (cc->iv_size + TCW_WHITENING_SIZE)) {
		ti->error = "Wrong key size for TCW";
		return -EINVAL;
	}

	tcw->crc32_tfm = crypto_alloc_shash("crc32", 0, 0);
	if (IS_ERR(tcw->crc32_tfm)) {
		ti->error = "Error initializing CRC32 in TCW";
		return PTR_ERR(tcw->crc32_tfm);
	}

	tcw->iv_seed = kzalloc(cc->iv_size, GFP_KERNEL);
	tcw->whitening = kzalloc(TCW_WHITENING_SIZE, GFP_KERNEL);
	if (!tcw->iv_seed || !tcw->whitening) {
		crypt_iv_tcw_dtr(cc);
		ti->error = "Error allocating seed storage in TCW";
		return -ENOMEM;
	}

	return 0;
}

static int crypt_iv_tcw_init(struct crypt_config *cc)
{
	struct iv_tcw_private *tcw = &cc->iv_gen_private.tcw;
	int key_offset = cc->key_size - cc->iv_size - TCW_WHITENING_SIZE;

	memcpy(tcw->iv_seed, &cc->key[key_offset], cc->iv_size);
	memcpy(tcw->whitening, &cc->key[key_offset + cc->iv_size],
	       TCW_WHITENING_SIZE);

	return 0;
}

static int crypt_iv_tcw_wipe(struct crypt_config *cc)
{
	struct iv_tcw_private *tcw = &cc->iv_gen_private.tcw;

	memset(tcw->iv_seed, 0, cc->iv_size);
	memset(tcw->whitening, 0, TCW_WHITENING_SIZE);

	return 0;
}

static int crypt_iv_tcw_whitening(struct crypt_config *cc,
				  struct dm_crypt_request *dmreq,
				  u8 *data)
{
	struct iv_tcw_private *tcw = &cc->iv_gen_private.tcw;
	__le64 sector = cpu_to_le64(dmreq->iv_sector);
	u8 buf[TCW_WHITENING_SIZE];
	SHASH_DESC_ON_STACK(desc, tcw->crc32_tfm);
	int i, r;

	/* xor whitening with sector number */
	crypto_xor_cpy(buf, tcw->whitening, (u8 *)&sector, 8);
	crypto_xor_cpy(&buf[8], tcw->whitening + 8, (u8 *)&sector, 8);

	/* calculate crc32 for every 32bit part and xor it */
	desc->tfm = tcw->crc32_tfm;
	desc->flags = 0;
	for (i = 0; i < 4; i++) {
		r = crypto_shash_init(desc);
		if (r)
			goto out;
		r = crypto_shash_update(desc, &buf[i * 4], 4);
		if (r)
			goto out;
		r = crypto_shash_final(desc, &buf[i * 4]);
		if (r)
			goto out;
	}
	crypto_xor(&buf[0], &buf[12], 4);
	crypto_xor(&buf[4], &buf[8], 4);

	/* apply whitening (8 bytes) to whole sector */
	for (i = 0; i < ((1 << SECTOR_SHIFT) / 8); i++)
		crypto_xor(data + i * 8, buf, 8);
out:
	memzero_explicit(buf, sizeof(buf));
	return r;
}

static int crypt_iv_tcw_gen(struct crypt_config *cc, u8 *iv,
			    struct dm_crypt_request *dmreq)
{
	struct scatterlist *sg;
	struct iv_tcw_private *tcw = &cc->iv_gen_private.tcw;
	__le64 sector = cpu_to_le64(dmreq->iv_sector);
	u8 *src;
	int r = 0;

	/* Remove whitening from ciphertext */
	if (bio_data_dir(dmreq->ctx->bio_in) != WRITE) {
		sg = crypt_get_sg_data(cc, dmreq->sg_in);
		src = kmap_atomic(sg_page(sg));
		r = crypt_iv_tcw_whitening(cc, dmreq, src + sg->offset);
		kunmap_atomic(src);
	}

	/* Calculate IV */
	crypto_xor_cpy(iv, tcw->iv_seed, (u8 *)&sector, 8);
	if (cc->iv_size > 8)
		crypto_xor_cpy(&iv[8], tcw->iv_seed + 8, (u8 *)&sector,
			       cc->iv_size - 8);

	return r;
}

static int crypt_iv_tcw_post(struct crypt_config *cc, u8 *iv,
			     struct dm_crypt_request *dmreq)
{
	struct scatterlist *sg;
	u8 *dst;
	int r;

	if (bio_data_dir(dmreq->ctx->bio_in) != WRITE)
		return 0;

	/* Apply whitening on ciphertext */
	sg = crypt_get_sg_data(cc, dmreq->sg_out);
	dst = kmap_atomic(sg_page(sg));
	r = crypt_iv_tcw_whitening(cc, dmreq, dst + sg->offset);
	kunmap_atomic(dst);

	return r;
}

static int crypt_iv_random_gen(struct crypt_config *cc, u8 *iv,
				struct dm_crypt_request *dmreq)
{
	/* Used only for writes, there must be an additional space to store IV */
	get_random_bytes(iv, cc->iv_size);
	return 0;
}

static const struct crypt_iv_operations crypt_iv_plain_ops = {
	.generator = crypt_iv_plain_gen
};

static const struct crypt_iv_operations crypt_iv_plain64_ops = {
	.generator = crypt_iv_plain64_gen
};

static const struct crypt_iv_operations crypt_iv_plain64be_ops = {
	.generator = crypt_iv_plain64be_gen
};

static const struct crypt_iv_operations crypt_iv_essiv_ops = {
	.ctr       = crypt_iv_essiv_ctr,
	.dtr       = crypt_iv_essiv_dtr,
	.init      = crypt_iv_essiv_init,
	.wipe      = crypt_iv_essiv_wipe,
	.generator = crypt_iv_essiv_gen
};

static const struct crypt_iv_operations crypt_iv_benbi_ops = {
	.ctr	   = crypt_iv_benbi_ctr,
	.dtr	   = crypt_iv_benbi_dtr,
	.generator = crypt_iv_benbi_gen
};

static const struct crypt_iv_operations crypt_iv_null_ops = {
	.generator = crypt_iv_null_gen
};

static const struct crypt_iv_operations crypt_iv_lmk_ops = {
	.ctr	   = crypt_iv_lmk_ctr,
	.dtr	   = crypt_iv_lmk_dtr,
	.init	   = crypt_iv_lmk_init,
	.wipe	   = crypt_iv_lmk_wipe,
	.generator = crypt_iv_lmk_gen,
	.post	   = crypt_iv_lmk_post
};

static const struct crypt_iv_operations crypt_iv_tcw_ops = {
	.ctr	   = crypt_iv_tcw_ctr,
	.dtr	   = crypt_iv_tcw_dtr,
	.init	   = crypt_iv_tcw_init,
	.wipe	   = crypt_iv_tcw_wipe,
	.generator = crypt_iv_tcw_gen,
	.post	   = crypt_iv_tcw_post
};

static struct crypt_iv_operations crypt_iv_random_ops = {
	.generator = crypt_iv_random_gen
};

/*
 * Integrity extensions
 */
static bool crypt_integrity_aead(struct crypt_config *cc)
{
	return test_bit(CRYPT_MODE_INTEGRITY_AEAD, &cc->cipher_flags);
}

static bool crypt_integrity_hmac(struct crypt_config *cc)
{
	return crypt_integrity_aead(cc) && cc->key_mac_size;
}

static bool crypt_mode_diskcipher(struct crypt_config *cc)
{
	return test_bit(CRYPT_MODE_DISKCIPHER, &cc->cipher_flags);
}

static bool crypt_mode_skcipher(struct crypt_config *cc)
{
	return test_bit(CRYPT_MODE_SKCIPHER, &cc->cipher_flags);
}


/* Get sg containing data */
static struct scatterlist *crypt_get_sg_data(struct crypt_config *cc,
					     struct scatterlist *sg)
{
	if (unlikely(crypt_integrity_aead(cc)))
		return &sg[2];

	return sg;
}

static int dm_crypt_integrity_io_alloc(struct dm_crypt_io *io, struct bio *bio)
{
	struct bio_integrity_payload *bip;
	unsigned int tag_len;
	int ret;

	if (!bio_sectors(bio) || !io->cc->on_disk_tag_size)
		return 0;

	bip = bio_integrity_alloc(bio, GFP_NOIO, 1);
	if (IS_ERR(bip))
		return PTR_ERR(bip);

	tag_len = io->cc->on_disk_tag_size * (bio_sectors(bio) >> io->cc->sector_shift);

	bip->bip_iter.bi_size = tag_len;
	bip->bip_iter.bi_sector = io->cc->start + io->sector;

	ret = bio_integrity_add_page(bio, virt_to_page(io->integrity_metadata),
				     tag_len, offset_in_page(io->integrity_metadata));
	if (unlikely(ret != tag_len))
		return -ENOMEM;

	return 0;
}

static int crypt_integrity_ctr(struct crypt_config *cc, struct dm_target *ti)
{
#ifdef CONFIG_BLK_DEV_INTEGRITY
	struct blk_integrity *bi = blk_get_integrity(cc->dev->bdev->bd_disk);

	/* From now we require underlying device with our integrity profile */
	if (!bi || strcasecmp(bi->profile->name, "DM-DIF-EXT-TAG")) {
		ti->error = "Integrity profile not supported.";
		return -EINVAL;
	}

	if (bi->tag_size != cc->on_disk_tag_size ||
	    bi->tuple_size != cc->on_disk_tag_size) {
		ti->error = "Integrity profile tag size mismatch.";
		return -EINVAL;
	}
	if (1 << bi->interval_exp != cc->sector_size) {
		ti->error = "Integrity profile sector size mismatch.";
		return -EINVAL;
	}

	if (crypt_integrity_aead(cc)) {
		cc->integrity_tag_size = cc->on_disk_tag_size - cc->integrity_iv_size;
		DMINFO("Integrity AEAD, tag size %u, IV size %u.",
		       cc->integrity_tag_size, cc->integrity_iv_size);

		if (crypto_aead_setauthsize(any_tfm_aead(cc), cc->integrity_tag_size)) {
			ti->error = "Integrity AEAD auth tag size is not supported.";
			return -EINVAL;
		}
	} else if (cc->integrity_iv_size)
		DMINFO("Additional per-sector space %u bytes for IV.",
		       cc->integrity_iv_size);

	if ((cc->integrity_tag_size + cc->integrity_iv_size) != bi->tag_size) {
		ti->error = "Not enough space for integrity tag in the profile.";
		return -EINVAL;
	}

	return 0;
#else
	ti->error = "Integrity profile not supported.";
	return -EINVAL;
#endif
}

static void crypt_convert_init(struct crypt_config *cc,
			       struct convert_context *ctx,
			       struct bio *bio_out, struct bio *bio_in,
			       sector_t sector)
{
	ctx->bio_in = bio_in;
	ctx->bio_out = bio_out;
	if (bio_in)
		ctx->iter_in = bio_in->bi_iter;
	if (bio_out)
		ctx->iter_out = bio_out->bi_iter;
	ctx->cc_sector = sector + cc->iv_offset;
	init_completion(&ctx->restart);
}

static struct dm_crypt_request *dmreq_of_req(struct crypt_config *cc,
					     void *req)
{
	return (struct dm_crypt_request *)((char *)req + cc->dmreq_start);
}

static void *req_of_dmreq(struct crypt_config *cc, struct dm_crypt_request *dmreq)
{
	return (void *)((char *)dmreq - cc->dmreq_start);
}

static u8 *iv_of_dmreq(struct crypt_config *cc,
		       struct dm_crypt_request *dmreq)
{
	if (crypt_integrity_aead(cc))
		return (u8 *)ALIGN((unsigned long)(dmreq + 1),
			crypto_aead_alignmask(any_tfm_aead(cc)) + 1);
	else
		return (u8 *)ALIGN((unsigned long)(dmreq + 1),
			crypto_skcipher_alignmask(any_tfm(cc)) + 1);
}

static u8 *org_iv_of_dmreq(struct crypt_config *cc,
		       struct dm_crypt_request *dmreq)
{
	return iv_of_dmreq(cc, dmreq) + cc->iv_size;
}

static uint64_t *org_sector_of_dmreq(struct crypt_config *cc,
		       struct dm_crypt_request *dmreq)
{
	u8 *ptr = iv_of_dmreq(cc, dmreq) + cc->iv_size + cc->iv_size;
	return (uint64_t*) ptr;
}

static unsigned int *org_tag_of_dmreq(struct crypt_config *cc,
		       struct dm_crypt_request *dmreq)
{
	u8 *ptr = iv_of_dmreq(cc, dmreq) + cc->iv_size +
		  cc->iv_size + sizeof(uint64_t);
	return (unsigned int*)ptr;
}

static void *tag_from_dmreq(struct crypt_config *cc,
				struct dm_crypt_request *dmreq)
{
	struct convert_context *ctx = dmreq->ctx;
	struct dm_crypt_io *io = container_of(ctx, struct dm_crypt_io, ctx);

	return &io->integrity_metadata[*org_tag_of_dmreq(cc, dmreq) *
		cc->on_disk_tag_size];
}

static void *iv_tag_from_dmreq(struct crypt_config *cc,
			       struct dm_crypt_request *dmreq)
{
	return tag_from_dmreq(cc, dmreq) + cc->integrity_tag_size;
}

static int crypt_convert_block_aead(struct crypt_config *cc,
				     struct convert_context *ctx,
				     struct aead_request *req,
				     unsigned int tag_offset)
{
	struct bio_vec bv_in = bio_iter_iovec(ctx->bio_in, ctx->iter_in);
	struct bio_vec bv_out = bio_iter_iovec(ctx->bio_out, ctx->iter_out);
	struct dm_crypt_request *dmreq;
	u8 *iv, *org_iv, *tag_iv, *tag;
	uint64_t *sector;
	int r = 0;

	BUG_ON(cc->integrity_iv_size && cc->integrity_iv_size != cc->iv_size);

	/* Reject unexpected unaligned bio. */
	if (unlikely(bv_in.bv_len & (cc->sector_size - 1)))
		return -EIO;

	dmreq = dmreq_of_req(cc, req);
	dmreq->iv_sector = ctx->cc_sector;
	if (test_bit(CRYPT_IV_LARGE_SECTORS, &cc->cipher_flags))
		dmreq->iv_sector >>= cc->sector_shift;
	dmreq->ctx = ctx;

	*org_tag_of_dmreq(cc, dmreq) = tag_offset;

	sector = org_sector_of_dmreq(cc, dmreq);
	*sector = cpu_to_le64(ctx->cc_sector - cc->iv_offset);

	iv = iv_of_dmreq(cc, dmreq);
	org_iv = org_iv_of_dmreq(cc, dmreq);
	tag = tag_from_dmreq(cc, dmreq);
	tag_iv = iv_tag_from_dmreq(cc, dmreq);

	/* AEAD request:
	 *  |----- AAD -------|------ DATA -------|-- AUTH TAG --|
	 *  | (authenticated) | (auth+encryption) |              |
	 *  | sector_LE |  IV |  sector in/out    |  tag in/out  |
	 */
	sg_init_table(dmreq->sg_in, 4);
	sg_set_buf(&dmreq->sg_in[0], sector, sizeof(uint64_t));
	sg_set_buf(&dmreq->sg_in[1], org_iv, cc->iv_size);
	sg_set_page(&dmreq->sg_in[2], bv_in.bv_page, cc->sector_size, bv_in.bv_offset);
	sg_set_buf(&dmreq->sg_in[3], tag, cc->integrity_tag_size);

	sg_init_table(dmreq->sg_out, 4);
	sg_set_buf(&dmreq->sg_out[0], sector, sizeof(uint64_t));
	sg_set_buf(&dmreq->sg_out[1], org_iv, cc->iv_size);
	sg_set_page(&dmreq->sg_out[2], bv_out.bv_page, cc->sector_size, bv_out.bv_offset);
	sg_set_buf(&dmreq->sg_out[3], tag, cc->integrity_tag_size);

	if (cc->iv_gen_ops) {
		/* For READs use IV stored in integrity metadata */
		if (cc->integrity_iv_size && bio_data_dir(ctx->bio_in) != WRITE) {
			memcpy(org_iv, tag_iv, cc->iv_size);
		} else {
			r = cc->iv_gen_ops->generator(cc, org_iv, dmreq);
			if (r < 0)
				return r;
			/* Store generated IV in integrity metadata */
			if (cc->integrity_iv_size)
				memcpy(tag_iv, org_iv, cc->iv_size);
		}
		/* Working copy of IV, to be modified in crypto API */
		memcpy(iv, org_iv, cc->iv_size);
	}

	aead_request_set_ad(req, sizeof(uint64_t) + cc->iv_size);
	if (bio_data_dir(ctx->bio_in) == WRITE) {
		aead_request_set_crypt(req, dmreq->sg_in, dmreq->sg_out,
				       cc->sector_size, iv);
		r = crypto_aead_encrypt(req);
		if (cc->integrity_tag_size + cc->integrity_iv_size != cc->on_disk_tag_size)
			memset(tag + cc->integrity_tag_size + cc->integrity_iv_size, 0,
			       cc->on_disk_tag_size - (cc->integrity_tag_size + cc->integrity_iv_size));
	} else {
		aead_request_set_crypt(req, dmreq->sg_in, dmreq->sg_out,
				       cc->sector_size + cc->integrity_tag_size, iv);
		r = crypto_aead_decrypt(req);
	}

	if (r == -EBADMSG)
		DMERR_LIMIT("INTEGRITY AEAD ERROR, sector %llu",
			    (unsigned long long)le64_to_cpu(*sector));

	if (!r && cc->iv_gen_ops && cc->iv_gen_ops->post)
		r = cc->iv_gen_ops->post(cc, org_iv, dmreq);

	bio_advance_iter(ctx->bio_in, &ctx->iter_in, cc->sector_size);
	bio_advance_iter(ctx->bio_out, &ctx->iter_out, cc->sector_size);

	return r;
}

static int crypt_convert_block_skcipher(struct crypt_config *cc,
					struct convert_context *ctx,
					struct skcipher_request *req,
					unsigned int tag_offset)
{
	struct bio_vec bv_in = bio_iter_iovec(ctx->bio_in, ctx->iter_in);
	struct bio_vec bv_out = bio_iter_iovec(ctx->bio_out, ctx->iter_out);
	struct scatterlist *sg_in, *sg_out;
	struct dm_crypt_request *dmreq;
	u8 *iv, *org_iv, *tag_iv;
	uint64_t *sector;
	int r = 0;

	/* Reject unexpected unaligned bio. */
	if (unlikely(bv_in.bv_len & (cc->sector_size - 1)))
		return -EIO;

	dmreq = dmreq_of_req(cc, req);
	dmreq->iv_sector = ctx->cc_sector;
	if (test_bit(CRYPT_IV_LARGE_SECTORS, &cc->cipher_flags))
		dmreq->iv_sector >>= cc->sector_shift;
	dmreq->ctx = ctx;

	*org_tag_of_dmreq(cc, dmreq) = tag_offset;

	iv = iv_of_dmreq(cc, dmreq);
	org_iv = org_iv_of_dmreq(cc, dmreq);
	tag_iv = iv_tag_from_dmreq(cc, dmreq);

	sector = org_sector_of_dmreq(cc, dmreq);
	*sector = cpu_to_le64(ctx->cc_sector - cc->iv_offset);

	/* For skcipher we use only the first sg item */
	sg_in  = &dmreq->sg_in[0];
	sg_out = &dmreq->sg_out[0];

	sg_init_table(sg_in, 1);
	sg_set_page(sg_in, bv_in.bv_page, cc->sector_size, bv_in.bv_offset);

	sg_init_table(sg_out, 1);
	sg_set_page(sg_out, bv_out.bv_page, cc->sector_size, bv_out.bv_offset);

	if (cc->iv_gen_ops) {
		/* For READs use IV stored in integrity metadata */
		if (cc->integrity_iv_size && bio_data_dir(ctx->bio_in) != WRITE) {
			memcpy(org_iv, tag_iv, cc->integrity_iv_size);
		} else {
			r = cc->iv_gen_ops->generator(cc, org_iv, dmreq);
			if (r < 0)
				return r;
			/* Store generated IV in integrity metadata */
			if (cc->integrity_iv_size)
				memcpy(tag_iv, org_iv, cc->integrity_iv_size);
		}
		/* Working copy of IV, to be modified in crypto API */
		memcpy(iv, org_iv, cc->iv_size);
	}

	skcipher_request_set_crypt(req, sg_in, sg_out, cc->sector_size, iv);

	if (bio_data_dir(ctx->bio_in) == WRITE)
		r = crypto_skcipher_encrypt(req);
	else
		r = crypto_skcipher_decrypt(req);

	if (!r && cc->iv_gen_ops && cc->iv_gen_ops->post)
		r = cc->iv_gen_ops->post(cc, org_iv, dmreq);

	bio_advance_iter(ctx->bio_in, &ctx->iter_in, cc->sector_size);
	bio_advance_iter(ctx->bio_out, &ctx->iter_out, cc->sector_size);

	return r;
}

static void kcryptd_async_done(struct crypto_async_request *async_req,
			       int error);

static void crypt_alloc_req_skcipher(struct crypt_config *cc,
				     struct convert_context *ctx)
{
	unsigned key_index = ctx->cc_sector & (cc->tfms_count - 1);

	if (!ctx->r.req)
		ctx->r.req = mempool_alloc(cc->req_pool, GFP_NOIO);

	skcipher_request_set_tfm(ctx->r.req, cc->cipher_tfm.tfms[key_index]);

	/*
	 * Use REQ_MAY_BACKLOG so a cipher driver internally backlogs
	 * requests if driver request queue is full.
	 */
	skcipher_request_set_callback(ctx->r.req,
	    CRYPTO_TFM_REQ_MAY_BACKLOG,
	    kcryptd_async_done, dmreq_of_req(cc, ctx->r.req));
}

static void crypt_alloc_req_aead(struct crypt_config *cc,
				 struct convert_context *ctx)
{
	if (!ctx->r.req_aead)
		ctx->r.req_aead = mempool_alloc(cc->req_pool, GFP_NOIO);

	aead_request_set_tfm(ctx->r.req_aead, cc->cipher_tfm.tfms_aead[0]);

	/*
	 * Use REQ_MAY_BACKLOG so a cipher driver internally backlogs
	 * requests if driver request queue is full.
	 */
	aead_request_set_callback(ctx->r.req_aead,
	    CRYPTO_TFM_REQ_MAY_BACKLOG,
	    kcryptd_async_done, dmreq_of_req(cc, ctx->r.req_aead));
}

static void crypt_alloc_req(struct crypt_config *cc,
			    struct convert_context *ctx)
{
	if (crypt_integrity_aead(cc))
		crypt_alloc_req_aead(cc, ctx);
	else
		crypt_alloc_req_skcipher(cc, ctx);
}

static void crypt_free_req_skcipher(struct crypt_config *cc,
				    struct skcipher_request *req, struct bio *base_bio)
{
	struct dm_crypt_io *io = dm_per_bio_data(base_bio, cc->per_bio_data_size);

	if ((struct skcipher_request *)(io + 1) != req)
		mempool_free(req, cc->req_pool);
}

static void crypt_free_req_aead(struct crypt_config *cc,
				struct aead_request *req, struct bio *base_bio)
{
	struct dm_crypt_io *io = dm_per_bio_data(base_bio, cc->per_bio_data_size);

	if ((struct aead_request *)(io + 1) != req)
		mempool_free(req, cc->req_pool);
}

static void crypt_free_req(struct crypt_config *cc, void *req, struct bio *base_bio)
{
	if (crypt_integrity_aead(cc))
		crypt_free_req_aead(cc, req, base_bio);
	else
		crypt_free_req_skcipher(cc, req, base_bio);
}

/*
 * Encrypt / decrypt data from one bio to another one (can be the same one)
 */
static blk_status_t crypt_convert(struct crypt_config *cc,
			 struct convert_context *ctx)
{
	unsigned int tag_offset = 0;
	unsigned int sector_step = cc->sector_size >> SECTOR_SHIFT;
	int r;

	atomic_set(&ctx->cc_pending, 1);

	while (ctx->iter_in.bi_size && ctx->iter_out.bi_size) {

		crypt_alloc_req(cc, ctx);
		atomic_inc(&ctx->cc_pending);

		if (crypt_integrity_aead(cc))
			r = crypt_convert_block_aead(cc, ctx, ctx->r.req_aead, tag_offset);
		else
			r = crypt_convert_block_skcipher(cc, ctx, ctx->r.req, tag_offset);

		switch (r) {
		/*
		 * The request was queued by a crypto driver
		 * but the driver request queue is full, let's wait.
		 */
		case -EBUSY:
			wait_for_completion(&ctx->restart);
			reinit_completion(&ctx->restart);
			/* fall through */
		/*
		 * The request is queued and processed asynchronously,
		 * completion function kcryptd_async_done() will be called.
		 */
		case -EINPROGRESS:
			ctx->r.req = NULL;
			ctx->cc_sector += sector_step;
			tag_offset++;
			continue;
		/*
		 * The request was already processed (synchronously).
		 */
		case 0:
			atomic_dec(&ctx->cc_pending);
			ctx->cc_sector += sector_step;
			tag_offset++;
			cond_resched();
			continue;
		/*
		 * There was a data integrity error.
		 */
		case -EBADMSG:
			atomic_dec(&ctx->cc_pending);
			return BLK_STS_PROTECTION;
		/*
		 * There was an error while processing the request.
		 */
		default:
			atomic_dec(&ctx->cc_pending);
			return BLK_STS_IOERR;
		}
	}

	return 0;
}

static void crypt_free_buffer_pages(struct crypt_config *cc, struct bio *clone);

/*
 * Generate a new unfragmented bio with the given size
 * This should never violate the device limitations (but only because
 * max_segment_size is being constrained to PAGE_SIZE).
 *
 * This function may be called concurrently. If we allocate from the mempool
 * concurrently, there is a possibility of deadlock. For example, if we have
 * mempool of 256 pages, two processes, each wanting 256, pages allocate from
 * the mempool concurrently, it may deadlock in a situation where both processes
 * have allocated 128 pages and the mempool is exhausted.
 *
 * In order to avoid this scenario we allocate the pages under a mutex.
 *
 * In order to not degrade performance with excessive locking, we try
 * non-blocking allocations without a mutex first but on failure we fallback
 * to blocking allocations with a mutex.
 */
static struct bio *crypt_alloc_buffer(struct dm_crypt_io *io, unsigned size)
{
	struct crypt_config *cc = io->cc;
	struct bio *clone;
	unsigned int nr_iovecs = (size + PAGE_SIZE - 1) >> PAGE_SHIFT;
	gfp_t gfp_mask = GFP_NOWAIT | __GFP_HIGHMEM;
	unsigned i, len, remaining_size;
	struct page *page;

retry:
	if (unlikely(gfp_mask & __GFP_DIRECT_RECLAIM))
		mutex_lock(&cc->bio_alloc_lock);

	clone = bio_alloc_bioset(GFP_NOIO, nr_iovecs, cc->bs);
	if (!clone)
		goto out;

	clone_init(io, clone);

	remaining_size = size;

	for (i = 0; i < nr_iovecs; i++) {
		page = mempool_alloc(cc->page_pool, gfp_mask);
		if (!page) {
			crypt_free_buffer_pages(cc, clone);
			bio_put(clone);
			gfp_mask |= __GFP_DIRECT_RECLAIM;
			goto retry;
		}

		len = (remaining_size > PAGE_SIZE) ? PAGE_SIZE : remaining_size;

		bio_add_page(clone, page, len, 0);

		remaining_size -= len;
	}

	/* Allocate space for integrity tags */
	if (dm_crypt_integrity_io_alloc(io, clone)) {
		crypt_free_buffer_pages(cc, clone);
		bio_put(clone);
		clone = NULL;
	}
out:
	if (unlikely(gfp_mask & __GFP_DIRECT_RECLAIM))
		mutex_unlock(&cc->bio_alloc_lock);

	return clone;
}

static void crypt_free_buffer_pages(struct crypt_config *cc, struct bio *clone)
{
	unsigned int i;
	struct bio_vec *bv;

	bio_for_each_segment_all(bv, clone, i) {
		BUG_ON(!bv->bv_page);
		mempool_free(bv->bv_page, cc->page_pool);
		bv->bv_page = NULL;
	}
}

static void crypt_io_init(struct dm_crypt_io *io, struct crypt_config *cc,
			  struct bio *bio, sector_t sector)
{
	io->cc = cc;
	io->base_bio = bio;
	io->sector = sector;
	io->error = 0;
	io->ctx.r.req = NULL;
	io->integrity_metadata = NULL;
	io->integrity_metadata_from_pool = false;
	atomic_set(&io->io_pending, 0);
}

static void crypt_inc_pending(struct dm_crypt_io *io)
{
	atomic_inc(&io->io_pending);
}

/*
 * One of the bios was finished. Check for completion of
 * the whole request and correctly clean up the buffer.
 */
static void crypt_dec_pending(struct dm_crypt_io *io)
{
	struct crypt_config *cc = io->cc;
	struct bio *base_bio = io->base_bio;
	blk_status_t error = io->error;

	if (!atomic_dec_and_test(&io->io_pending))
		return;

	if (io->ctx.r.req)
		crypt_free_req(cc, io->ctx.r.req, base_bio);

	if (unlikely(io->integrity_metadata_from_pool))
		mempool_free(io->integrity_metadata, io->cc->tag_pool);
	else
		kfree(io->integrity_metadata);

	base_bio->bi_status = error;
	bio_endio(base_bio);
}

/*
 * kcryptd/kcryptd_io:
 *
 * Needed because it would be very unwise to do decryption in an
 * interrupt context.
 *
 * kcryptd performs the actual encryption or decryption.
 *
 * kcryptd_io performs the IO submission.
 *
 * They must be separated as otherwise the final stages could be
 * starved by new requests which can block in the first stages due
 * to memory allocation.
 *
 * The work is done per CPU global for all dm-crypt instances.
 * They should not depend on each other and do not block.
 */
static void crypt_endio(struct bio *clone)
{
	struct dm_crypt_io *io = clone->bi_private;
	struct crypt_config *cc = io->cc;
	unsigned rw = bio_data_dir(clone);
	blk_status_t error;

	/*
	 * free the processed pages
	 */
	if ((rw == WRITE) && !crypt_mode_diskcipher(cc))
		crypt_free_buffer_pages(cc, clone);

	error = clone->bi_status;
	bio_put(clone);

	if (rw == READ && !error && !crypt_mode_diskcipher(cc)) {
		kcryptd_queue_crypt(io);
		return;
	}

	if (unlikely(error))
		io->error = error;

	crypt_dec_pending(io);
}

static void clone_init(struct dm_crypt_io *io, struct bio *clone)
{
	struct crypt_config *cc = io->cc;

	clone->bi_private = io;
	clone->bi_end_io  = crypt_endio;
	bio_set_dev(clone, cc->dev->bdev);
	clone->bi_opf	  = io->base_bio->bi_opf;
}

static int kcryptd_io_read(struct dm_crypt_io *io, gfp_t gfp)
{
	struct crypt_config *cc = io->cc;
	struct bio *clone;

	/*
	 * We need the original biovec array in order to decrypt
	 * the whole bio data *afterwards* -- thanks to immutable
	 * biovecs we don't need to worry about the block layer
	 * modifying the biovec array; so leverage bio_clone_fast().
	 */
	clone = bio_clone_fast(io->base_bio, gfp, cc->bs);
	if (!clone)
		return 1;

	crypt_inc_pending(io);

	clone_init(io, clone);

	if (crypt_mode_diskcipher(cc))
		crypto_diskcipher_set(clone, cc->cipher_tfm.tfms_diskc[0], 0);

	clone->bi_iter.bi_sector = cc->start + io->sector;

	if (dm_crypt_integrity_io_alloc(io, clone)) {
		crypt_dec_pending(io);
		bio_put(clone);
		return 1;
	}

	generic_make_request(clone);
	return 0;
}

static void kcryptd_io_read_work(struct work_struct *work)
{
	struct dm_crypt_io *io = container_of(work, struct dm_crypt_io, work);

	crypt_inc_pending(io);
	if (kcryptd_io_read(io, GFP_NOIO))
		io->error = BLK_STS_RESOURCE;
	crypt_dec_pending(io);
}

static void kcryptd_queue_read(struct dm_crypt_io *io)
{
	struct crypt_config *cc = io->cc;

	INIT_WORK(&io->work, kcryptd_io_read_work);
	queue_work(cc->io_queue, &io->work);
}

static void kcryptd_io_write(struct dm_crypt_io *io)
{
	struct bio *clone = io->ctx.bio_out;

	generic_make_request(clone);
}

#define crypt_io_from_node(node) rb_entry((node), struct dm_crypt_io, rb_node)

static int dmcrypt_write(void *data)
{
	struct crypt_config *cc = data;
	struct dm_crypt_io *io;

	while (1) {
		struct rb_root write_tree;
		struct blk_plug plug;

		DECLARE_WAITQUEUE(wait, current);

		spin_lock_irq(&cc->write_thread_wait.lock);
continue_locked:

		if (!RB_EMPTY_ROOT(&cc->write_tree))
			goto pop_from_list;

		set_current_state(TASK_INTERRUPTIBLE);
		__add_wait_queue(&cc->write_thread_wait, &wait);

		spin_unlock_irq(&cc->write_thread_wait.lock);

		if (unlikely(kthread_should_stop())) {
			set_current_state(TASK_RUNNING);
			remove_wait_queue(&cc->write_thread_wait, &wait);
			break;
		}

		schedule();

		set_current_state(TASK_RUNNING);
		spin_lock_irq(&cc->write_thread_wait.lock);
		__remove_wait_queue(&cc->write_thread_wait, &wait);
		goto continue_locked;

pop_from_list:
		write_tree = cc->write_tree;
		cc->write_tree = RB_ROOT;
		spin_unlock_irq(&cc->write_thread_wait.lock);

		BUG_ON(rb_parent(write_tree.rb_node));

		/*
		 * Note: we cannot walk the tree here with rb_next because
		 * the structures may be freed when kcryptd_io_write is called.
		 */
		blk_start_plug(&plug);
		do {
			io = crypt_io_from_node(rb_first(&write_tree));
			rb_erase(&io->rb_node, &write_tree);
			kcryptd_io_write(io);
		} while (!RB_EMPTY_ROOT(&write_tree));
		blk_finish_plug(&plug);
	}
	return 0;
}

static void kcryptd_crypt_write_io_submit(struct dm_crypt_io *io, int async)
{
	struct bio *clone = io->ctx.bio_out;
	struct crypt_config *cc = io->cc;
	unsigned long flags;
	sector_t sector;
	struct rb_node **rbp, *parent;

	if (unlikely(io->error)) {
		crypt_free_buffer_pages(cc, clone);
		bio_put(clone);
		crypt_dec_pending(io);
		return;
	}

	/* crypt_convert should have filled the clone bio */
	BUG_ON(io->ctx.iter_out.bi_size);

	clone->bi_iter.bi_sector = cc->start + io->sector;

	if (likely(!async) && test_bit(DM_CRYPT_NO_OFFLOAD, &cc->flags)) {
		generic_make_request(clone);
		return;
	}

	spin_lock_irqsave(&cc->write_thread_wait.lock, flags);
	rbp = &cc->write_tree.rb_node;
	parent = NULL;
	sector = io->sector;
	while (*rbp) {
		parent = *rbp;
		if (sector < crypt_io_from_node(parent)->sector)
			rbp = &(*rbp)->rb_left;
		else
			rbp = &(*rbp)->rb_right;
	}
	rb_link_node(&io->rb_node, parent, rbp);
	rb_insert_color(&io->rb_node, &cc->write_tree);

	wake_up_locked(&cc->write_thread_wait);
	spin_unlock_irqrestore(&cc->write_thread_wait.lock, flags);
}

static void kcryptd_crypt_write_convert(struct dm_crypt_io *io)
{
	struct crypt_config *cc = io->cc;
	struct bio *clone;
	int crypt_finished;
	sector_t sector = io->sector;
	blk_status_t r;

	/*
	 * Prevent io from disappearing until this function completes.
	 */
	crypt_inc_pending(io);
	crypt_convert_init(cc, &io->ctx, NULL, io->base_bio, sector);

	clone = crypt_alloc_buffer(io, io->base_bio->bi_iter.bi_size);
	if (unlikely(!clone)) {
		io->error = BLK_STS_IOERR;
		goto dec;
	}

	io->ctx.bio_out = clone;
	io->ctx.iter_out = clone->bi_iter;

	sector += bio_sectors(clone);

	crypt_inc_pending(io);
	r = crypt_convert(cc, &io->ctx);
	if (r)
		io->error = r;
	crypt_finished = atomic_dec_and_test(&io->ctx.cc_pending);

	/* Encryption was already finished, submit io now */
	if (crypt_finished) {
		kcryptd_crypt_write_io_submit(io, 0);
		io->sector = sector;
	}

dec:
	crypt_dec_pending(io);
}

static void kcryptd_crypt_read_done(struct dm_crypt_io *io)
{
	crypt_dec_pending(io);
}

static void kcryptd_crypt_read_convert(struct dm_crypt_io *io)
{
	struct crypt_config *cc = io->cc;
	blk_status_t r;

	crypt_inc_pending(io);

	crypt_convert_init(cc, &io->ctx, io->base_bio, io->base_bio,
			   io->sector);

	r = crypt_convert(cc, &io->ctx);
	if (r)
		io->error = r;

	if (atomic_dec_and_test(&io->ctx.cc_pending))
		kcryptd_crypt_read_done(io);

	crypt_dec_pending(io);
}

static void kcryptd_async_done(struct crypto_async_request *async_req,
			       int error)
{
	struct dm_crypt_request *dmreq = async_req->data;
	struct convert_context *ctx = dmreq->ctx;
	struct dm_crypt_io *io = container_of(ctx, struct dm_crypt_io, ctx);
	struct crypt_config *cc = io->cc;

	/*
	 * A request from crypto driver backlog is going to be processed now,
	 * finish the completion and continue in crypt_convert().
	 * (Callback will be called for the second time for this request.)
	 */
	if (error == -EINPROGRESS) {
		complete(&ctx->restart);
		return;
	}

	if (!error && cc->iv_gen_ops && cc->iv_gen_ops->post)
		error = cc->iv_gen_ops->post(cc, org_iv_of_dmreq(cc, dmreq), dmreq);

	if (error == -EBADMSG) {
		DMERR_LIMIT("INTEGRITY AEAD ERROR, sector %llu",
			    (unsigned long long)le64_to_cpu(*org_sector_of_dmreq(cc, dmreq)));
		io->error = BLK_STS_PROTECTION;
	} else if (error < 0)
		io->error = BLK_STS_IOERR;

	crypt_free_req(cc, req_of_dmreq(cc, dmreq), io->base_bio);

	if (!atomic_dec_and_test(&ctx->cc_pending))
		return;

	if (bio_data_dir(io->base_bio) == READ)
		kcryptd_crypt_read_done(io);
	else
		kcryptd_crypt_write_io_submit(io, 1);
}

static void kcryptd_crypt(struct work_struct *work)
{
	struct dm_crypt_io *io = container_of(work, struct dm_crypt_io, work);

	if (bio_data_dir(io->base_bio) == READ)
		kcryptd_crypt_read_convert(io);
	else
		kcryptd_crypt_write_convert(io);
}

static void kcryptd_queue_crypt(struct dm_crypt_io *io)
{
	struct crypt_config *cc = io->cc;

	INIT_WORK(&io->work, kcryptd_crypt);
	queue_work(cc->crypt_queue, &io->work);
}

static void crypt_free_tfms_aead(struct crypt_config *cc)
{
	if (!cc->cipher_tfm.tfms_aead)
		return;

	if (cc->cipher_tfm.tfms_aead[0] && !IS_ERR(cc->cipher_tfm.tfms_aead[0])) {
		crypto_free_aead(cc->cipher_tfm.tfms_aead[0]);
		cc->cipher_tfm.tfms_aead[0] = NULL;
	}

	kfree(cc->cipher_tfm.tfms_aead);
	cc->cipher_tfm.tfms_aead = NULL;
}

static void crypt_free_tfms_skcipher(struct crypt_config *cc)
{
	unsigned i;

	if (!cc->cipher_tfm.tfms)
		return;

	for (i = 0; i < cc->tfms_count; i++)
		if (cc->cipher_tfm.tfms[i] && !IS_ERR(cc->cipher_tfm.tfms[i])) {
			crypto_free_skcipher(cc->cipher_tfm.tfms[i]);
			cc->cipher_tfm.tfms[i] = NULL;
		}

	kfree(cc->cipher_tfm.tfms);
	cc->cipher_tfm.tfms = NULL;
}

static void crypt_free_tfms_diskcipher(struct crypt_config *cc)
{
	if (!cc->cipher_tfm.tfms_diskc)
		return;

	if (cc->cipher_tfm.tfms_diskc[0] && !IS_ERR(cc->cipher_tfm.tfms_diskc[0])) {
		crypto_diskcipher_clearkey(cc->cipher_tfm.tfms_diskc[0]);
		crypto_free_diskcipher(cc->cipher_tfm.tfms_diskc[0]);
		cc->cipher_tfm.tfms_diskc[0] = NULL;
	}

	kfree(cc->cipher_tfm.tfms_diskc);
	cc->cipher_tfm.tfms_diskc = NULL;
}


static void crypt_free_tfms(struct crypt_config *cc)
{
	if (crypt_integrity_aead(cc))
		crypt_free_tfms_aead(cc);
	else if (crypt_mode_diskcipher(cc))
		crypt_free_tfms_diskcipher(cc);
	else
		crypt_free_tfms_skcipher(cc);
}

static int crypt_alloc_tfms_skcipher(struct crypt_config *cc, char *ciphermode)
{
	unsigned i;
	int err;

	cc->cipher_tfm.tfms = kzalloc(cc->tfms_count *
				      sizeof(struct crypto_skcipher *), GFP_KERNEL);
	if (!cc->cipher_tfm.tfms)
		return -ENOMEM;

	for (i = 0; i < cc->tfms_count; i++) {
		cc->cipher_tfm.tfms[i] = crypto_alloc_skcipher(ciphermode, 0, 0);
		if (IS_ERR(cc->cipher_tfm.tfms[i])) {
			err = PTR_ERR(cc->cipher_tfm.tfms[i]);
			crypt_free_tfms(cc);
			return err;
		}
	}
	set_bit(CRYPT_MODE_SKCIPHER, &cc->cipher_flags);

	/*
	 * dm-crypt performance can vary greatly depending on which crypto
	 * algorithm implementation is used.  Help people debug performance
	 * problems by logging the ->cra_driver_name.
	 */
	DMINFO("%s using implementation \"%s\"", ciphermode,
	       crypto_skcipher_alg(any_tfm(cc))->base.cra_driver_name);
	return 0;
}

static int crypt_alloc_tfms_aead(struct crypt_config *cc, char *ciphermode)
{
	int err;

	cc->cipher_tfm.tfms = kmalloc(sizeof(struct crypto_aead *), GFP_KERNEL);
	if (!cc->cipher_tfm.tfms)
		return -ENOMEM;

	cc->cipher_tfm.tfms_aead[0] = crypto_alloc_aead(ciphermode, 0, 0);
	if (IS_ERR(cc->cipher_tfm.tfms_aead[0])) {
		err = PTR_ERR(cc->cipher_tfm.tfms_aead[0]);
		crypt_free_tfms(cc);
		return err;
	}

	DMINFO("%s using implementation \"%s\"", ciphermode,
	       crypto_aead_alg(any_tfm_aead(cc))->base.cra_driver_name);
<<<<<<< HEAD
	return 0;
}

static int crypt_alloc_tfms_diskcipher(struct crypt_config *cc, char *ciphermode)
{
	int err;

	cc->cipher_tfm.tfms = kmalloc(sizeof(struct crypto_aead *), GFP_KERNEL);
	if (!cc->cipher_tfm.tfms)
		return -ENOMEM;

	cc->cipher_tfm.tfms_diskc[0] = crypto_alloc_diskcipher(ciphermode, 0, 0, 1);
	if (IS_ERR(cc->cipher_tfm.tfms_diskc[0])) {
		err = PTR_ERR(cc->cipher_tfm.tfms_diskc[0]);
		crypt_free_tfms(cc);
		pr_err("%s: no diskcipher with %s\n", __func__, ciphermode);
		return err;
	}
	pr_info("%s is done with %s\n", __func__, ciphermode);

=======
>>>>>>> 8a685dfc
	return 0;
}

static int crypt_alloc_tfms(struct crypt_config *cc, char *ciphermode)
{
	if (crypt_integrity_aead(cc))
		return crypt_alloc_tfms_aead(cc, ciphermode);
	else if (crypt_mode_diskcipher(cc))
		return crypt_alloc_tfms_diskcipher(cc, ciphermode);
	else
		return crypt_alloc_tfms_skcipher(cc, ciphermode);
}

static unsigned crypt_subkey_size(struct crypt_config *cc)
{
	return (cc->key_size - cc->key_extra_size) >> ilog2(cc->tfms_count);
}

static unsigned crypt_authenckey_size(struct crypt_config *cc)
{
	return crypt_subkey_size(cc) + RTA_SPACE(sizeof(struct crypto_authenc_key_param));
}

/*
 * If AEAD is composed like authenc(hmac(sha256),xts(aes)),
 * the key must be for some reason in special format.
 * This funcion converts cc->key to this special format.
 */
static void crypt_copy_authenckey(char *p, const void *key,
				  unsigned enckeylen, unsigned authkeylen)
{
	struct crypto_authenc_key_param *param;
	struct rtattr *rta;

	rta = (struct rtattr *)p;
	param = RTA_DATA(rta);
	param->enckeylen = cpu_to_be32(enckeylen);
	rta->rta_len = RTA_LENGTH(sizeof(*param));
	rta->rta_type = CRYPTO_AUTHENC_KEYA_PARAM;
	p += RTA_SPACE(sizeof(*param));
	memcpy(p, key + enckeylen, authkeylen);
	p += authkeylen;
	memcpy(p, key, enckeylen);
}

static int crypt_setkey(struct crypt_config *cc)
{
	unsigned subkey_size;
	int err = 0, i, r;

	/* Ignore extra keys (which are used for IV etc) */
	subkey_size = crypt_subkey_size(cc);

	if (crypt_integrity_hmac(cc)) {
		if (subkey_size < cc->key_mac_size)
			return -EINVAL;

		crypt_copy_authenckey(cc->authenc_key, cc->key,
				      subkey_size - cc->key_mac_size,
				      cc->key_mac_size);
	}

	for (i = 0; i < cc->tfms_count; i++) {
		if (crypt_integrity_hmac(cc))
			r = crypto_aead_setkey(cc->cipher_tfm.tfms_aead[i],
				cc->authenc_key, crypt_authenckey_size(cc));
		else if (crypt_integrity_aead(cc))
			r = crypto_aead_setkey(cc->cipher_tfm.tfms_aead[i],
					       cc->key + (i * subkey_size),
					       subkey_size);
		else if (crypt_mode_diskcipher(cc))
			r = crypto_diskcipher_setkey(cc->cipher_tfm.tfms_diskc[i],
						   cc->key + (i * subkey_size),
						   subkey_size, 1, NULL);
		else
			r = crypto_skcipher_setkey(cc->cipher_tfm.tfms[i],
						   cc->key + (i * subkey_size),
						   subkey_size);
		if (r)
			err = r;
	}

	if (crypt_integrity_hmac(cc))
		memzero_explicit(cc->authenc_key, crypt_authenckey_size(cc));

	return err;
}

#ifdef CONFIG_KEYS

static bool contains_whitespace(const char *str)
{
	while (*str)
		if (isspace(*str++))
			return true;
	return false;
}

static int crypt_set_keyring_key(struct crypt_config *cc, const char *key_string)
{
	char *new_key_string, *key_desc;
	int ret;
	struct key *key;
	const struct user_key_payload *ukp;

	/*
	 * Reject key_string with whitespace. dm core currently lacks code for
	 * proper whitespace escaping in arguments on DM_TABLE_STATUS path.
	 */
	if (contains_whitespace(key_string)) {
		DMERR("whitespace chars not allowed in key string");
		return -EINVAL;
	}

	/* look for next ':' separating key_type from key_description */
	key_desc = strpbrk(key_string, ":");
	if (!key_desc || key_desc == key_string || !strlen(key_desc + 1))
		return -EINVAL;

	if (strncmp(key_string, "logon:", key_desc - key_string + 1) &&
	    strncmp(key_string, "user:", key_desc - key_string + 1))
		return -EINVAL;

	new_key_string = kstrdup(key_string, GFP_KERNEL);
	if (!new_key_string)
		return -ENOMEM;

	key = request_key(key_string[0] == 'l' ? &key_type_logon : &key_type_user,
			  key_desc + 1, NULL);
	if (IS_ERR(key)) {
		kzfree(new_key_string);
		return PTR_ERR(key);
	}

	down_read(&key->sem);

	ukp = user_key_payload_locked(key);
	if (!ukp) {
		up_read(&key->sem);
		key_put(key);
		kzfree(new_key_string);
		return -EKEYREVOKED;
	}

	if (cc->key_size != ukp->datalen) {
		up_read(&key->sem);
		key_put(key);
		kzfree(new_key_string);
		return -EINVAL;
	}

	memcpy(cc->key, ukp->data, cc->key_size);

	up_read(&key->sem);
	key_put(key);

	/* clear the flag since following operations may invalidate previously valid key */
	clear_bit(DM_CRYPT_KEY_VALID, &cc->flags);

	ret = crypt_setkey(cc);

	if (!ret) {
		set_bit(DM_CRYPT_KEY_VALID, &cc->flags);
		kzfree(cc->key_string);
		cc->key_string = new_key_string;
	} else
		kzfree(new_key_string);

	return ret;
}

static int get_key_size(char **key_string)
{
	char *colon, dummy;
	int ret;

	if (*key_string[0] != ':')
		return strlen(*key_string) >> 1;

	/* look for next ':' in key string */
	colon = strpbrk(*key_string + 1, ":");
	if (!colon)
		return -EINVAL;

	if (sscanf(*key_string + 1, "%u%c", &ret, &dummy) != 2 || dummy != ':')
		return -EINVAL;

	*key_string = colon;

	/* remaining key string should be :<logon|user>:<key_desc> */

	return ret;
}

#else

static int crypt_set_keyring_key(struct crypt_config *cc, const char *key_string)
{
	return -EINVAL;
}

static int get_key_size(char **key_string)
{
	return (*key_string[0] == ':') ? -EINVAL : (int)(strlen(*key_string) >> 1);
}

#endif

static int crypt_set_key(struct crypt_config *cc, char *key)
{
	int r = -EINVAL;
	int key_string_len = strlen(key);

	/* Hyphen (which gives a key_size of zero) means there is no key. */
	if (!cc->key_size && strcmp(key, "-"))
		goto out;

	/* ':' means the key is in kernel keyring, short-circuit normal key processing */
	if (key[0] == ':') {
		r = crypt_set_keyring_key(cc, key + 1);
		goto out;
	}

	/* clear the flag since following operations may invalidate previously valid key */
	clear_bit(DM_CRYPT_KEY_VALID, &cc->flags);

	/* wipe references to any kernel keyring key */
	kzfree(cc->key_string);
	cc->key_string = NULL;

	/* Decode key from its hex representation. */
	if (cc->key_size && hex2bin(cc->key, key, cc->key_size) < 0)
		goto out;

	r = crypt_setkey(cc);
	if (!r)
		set_bit(DM_CRYPT_KEY_VALID, &cc->flags);

out:
	/* Hex key string not needed after here, so wipe it. */
	memset(key, '0', key_string_len);

	return r;
}

static int crypt_wipe_key(struct crypt_config *cc)
{
	int r;

	clear_bit(DM_CRYPT_KEY_VALID, &cc->flags);
	get_random_bytes(&cc->key, cc->key_size);
	kzfree(cc->key_string);
	cc->key_string = NULL;
	r = crypt_setkey(cc);
	memset(&cc->key, 0, cc->key_size * sizeof(u8));

	return r;
}

static void crypt_calculate_pages_per_client(void)
{
	unsigned long pages = (totalram_pages - totalhigh_pages) * DM_CRYPT_MEMORY_PERCENT / 100;

	if (!dm_crypt_clients_n)
		return;

	pages /= dm_crypt_clients_n;
	if (pages < DM_CRYPT_MIN_PAGES_PER_CLIENT)
		pages = DM_CRYPT_MIN_PAGES_PER_CLIENT;
	dm_crypt_pages_per_client = pages;
}

static void *crypt_page_alloc(gfp_t gfp_mask, void *pool_data)
{
	struct crypt_config *cc = pool_data;
	struct page *page;

	/*
	 * Note, percpu_counter_read_positive() may over (and under) estimate
	 * the current usage by at most (batch - 1) * num_online_cpus() pages,
	 * but avoids potential spinlock contention of an exact result.
	 */
	if (unlikely(percpu_counter_read_positive(&cc->n_allocated_pages) >= dm_crypt_pages_per_client) &&
	    likely(gfp_mask & __GFP_NORETRY))
		return NULL;

	page = alloc_page(gfp_mask);
	if (likely(page != NULL))
		percpu_counter_add(&cc->n_allocated_pages, 1);

	return page;
}

static void crypt_page_free(void *page, void *pool_data)
{
	struct crypt_config *cc = pool_data;

	__free_page(page);
	percpu_counter_sub(&cc->n_allocated_pages, 1);
}

static void crypt_dtr(struct dm_target *ti)
{
	struct crypt_config *cc = ti->private;

	ti->private = NULL;

	if (!cc)
		return;

	if (cc->write_thread)
		kthread_stop(cc->write_thread);

	if (cc->io_queue)
		destroy_workqueue(cc->io_queue);
	if (cc->crypt_queue)
		destroy_workqueue(cc->crypt_queue);

	crypt_free_tfms(cc);

	if (cc->bs)
		bioset_free(cc->bs);

	mempool_destroy(cc->page_pool);
	mempool_destroy(cc->req_pool);
	mempool_destroy(cc->tag_pool);

	if (cc->page_pool)
		WARN_ON(percpu_counter_sum(&cc->n_allocated_pages) != 0);
	percpu_counter_destroy(&cc->n_allocated_pages);

	if (cc->iv_gen_ops && cc->iv_gen_ops->dtr)
		cc->iv_gen_ops->dtr(cc);

	if (cc->dev)
		dm_put_device(ti, cc->dev);

	kzfree(cc->cipher);
	kzfree(cc->cipher_string);
	kzfree(cc->key_string);
	kzfree(cc->cipher_auth);
	kzfree(cc->authenc_key);

	/* Must zero key material before freeing */
	kzfree(cc);

	spin_lock(&dm_crypt_clients_lock);
	WARN_ON(!dm_crypt_clients_n);
	dm_crypt_clients_n--;
	crypt_calculate_pages_per_client();
	spin_unlock(&dm_crypt_clients_lock);
}

static int crypt_ctr_ivmode(struct dm_target *ti, const char *ivmode)
{
	struct crypt_config *cc = ti->private;

	if (crypt_integrity_aead(cc))
		cc->iv_size = crypto_aead_ivsize(any_tfm_aead(cc));
	else
		cc->iv_size = crypto_skcipher_ivsize(any_tfm(cc));

	if (cc->iv_size)
		/* at least a 64 bit sector number should fit in our buffer */
		cc->iv_size = max(cc->iv_size,
				  (unsigned int)(sizeof(u64) / sizeof(u8)));
	else if (ivmode) {
		DMWARN("Selected cipher does not support IVs");
		ivmode = NULL;
	}

	/* Choose ivmode, see comments at iv code. */
	if (ivmode == NULL)
		cc->iv_gen_ops = NULL;
	else if (strcmp(ivmode, "plain") == 0)
		cc->iv_gen_ops = &crypt_iv_plain_ops;
	else if (strcmp(ivmode, "plain64") == 0)
		cc->iv_gen_ops = &crypt_iv_plain64_ops;
	else if (strcmp(ivmode, "plain64be") == 0)
		cc->iv_gen_ops = &crypt_iv_plain64be_ops;
	else if (strcmp(ivmode, "essiv") == 0)
		cc->iv_gen_ops = &crypt_iv_essiv_ops;
	else if (strcmp(ivmode, "benbi") == 0)
		cc->iv_gen_ops = &crypt_iv_benbi_ops;
	else if (strcmp(ivmode, "null") == 0)
		cc->iv_gen_ops = &crypt_iv_null_ops;
	else if (strcmp(ivmode, "lmk") == 0) {
		cc->iv_gen_ops = &crypt_iv_lmk_ops;
		/*
		 * Version 2 and 3 is recognised according
		 * to length of provided multi-key string.
		 * If present (version 3), last key is used as IV seed.
		 * All keys (including IV seed) are always the same size.
		 */
		if (cc->key_size % cc->key_parts) {
			cc->key_parts++;
			cc->key_extra_size = cc->key_size / cc->key_parts;
		}
	} else if (strcmp(ivmode, "tcw") == 0) {
		cc->iv_gen_ops = &crypt_iv_tcw_ops;
		cc->key_parts += 2; /* IV + whitening */
		cc->key_extra_size = cc->iv_size + TCW_WHITENING_SIZE;
	} else if (strcmp(ivmode, "random") == 0) {
		cc->iv_gen_ops = &crypt_iv_random_ops;
		/* Need storage space in integrity fields. */
		cc->integrity_iv_size = cc->iv_size;
	} else {
		ti->error = "Invalid IV mode";
		return -EINVAL;
	}

	return 0;
}

/*
 * Workaround to parse cipher algorithm from crypto API spec.
 * The cc->cipher is currently used only in ESSIV.
 * This should be probably done by crypto-api calls (once available...)
 */
static int crypt_ctr_blkdev_cipher(struct crypt_config *cc)
{
	const char *alg_name = NULL;
	char *start, *end;

	if (crypt_integrity_aead(cc)) {
		alg_name = crypto_tfm_alg_name(crypto_aead_tfm(any_tfm_aead(cc)));
		if (!alg_name)
			return -EINVAL;
		if (crypt_integrity_hmac(cc)) {
			alg_name = strchr(alg_name, ',');
			if (!alg_name)
				return -EINVAL;
		}
		alg_name++;
	} else {
		alg_name = crypto_tfm_alg_name(crypto_skcipher_tfm(any_tfm(cc)));
		if (!alg_name)
			return -EINVAL;
	}

	start = strchr(alg_name, '(');
	end = strchr(alg_name, ')');

	if (!start && !end) {
		cc->cipher = kstrdup(alg_name, GFP_KERNEL);
		return cc->cipher ? 0 : -ENOMEM;
	}

	if (!start || !end || ++start >= end)
		return -EINVAL;

	cc->cipher = kzalloc(end - start + 1, GFP_KERNEL);
	if (!cc->cipher)
		return -ENOMEM;

	strncpy(cc->cipher, start, end - start);

	return 0;
}

/*
 * Workaround to parse HMAC algorithm from AEAD crypto API spec.
 * The HMAC is needed to calculate tag size (HMAC digest size).
 * This should be probably done by crypto-api calls (once available...)
 */
static int crypt_ctr_auth_cipher(struct crypt_config *cc, char *cipher_api)
{
	char *start, *end, *mac_alg = NULL;
	struct crypto_ahash *mac;

	if (!strstarts(cipher_api, "authenc("))
		return 0;

	start = strchr(cipher_api, '(');
	end = strchr(cipher_api, ',');
	if (!start || !end || ++start > end)
		return -EINVAL;

	mac_alg = kzalloc(end - start + 1, GFP_KERNEL);
	if (!mac_alg)
		return -ENOMEM;
	strncpy(mac_alg, start, end - start);

	mac = crypto_alloc_ahash(mac_alg, 0, 0);
	kfree(mac_alg);

	if (IS_ERR(mac))
		return PTR_ERR(mac);

	cc->key_mac_size = crypto_ahash_digestsize(mac);
	crypto_free_ahash(mac);

	cc->authenc_key = kmalloc(crypt_authenckey_size(cc), GFP_KERNEL);
	if (!cc->authenc_key)
		return -ENOMEM;

	return 0;
}

static int crypt_ctr_cipher_new(struct dm_target *ti, char *cipher_in, char *key,
				char **ivmode, char **ivopts)
{
	struct crypt_config *cc = ti->private;
	char *tmp, *cipher_api;
	int ret = -EINVAL;

	cc->tfms_count = 1;

	/*
	 * New format (capi: prefix)
	 * capi:cipher_api_spec-iv:ivopts
	 */
	tmp = &cipher_in[strlen("capi:")];

	/* Separate IV options if present, it can contain another '-' in hash name */
	*ivopts = strrchr(tmp, ':');
	if (*ivopts) {
		**ivopts = '\0';
		(*ivopts)++;
	}
	/* Parse IV mode */
	*ivmode = strrchr(tmp, '-');
	if (*ivmode) {
		**ivmode = '\0';
		(*ivmode)++;
	}
	/* The rest is crypto API spec */
	cipher_api = tmp;

	if (*ivmode && !strcmp(*ivmode, "lmk"))
		cc->tfms_count = 64;

	cc->key_parts = cc->tfms_count;

	/* Allocate cipher */
	ret = crypt_alloc_tfms(cc, cipher_api);
	if (ret < 0) {
		ti->error = "Error allocating crypto tfm";
		return ret;
	}

	/* Alloc AEAD, can be used only in new format. */
	if (crypt_integrity_aead(cc)) {
		ret = crypt_ctr_auth_cipher(cc, cipher_api);
		if (ret < 0) {
			ti->error = "Invalid AEAD cipher spec";
			return -ENOMEM;
		}
		cc->iv_size = crypto_aead_ivsize(any_tfm_aead(cc));
	} else if (crypt_mode_skcipher(cc))
		cc->iv_size = crypto_skcipher_ivsize(any_tfm(cc));

	ret = crypt_ctr_blkdev_cipher(cc);
	if (ret < 0) {
		ti->error = "Cannot allocate cipher string";
		return -ENOMEM;
	}

	return 0;
}

static int crypt_ctr_cipher_old(struct dm_target *ti, char *cipher_in, char *key,
				char **ivmode, char **ivopts)
{
	struct crypt_config *cc = ti->private;
	char *tmp, *cipher, *chainmode, *keycount;
	char *cipher_api = NULL;
	int ret = -EINVAL;
	char dummy;

	if (strchr(cipher_in, '(') || crypt_integrity_aead(cc)) {
		ti->error = "Bad cipher specification";
		return -EINVAL;
	}

	/*
	 * Legacy dm-crypt cipher specification
	 * cipher[:keycount]-mode-iv:ivopts
	 */
	tmp = cipher_in;
	keycount = strsep(&tmp, "-");
	cipher = strsep(&keycount, ":");

	if (!keycount)
		cc->tfms_count = 1;
	else if (sscanf(keycount, "%u%c", &cc->tfms_count, &dummy) != 1 ||
		 !is_power_of_2(cc->tfms_count)) {
		ti->error = "Bad cipher key count specification";
		return -EINVAL;
	}
	cc->key_parts = cc->tfms_count;

	cc->cipher = kstrdup(cipher, GFP_KERNEL);
	if (!cc->cipher)
		goto bad_mem;

	chainmode = strsep(&tmp, "-");
	*ivmode = strsep(&tmp, ":");
	*ivopts = tmp;

	if (*ivmode && (!strcmp(*ivmode, "disk") || !strcmp(*ivmode, "fmp")))
		set_bit(CRYPT_MODE_DISKCIPHER, &cc->cipher_flags);

	if (tmp)
		DMWARN("Ignoring unexpected additional cipher options");

	/*
	 * For compatibility with the original dm-crypt mapping format, if
	 * only the cipher name is supplied, use cbc-plain.
	 */
	if (!chainmode || (!strcmp(chainmode, "plain") && !*ivmode)) {
		chainmode = "cbc";
		*ivmode = "plain";
	}

	if (strcmp(chainmode, "ecb") && !*ivmode) {
		ti->error = "IV mechanism required";
		return -EINVAL;
	}

	cipher_api = kmalloc(CRYPTO_MAX_ALG_NAME, GFP_KERNEL);
	if (!cipher_api)
		goto bad_mem;

	ret = snprintf(cipher_api, CRYPTO_MAX_ALG_NAME,
		       "%s(%s)", chainmode, cipher);
	if (ret < 0) {
		kfree(cipher_api);
		goto bad_mem;
	}

	/* Allocate cipher */
	ret = crypt_alloc_tfms(cc, cipher_api);
	if (ret < 0) {
		ti->error = "Error allocating crypto tfm";
		kfree(cipher_api);
		return ret;
	}
	kfree(cipher_api);

	return 0;
bad_mem:
	ti->error = "Cannot allocate cipher strings";
	return -ENOMEM;
}

static int crypt_ctr_cipher(struct dm_target *ti, char *cipher_in, char *key)
{
	struct crypt_config *cc = ti->private;
	char *ivmode = NULL, *ivopts = NULL;
	int ret;

	cc->cipher_string = kstrdup(cipher_in, GFP_KERNEL);
	if (!cc->cipher_string) {
		ti->error = "Cannot allocate cipher strings";
		return -ENOMEM;
	}

	if (strstarts(cipher_in, "capi:"))
		ret = crypt_ctr_cipher_new(ti, cipher_in, key, &ivmode, &ivopts);
	else
		ret = crypt_ctr_cipher_old(ti, cipher_in, key, &ivmode, &ivopts);
	if (ret)
		return ret;

	/* Initialize IV */
	if (!crypt_mode_diskcipher(cc)) {
		ret = crypt_ctr_ivmode(ti, ivmode);
		if (ret < 0)
			return ret;
	}

	/* Initialize and set key */
	ret = crypt_set_key(cc, key);
	if (ret < 0) {
		ti->error = "Error decoding and setting key";
		return ret;
	}

	/* Allocate IV */
	if (cc->iv_gen_ops && cc->iv_gen_ops->ctr) {
		ret = cc->iv_gen_ops->ctr(cc, ti, ivopts);
		if (ret < 0) {
			ti->error = "Error creating IV";
			return ret;
		}
	}

	/* Initialize IV (set keys for ESSIV etc) */
	if (cc->iv_gen_ops && cc->iv_gen_ops->init) {
		ret = cc->iv_gen_ops->init(cc);
		if (ret < 0) {
			ti->error = "Error initialising IV";
			return ret;
		}
	}

	/* wipe the kernel key payload copy */
	if (cc->key_string)
		memset(cc->key, 0, cc->key_size * sizeof(u8));

	pr_info("%s with ivmode:%s, aead:%d, diskcipher:%d(%p), skcipher:%d\n",
			__func__, ivmode, crypt_integrity_aead(cc),
			crypt_mode_diskcipher(cc), cc->cipher_tfm.tfms_diskc[0],
			crypt_mode_skcipher(cc));

	return ret;
}

static int crypt_ctr_optional(struct dm_target *ti, unsigned int argc, char **argv)
{
	struct crypt_config *cc = ti->private;
	struct dm_arg_set as;
	static const struct dm_arg _args[] = {
		{0, 6, "Invalid number of feature args"},
	};
	unsigned int opt_params, val;
	const char *opt_string, *sval;
	char dummy;
	int ret;

	/* Optional parameters */
	as.argc = argc;
	as.argv = argv;

	ret = dm_read_arg_group(_args, &as, &opt_params, &ti->error);
	if (ret)
		return ret;

	while (opt_params--) {
		opt_string = dm_shift_arg(&as);
		if (!opt_string) {
			ti->error = "Not enough feature arguments";
			return -EINVAL;
		}

		if (!strcasecmp(opt_string, "allow_discards"))
			ti->num_discard_bios = 1;

		else if (!strcasecmp(opt_string, "same_cpu_crypt"))
			set_bit(DM_CRYPT_SAME_CPU, &cc->flags);

		else if (!strcasecmp(opt_string, "submit_from_crypt_cpus"))
			set_bit(DM_CRYPT_NO_OFFLOAD, &cc->flags);
		else if (sscanf(opt_string, "integrity:%u:", &val) == 1) {
			if (val == 0 || val > MAX_TAG_SIZE) {
				ti->error = "Invalid integrity arguments";
				return -EINVAL;
			}
			cc->on_disk_tag_size = val;
			sval = strchr(opt_string + strlen("integrity:"), ':') + 1;
			if (!strcasecmp(sval, "aead")) {
				set_bit(CRYPT_MODE_INTEGRITY_AEAD, &cc->cipher_flags);
			} else  if (strcasecmp(sval, "none")) {
				ti->error = "Unknown integrity profile";
				return -EINVAL;
			}

			cc->cipher_auth = kstrdup(sval, GFP_KERNEL);
			if (!cc->cipher_auth)
				return -ENOMEM;
		} else if (sscanf(opt_string, "sector_size:%hu%c", &cc->sector_size, &dummy) == 1) {
			if (cc->sector_size < (1 << SECTOR_SHIFT) ||
			    cc->sector_size > 4096 ||
			    (cc->sector_size & (cc->sector_size - 1))) {
				ti->error = "Invalid feature value for sector_size";
				return -EINVAL;
			}
			if (ti->len & ((cc->sector_size >> SECTOR_SHIFT) - 1)) {
				ti->error = "Device size is not multiple of sector_size feature";
				return -EINVAL;
			}
			cc->sector_shift = __ffs(cc->sector_size) - SECTOR_SHIFT;
		} else if (!strcasecmp(opt_string, "iv_large_sectors"))
			set_bit(CRYPT_IV_LARGE_SECTORS, &cc->cipher_flags);
		else {
			ti->error = "Invalid feature arguments";
			return -EINVAL;
		}
	}

	return 0;
}

/*
 * Construct an encryption mapping:
 * <cipher> [<key>|:<key_size>:<user|logon>:<key_description>] <iv_offset> <dev_path> <start>
 */
static int crypt_ctr(struct dm_target *ti, unsigned int argc, char **argv)
{
	struct crypt_config *cc;
	int key_size;
	unsigned int align_mask;
	unsigned long long tmpll;
	int ret;
	size_t iv_size_padding, additional_req_size;
	char dummy;

	if (argc < 5) {
		ti->error = "Not enough arguments";
		return -EINVAL;
	}

	key_size = get_key_size(&argv[1]);
	if (key_size < 0) {
		ti->error = "Cannot parse key size";
		return -EINVAL;
	}

	cc = kzalloc(sizeof(*cc) + key_size * sizeof(u8), GFP_KERNEL);
	if (!cc) {
		ti->error = "Cannot allocate encryption context";
		return -ENOMEM;
	}
	cc->key_size = key_size;
	cc->sector_size = (1 << SECTOR_SHIFT);
	cc->sector_shift = 0;

	ti->private = cc;

	spin_lock(&dm_crypt_clients_lock);
	dm_crypt_clients_n++;
	crypt_calculate_pages_per_client();
	spin_unlock(&dm_crypt_clients_lock);

	ret = percpu_counter_init(&cc->n_allocated_pages, 0, GFP_KERNEL);
	if (ret < 0)
		goto bad;

	/* Optional parameters need to be read before cipher constructor */
	if (argc > 5) {
		ret = crypt_ctr_optional(ti, argc - 5, &argv[5]);
		if (ret)
			goto bad;
	}

	ret = crypt_ctr_cipher(ti, argv[0], argv[1]);
	if (ret < 0)
		goto bad;
	if (crypt_integrity_aead(cc)) {
		cc->dmreq_start = sizeof(struct aead_request);
		cc->dmreq_start += crypto_aead_reqsize(any_tfm_aead(cc));
		align_mask = crypto_aead_alignmask(any_tfm_aead(cc));
	} else if (crypt_mode_diskcipher(cc)) {
		cc->per_bio_data_size = ti->per_io_data_size =
			ALIGN(sizeof(struct dm_crypt_io), ARCH_KMALLOC_MINALIGN);
		goto get_bio;
	} else {
		cc->dmreq_start = sizeof(struct skcipher_request);
		cc->dmreq_start += crypto_skcipher_reqsize(any_tfm(cc));
		align_mask = crypto_skcipher_alignmask(any_tfm(cc));
	}
	cc->dmreq_start = ALIGN(cc->dmreq_start, __alignof__(struct dm_crypt_request));

	if (align_mask < CRYPTO_MINALIGN) {
		/* Allocate the padding exactly */
		iv_size_padding = -(cc->dmreq_start + sizeof(struct dm_crypt_request))
				& align_mask;
	} else {
		/*
		 * If the cipher requires greater alignment than kmalloc
		 * alignment, we don't know the exact position of the
		 * initialization vector. We must assume worst case.
		 */
		iv_size_padding = align_mask;
	}

	ret = -ENOMEM;

	/*  ...| IV + padding | original IV | original sec. number | bio tag offset | */
	additional_req_size = sizeof(struct dm_crypt_request) +
		iv_size_padding + cc->iv_size +
		cc->iv_size +
		sizeof(uint64_t) +
		sizeof(unsigned int);

	cc->req_pool = mempool_create_kmalloc_pool(MIN_IOS, cc->dmreq_start + additional_req_size);
	if (!cc->req_pool) {
		ti->error = "Cannot allocate crypt request mempool";
		goto bad;
	}

	cc->per_bio_data_size = ti->per_io_data_size =
		ALIGN(sizeof(struct dm_crypt_io) + cc->dmreq_start + additional_req_size,
		      ARCH_KMALLOC_MINALIGN);

	cc->page_pool = mempool_create(BIO_MAX_PAGES, crypt_page_alloc, crypt_page_free, cc);
	if (!cc->page_pool) {
		ti->error = "Cannot allocate page mempool";
		goto bad;
	}

get_bio:
	cc->bs = bioset_create(MIN_IOS, 0, (BIOSET_NEED_BVECS |
					    BIOSET_NEED_RESCUER));
	if (!cc->bs) {
		ti->error = "Cannot allocate crypt bioset";
		goto bad;
	}

	mutex_init(&cc->bio_alloc_lock);

	ret = -EINVAL;
	if ((sscanf(argv[2], "%llu%c", &tmpll, &dummy) != 1) ||
	    (tmpll & ((cc->sector_size >> SECTOR_SHIFT) - 1))) {
		ti->error = "Invalid iv_offset sector";
		goto bad;
	}
	cc->iv_offset = tmpll;

	ret = dm_get_device(ti, argv[3], dm_table_get_mode(ti->table), &cc->dev);
	if (ret) {
		ti->error = "Device lookup failed";
		goto bad;
	}

	ret = -EINVAL;
	if (sscanf(argv[4], "%llu%c", &tmpll, &dummy) != 1) {
		ti->error = "Invalid device sector";
		goto bad;
	}
	cc->start = tmpll;

	if (crypt_integrity_aead(cc) || cc->integrity_iv_size) {
		ret = crypt_integrity_ctr(cc, ti);
		if (ret)
			goto bad;

		cc->tag_pool_max_sectors = POOL_ENTRY_SIZE / cc->on_disk_tag_size;
		if (!cc->tag_pool_max_sectors)
			cc->tag_pool_max_sectors = 1;

		cc->tag_pool = mempool_create_kmalloc_pool(MIN_IOS,
			cc->tag_pool_max_sectors * cc->on_disk_tag_size);
		if (!cc->tag_pool) {
			ti->error = "Cannot allocate integrity tags mempool";
			ret = -ENOMEM;
			goto bad;
		}

		cc->tag_pool_max_sectors <<= cc->sector_shift;
	}

	ret = -ENOMEM;
	cc->io_queue = alloc_workqueue("kcryptd_io", WQ_HIGHPRI | WQ_CPU_INTENSIVE | WQ_MEM_RECLAIM, 1);
	if (!cc->io_queue) {
		ti->error = "Couldn't create kcryptd io queue";
		goto bad;
	}

	if (crypt_mode_diskcipher(cc)) {
		cc->crypt_queue = NULL;
		cc->write_thread = NULL;
		goto out;
	}

	if (test_bit(DM_CRYPT_SAME_CPU, &cc->flags))
		cc->crypt_queue = alloc_workqueue("kcryptd", WQ_HIGHPRI | WQ_CPU_INTENSIVE | WQ_MEM_RECLAIM, 1);
	else
		cc->crypt_queue = alloc_workqueue("kcryptd",
						  WQ_HIGHPRI | WQ_CPU_INTENSIVE | WQ_MEM_RECLAIM | WQ_UNBOUND,
						  num_online_cpus());
	if (!cc->crypt_queue) {
		ti->error = "Couldn't create kcryptd queue";
		goto bad;
	}

	init_waitqueue_head(&cc->write_thread_wait);
	cc->write_tree = RB_ROOT;

	cc->write_thread = kthread_create(dmcrypt_write, cc, "dmcrypt_write");
	if (IS_ERR(cc->write_thread)) {
		ret = PTR_ERR(cc->write_thread);
		cc->write_thread = NULL;
		ti->error = "Couldn't spawn write thread";
		goto bad;
	}
	wake_up_process(cc->write_thread);

out:
	ti->num_flush_bios = 1;

	return 0;

bad:
	crypt_dtr(ti);
	return ret;
}

static int crypt_map(struct dm_target *ti, struct bio *bio)
{
	struct dm_crypt_io *io;
	struct crypt_config *cc = ti->private;

	/*
	 * If bio is REQ_PREFLUSH or REQ_OP_DISCARD, just bypass crypt queues.
	 * - for REQ_PREFLUSH device-mapper core ensures that no IO is in-flight
	 * - for REQ_OP_DISCARD caller must use flush if IO ordering matters
	 */
	if (unlikely(bio->bi_opf & REQ_PREFLUSH ||
	    bio_op(bio) == REQ_OP_DISCARD || bio->bi_sec_flags & SEC_BYPASS)) {
		bio_set_dev(bio, cc->dev->bdev);
		if (bio_sectors(bio))
			bio->bi_iter.bi_sector = cc->start +
				dm_target_offset(ti, bio->bi_iter.bi_sector);
		return DM_MAPIO_REMAPPED;
	}

	/*
	 * Check if bio is too large, split as needed.
	 */
	if (unlikely(bio->bi_iter.bi_size > (BIO_MAX_PAGES << PAGE_SHIFT)) &&
	    (bio_data_dir(bio) == WRITE || cc->on_disk_tag_size))
		dm_accept_partial_bio(bio, ((BIO_MAX_PAGES << PAGE_SHIFT) >> SECTOR_SHIFT));

	/*
	 * Ensure that bio is a multiple of internal sector encryption size
	 * and is aligned to this size as defined in IO hints.
	 */
	if (unlikely((bio->bi_iter.bi_sector & ((cc->sector_size >> SECTOR_SHIFT) - 1)) != 0))
		return DM_MAPIO_KILL;

	if (unlikely(bio->bi_iter.bi_size & (cc->sector_size - 1)))
		return DM_MAPIO_KILL;

	io = dm_per_bio_data(bio, cc->per_bio_data_size);
	crypt_io_init(io, cc, bio, dm_target_offset(ti, bio->bi_iter.bi_sector));

	if (cc->on_disk_tag_size) {
		unsigned tag_len = cc->on_disk_tag_size * (bio_sectors(bio) >> cc->sector_shift);

		if (unlikely(tag_len > KMALLOC_MAX_SIZE) ||
		    unlikely(!(io->integrity_metadata = kmalloc(tag_len,
				GFP_NOIO | __GFP_NORETRY | __GFP_NOMEMALLOC | __GFP_NOWARN)))) {
			if (bio_sectors(bio) > cc->tag_pool_max_sectors)
				dm_accept_partial_bio(bio, cc->tag_pool_max_sectors);
			io->integrity_metadata = mempool_alloc(cc->tag_pool, GFP_NOIO);
			io->integrity_metadata_from_pool = true;
		}
	}

	if (crypt_integrity_aead(cc))
		io->ctx.r.req_aead = (struct aead_request *)(io + 1);
	else if (crypt_mode_skcipher(cc))
		io->ctx.r.req = (struct skcipher_request *)(io + 1);

	if ((bio_data_dir(io->base_bio) == READ) || crypt_mode_diskcipher(cc)) {
		if (kcryptd_io_read(io, GFP_NOWAIT))
			kcryptd_queue_read(io);
	} else
		kcryptd_queue_crypt(io);

	return DM_MAPIO_SUBMITTED;
}

static char hex2asc(unsigned char c)
{
	return c + '0' + ((unsigned)(9 - c) >> 4 & 0x27);
}

static void crypt_status(struct dm_target *ti, status_type_t type,
			 unsigned status_flags, char *result, unsigned maxlen)
{
	struct crypt_config *cc = ti->private;
	unsigned i, sz = 0;
	int num_feature_args = 0;

	switch (type) {
	case STATUSTYPE_INFO:
		result[0] = '\0';
		break;

	case STATUSTYPE_TABLE:
		DMEMIT("%s ", cc->cipher_string);

		if (cc->key_size > 0) {
			if (cc->key_string)
				DMEMIT(":%u:%s", cc->key_size, cc->key_string);
			else {
				for (i = 0; i < cc->key_size; i++) {
					DMEMIT("%c%c", hex2asc(cc->key[i] >> 4),
					       hex2asc(cc->key[i] & 0xf));
				}
			}
		} else
			DMEMIT("-");

		DMEMIT(" %llu %s %llu", (unsigned long long)cc->iv_offset,
				cc->dev->name, (unsigned long long)cc->start);

		num_feature_args += !!ti->num_discard_bios;
		num_feature_args += test_bit(DM_CRYPT_SAME_CPU, &cc->flags);
		num_feature_args += test_bit(DM_CRYPT_NO_OFFLOAD, &cc->flags);
		num_feature_args += cc->sector_size != (1 << SECTOR_SHIFT);
		num_feature_args += test_bit(CRYPT_IV_LARGE_SECTORS, &cc->cipher_flags);
		if (cc->on_disk_tag_size)
			num_feature_args++;
		if (num_feature_args) {
			DMEMIT(" %d", num_feature_args);
			if (ti->num_discard_bios)
				DMEMIT(" allow_discards");
			if (test_bit(DM_CRYPT_SAME_CPU, &cc->flags))
				DMEMIT(" same_cpu_crypt");
			if (test_bit(DM_CRYPT_NO_OFFLOAD, &cc->flags))
				DMEMIT(" submit_from_crypt_cpus");
			if (cc->on_disk_tag_size)
				DMEMIT(" integrity:%u:%s", cc->on_disk_tag_size, cc->cipher_auth);
			if (cc->sector_size != (1 << SECTOR_SHIFT))
				DMEMIT(" sector_size:%d", cc->sector_size);
			if (test_bit(CRYPT_IV_LARGE_SECTORS, &cc->cipher_flags))
				DMEMIT(" iv_large_sectors");
		}

		break;
	}
}

static void crypt_postsuspend(struct dm_target *ti)
{
	struct crypt_config *cc = ti->private;

	set_bit(DM_CRYPT_SUSPENDED, &cc->flags);
}

static int crypt_preresume(struct dm_target *ti)
{
	struct crypt_config *cc = ti->private;

	if (!test_bit(DM_CRYPT_KEY_VALID, &cc->flags)) {
		DMERR("aborting resume - crypt key is not set.");
		return -EAGAIN;
	}

	return 0;
}

static void crypt_resume(struct dm_target *ti)
{
	struct crypt_config *cc = ti->private;

	clear_bit(DM_CRYPT_SUSPENDED, &cc->flags);
}

/* Message interface
 *	key set <key>
 *	key wipe
 */
static int crypt_message(struct dm_target *ti, unsigned argc, char **argv)
{
	struct crypt_config *cc = ti->private;
	int key_size, ret = -EINVAL;

	if (argc < 2)
		goto error;

	if (!strcasecmp(argv[0], "key")) {
		if (!test_bit(DM_CRYPT_SUSPENDED, &cc->flags)) {
			DMWARN("not suspended during key manipulation.");
			return -EINVAL;
		}
		if (argc == 3 && !strcasecmp(argv[1], "set")) {
			/* The key size may not be changed. */
			key_size = get_key_size(&argv[2]);
			if (key_size < 0 || cc->key_size != key_size) {
				memset(argv[2], '0', strlen(argv[2]));
				return -EINVAL;
			}

			ret = crypt_set_key(cc, argv[2]);
			if (ret)
				return ret;
			if (cc->iv_gen_ops && cc->iv_gen_ops->init)
				ret = cc->iv_gen_ops->init(cc);
			/* wipe the kernel key payload copy */
			if (cc->key_string)
				memset(cc->key, 0, cc->key_size * sizeof(u8));
			return ret;
		}
		if (argc == 2 && !strcasecmp(argv[1], "wipe")) {
			if (cc->iv_gen_ops && cc->iv_gen_ops->wipe) {
				ret = cc->iv_gen_ops->wipe(cc);
				if (ret)
					return ret;
			}
			return crypt_wipe_key(cc);
		}
	}

error:
	DMWARN("unrecognised message received.");
	return -EINVAL;
}

static int crypt_iterate_devices(struct dm_target *ti,
				 iterate_devices_callout_fn fn, void *data)
{
	struct crypt_config *cc = ti->private;

	return fn(ti, cc->dev, cc->start, ti->len, data);
}

static void crypt_io_hints(struct dm_target *ti, struct queue_limits *limits)
{
	struct crypt_config *cc = ti->private;

	/*
	 * Unfortunate constraint that is required to avoid the potential
	 * for exceeding underlying device's max_segments limits -- due to
	 * crypt_alloc_buffer() possibly allocating pages for the encryption
	 * bio that are not as physically contiguous as the original bio.
	 */
	limits->max_segment_size = PAGE_SIZE;

	if (crypt_mode_diskcipher(cc))
		limits->logical_block_size = PAGE_SIZE;

	limits->logical_block_size =
		max_t(unsigned, limits->logical_block_size, cc->sector_size);
	limits->physical_block_size =
		max_t(unsigned, limits->physical_block_size, cc->sector_size);
	limits->io_min = max_t(unsigned, limits->io_min, cc->sector_size);
}

static struct target_type crypt_target = {
	.name   = "crypt",
	.version = {1, 18, 1},
	.module = THIS_MODULE,
	.ctr    = crypt_ctr,
	.dtr    = crypt_dtr,
	.map    = crypt_map,
	.status = crypt_status,
	.postsuspend = crypt_postsuspend,
	.preresume = crypt_preresume,
	.resume = crypt_resume,
	.message = crypt_message,
	.iterate_devices = crypt_iterate_devices,
	.io_hints = crypt_io_hints,
};

static int __init dm_crypt_init(void)
{
	int r;

	r = dm_register_target(&crypt_target);
	if (r < 0)
		DMERR("register failed %d", r);

	return r;
}

static void __exit dm_crypt_exit(void)
{
	dm_unregister_target(&crypt_target);
}

module_init(dm_crypt_init);
module_exit(dm_crypt_exit);

MODULE_AUTHOR("Jana Saout <jana@saout.de>");
MODULE_DESCRIPTION(DM_NAME " target for transparent encryption / decryption");
MODULE_LICENSE("GPL");<|MERGE_RESOLUTION|>--- conflicted
+++ resolved
@@ -37,7 +37,6 @@
 #include <keys/user-type.h>
 
 #include <linux/device-mapper.h>
-#include <crypto/diskcipher.h>
 
 #define DM_MSG_PREFIX "crypt"
 
@@ -131,8 +130,6 @@
 enum cipher_flags {
 	CRYPT_MODE_INTEGRITY_AEAD,	/* Use authenticated mode for cihper */
 	CRYPT_IV_LARGE_SECTORS,		/* Calculate IV from sector_size, not 512B sectors */
-	CRYPT_MODE_DISKCIPHER,
-	CRYPT_MODE_SKCIPHER,
 };
 
 /*
@@ -185,7 +182,6 @@
 	union {
 		struct crypto_skcipher **tfms;
 		struct crypto_aead **tfms_aead;
-		struct crypto_diskcipher **tfms_diskc;
 	} cipher_tfm;
 	unsigned tfms_count;
 	unsigned long cipher_flags;
@@ -922,17 +918,6 @@
 	return crypt_integrity_aead(cc) && cc->key_mac_size;
 }
 
-static bool crypt_mode_diskcipher(struct crypt_config *cc)
-{
-	return test_bit(CRYPT_MODE_DISKCIPHER, &cc->cipher_flags);
-}
-
-static bool crypt_mode_skcipher(struct crypt_config *cc)
-{
-	return test_bit(CRYPT_MODE_SKCIPHER, &cc->cipher_flags);
-}
-
-
 /* Get sg containing data */
 static struct scatterlist *crypt_get_sg_data(struct crypt_config *cc,
 					     struct scatterlist *sg)
@@ -1549,13 +1534,13 @@
 	/*
 	 * free the processed pages
 	 */
-	if ((rw == WRITE) && !crypt_mode_diskcipher(cc))
+	if (rw == WRITE)
 		crypt_free_buffer_pages(cc, clone);
 
 	error = clone->bi_status;
 	bio_put(clone);
 
-	if (rw == READ && !error && !crypt_mode_diskcipher(cc)) {
+	if (rw == READ && !error) {
 		kcryptd_queue_crypt(io);
 		return;
 	}
@@ -1594,10 +1579,6 @@
 	crypt_inc_pending(io);
 
 	clone_init(io, clone);
-
-	if (crypt_mode_diskcipher(cc))
-		crypto_diskcipher_set(clone, cc->cipher_tfm.tfms_diskc[0], 0);
-
 	clone->bi_iter.bi_sector = cc->start + io->sector;
 
 	if (dm_crypt_integrity_io_alloc(io, clone)) {
@@ -1891,28 +1872,10 @@
 	cc->cipher_tfm.tfms = NULL;
 }
 
-static void crypt_free_tfms_diskcipher(struct crypt_config *cc)
-{
-	if (!cc->cipher_tfm.tfms_diskc)
-		return;
-
-	if (cc->cipher_tfm.tfms_diskc[0] && !IS_ERR(cc->cipher_tfm.tfms_diskc[0])) {
-		crypto_diskcipher_clearkey(cc->cipher_tfm.tfms_diskc[0]);
-		crypto_free_diskcipher(cc->cipher_tfm.tfms_diskc[0]);
-		cc->cipher_tfm.tfms_diskc[0] = NULL;
-	}
-
-	kfree(cc->cipher_tfm.tfms_diskc);
-	cc->cipher_tfm.tfms_diskc = NULL;
-}
-
-
 static void crypt_free_tfms(struct crypt_config *cc)
 {
 	if (crypt_integrity_aead(cc))
 		crypt_free_tfms_aead(cc);
-	else if (crypt_mode_diskcipher(cc))
-		crypt_free_tfms_diskcipher(cc);
 	else
 		crypt_free_tfms_skcipher(cc);
 }
@@ -1935,7 +1898,6 @@
 			return err;
 		}
 	}
-	set_bit(CRYPT_MODE_SKCIPHER, &cc->cipher_flags);
 
 	/*
 	 * dm-crypt performance can vary greatly depending on which crypto
@@ -1964,29 +1926,6 @@
 
 	DMINFO("%s using implementation \"%s\"", ciphermode,
 	       crypto_aead_alg(any_tfm_aead(cc))->base.cra_driver_name);
-<<<<<<< HEAD
-	return 0;
-}
-
-static int crypt_alloc_tfms_diskcipher(struct crypt_config *cc, char *ciphermode)
-{
-	int err;
-
-	cc->cipher_tfm.tfms = kmalloc(sizeof(struct crypto_aead *), GFP_KERNEL);
-	if (!cc->cipher_tfm.tfms)
-		return -ENOMEM;
-
-	cc->cipher_tfm.tfms_diskc[0] = crypto_alloc_diskcipher(ciphermode, 0, 0, 1);
-	if (IS_ERR(cc->cipher_tfm.tfms_diskc[0])) {
-		err = PTR_ERR(cc->cipher_tfm.tfms_diskc[0]);
-		crypt_free_tfms(cc);
-		pr_err("%s: no diskcipher with %s\n", __func__, ciphermode);
-		return err;
-	}
-	pr_info("%s is done with %s\n", __func__, ciphermode);
-
-=======
->>>>>>> 8a685dfc
 	return 0;
 }
 
@@ -1994,8 +1933,6 @@
 {
 	if (crypt_integrity_aead(cc))
 		return crypt_alloc_tfms_aead(cc, ciphermode);
-	else if (crypt_mode_diskcipher(cc))
-		return crypt_alloc_tfms_diskcipher(cc, ciphermode);
 	else
 		return crypt_alloc_tfms_skcipher(cc, ciphermode);
 }
@@ -2057,10 +1994,6 @@
 			r = crypto_aead_setkey(cc->cipher_tfm.tfms_aead[i],
 					       cc->key + (i * subkey_size),
 					       subkey_size);
-		else if (crypt_mode_diskcipher(cc))
-			r = crypto_diskcipher_setkey(cc->cipher_tfm.tfms_diskc[i],
-						   cc->key + (i * subkey_size),
-						   subkey_size, 1, NULL);
 		else
 			r = crypto_skcipher_setkey(cc->cipher_tfm.tfms[i],
 						   cc->key + (i * subkey_size),
@@ -2536,7 +2469,7 @@
 			return -ENOMEM;
 		}
 		cc->iv_size = crypto_aead_ivsize(any_tfm_aead(cc));
-	} else if (crypt_mode_skcipher(cc))
+	} else
 		cc->iv_size = crypto_skcipher_ivsize(any_tfm(cc));
 
 	ret = crypt_ctr_blkdev_cipher(cc);
@@ -2587,12 +2520,6 @@
 	*ivmode = strsep(&tmp, ":");
 	*ivopts = tmp;
 
-	if (*ivmode && (!strcmp(*ivmode, "disk") || !strcmp(*ivmode, "fmp")))
-		set_bit(CRYPT_MODE_DISKCIPHER, &cc->cipher_flags);
-
-	if (tmp)
-		DMWARN("Ignoring unexpected additional cipher options");
-
 	/*
 	 * For compatibility with the original dm-crypt mapping format, if
 	 * only the cipher name is supplied, use cbc-plain.
@@ -2653,11 +2580,9 @@
 		return ret;
 
 	/* Initialize IV */
-	if (!crypt_mode_diskcipher(cc)) {
-		ret = crypt_ctr_ivmode(ti, ivmode);
-		if (ret < 0)
-			return ret;
-	}
+	ret = crypt_ctr_ivmode(ti, ivmode);
+	if (ret < 0)
+		return ret;
 
 	/* Initialize and set key */
 	ret = crypt_set_key(cc, key);
@@ -2687,11 +2612,6 @@
 	/* wipe the kernel key payload copy */
 	if (cc->key_string)
 		memset(cc->key, 0, cc->key_size * sizeof(u8));
-
-	pr_info("%s with ivmode:%s, aead:%d, diskcipher:%d(%p), skcipher:%d\n",
-			__func__, ivmode, crypt_integrity_aead(cc),
-			crypt_mode_diskcipher(cc), cc->cipher_tfm.tfms_diskc[0],
-			crypt_mode_skcipher(cc));
 
 	return ret;
 }
@@ -2826,14 +2746,11 @@
 	ret = crypt_ctr_cipher(ti, argv[0], argv[1]);
 	if (ret < 0)
 		goto bad;
+
 	if (crypt_integrity_aead(cc)) {
 		cc->dmreq_start = sizeof(struct aead_request);
 		cc->dmreq_start += crypto_aead_reqsize(any_tfm_aead(cc));
 		align_mask = crypto_aead_alignmask(any_tfm_aead(cc));
-	} else if (crypt_mode_diskcipher(cc)) {
-		cc->per_bio_data_size = ti->per_io_data_size =
-			ALIGN(sizeof(struct dm_crypt_io), ARCH_KMALLOC_MINALIGN);
-		goto get_bio;
 	} else {
 		cc->dmreq_start = sizeof(struct skcipher_request);
 		cc->dmreq_start += crypto_skcipher_reqsize(any_tfm(cc));
@@ -2879,7 +2796,6 @@
 		goto bad;
 	}
 
-get_bio:
 	cc->bs = bioset_create(MIN_IOS, 0, (BIOSET_NEED_BVECS |
 					    BIOSET_NEED_RESCUER));
 	if (!cc->bs) {
@@ -2935,12 +2851,6 @@
 	if (!cc->io_queue) {
 		ti->error = "Couldn't create kcryptd io queue";
 		goto bad;
-	}
-
-	if (crypt_mode_diskcipher(cc)) {
-		cc->crypt_queue = NULL;
-		cc->write_thread = NULL;
-		goto out;
 	}
 
 	if (test_bit(DM_CRYPT_SAME_CPU, &cc->flags))
@@ -2966,7 +2876,6 @@
 	}
 	wake_up_process(cc->write_thread);
 
-out:
 	ti->num_flush_bios = 1;
 
 	return 0;
@@ -2987,7 +2896,7 @@
 	 * - for REQ_OP_DISCARD caller must use flush if IO ordering matters
 	 */
 	if (unlikely(bio->bi_opf & REQ_PREFLUSH ||
-	    bio_op(bio) == REQ_OP_DISCARD || bio->bi_sec_flags & SEC_BYPASS)) {
+	    bio_op(bio) == REQ_OP_DISCARD)) {
 		bio_set_dev(bio, cc->dev->bdev);
 		if (bio_sectors(bio))
 			bio->bi_iter.bi_sector = cc->start +
@@ -3030,10 +2939,10 @@
 
 	if (crypt_integrity_aead(cc))
 		io->ctx.r.req_aead = (struct aead_request *)(io + 1);
-	else if (crypt_mode_skcipher(cc))
+	else
 		io->ctx.r.req = (struct skcipher_request *)(io + 1);
 
-	if ((bio_data_dir(io->base_bio) == READ) || crypt_mode_diskcipher(cc)) {
+	if (bio_data_dir(io->base_bio) == READ) {
 		if (kcryptd_io_read(io, GFP_NOWAIT))
 			kcryptd_queue_read(io);
 	} else
@@ -3200,9 +3109,6 @@
 	 */
 	limits->max_segment_size = PAGE_SIZE;
 
-	if (crypt_mode_diskcipher(cc))
-		limits->logical_block_size = PAGE_SIZE;
-
 	limits->logical_block_size =
 		max_t(unsigned, limits->logical_block_size, cc->sector_size);
 	limits->physical_block_size =
