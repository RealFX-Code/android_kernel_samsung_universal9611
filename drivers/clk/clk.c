--- conflicted
+++ resolved
@@ -2172,20 +2172,6 @@
 
 	core->dentry = d;
 
-<<<<<<< HEAD
-	d = debugfs_create_u32("clk_rate", S_IRUSR, core->dentry,
-			(u32 *)&core->rate);
-	if (!d)
-		goto err_out;
-
-	d = debugfs_create_u32("clk_accuracy", S_IRUSR, core->dentry,
-			(u32 *)&core->accuracy);
-	if (!d)
-		goto err_out;
-
-	d = debugfs_create_u32("clk_phase", S_IRUSR, core->dentry,
-			(u32 *)&core->phase);
-=======
 	d = debugfs_create_ulong("clk_rate", 0444, core->dentry, &core->rate);
 	if (!d)
 		goto err_out;
@@ -2196,7 +2182,6 @@
 		goto err_out;
 
 	d = debugfs_create_u32("clk_phase", 0444, core->dentry, &core->phase);
->>>>>>> ccc0db65
 	if (!d)
 		goto err_out;
 
@@ -2205,20 +2190,6 @@
 	if (!d)
 		goto err_out;
 
-<<<<<<< HEAD
-	d = debugfs_create_u32("clk_prepare_count", S_IRUSR, core->dentry,
-			(u32 *)&core->prepare_count);
-	if (!d)
-		goto err_out;
-
-	d = debugfs_create_u32("clk_enable_count", S_IRUSR, core->dentry,
-			(u32 *)&core->enable_count);
-	if (!d)
-		goto err_out;
-
-	d = debugfs_create_u32("clk_notifier_count", S_IRUSR, core->dentry,
-			(u32 *)&core->notifier_count);
-=======
 	d = debugfs_create_u32("clk_prepare_count", 0444, core->dentry,
 			       &core->prepare_count);
 	if (!d)
@@ -2231,7 +2202,6 @@
 
 	d = debugfs_create_u32("clk_notifier_count", 0444, core->dentry,
 			       &core->notifier_count);
->>>>>>> ccc0db65
 	if (!d)
 		goto err_out;
 
@@ -2332,38 +2302,22 @@
 	if (!rootdir)
 		return -ENOMEM;
 
-<<<<<<< HEAD
-	d = debugfs_create_file("clk_summary", S_IRUSR, rootdir, &all_lists,
-=======
 	d = debugfs_create_file("clk_summary", 0444, rootdir, &all_lists,
->>>>>>> ccc0db65
 				&clk_summary_fops);
 	if (!d)
 		return -ENOMEM;
 
-<<<<<<< HEAD
-	d = debugfs_create_file("clk_dump", S_IRUSR, rootdir, &all_lists,
-=======
 	d = debugfs_create_file("clk_dump", 0444, rootdir, &all_lists,
->>>>>>> ccc0db65
 				&clk_dump_fops);
 	if (!d)
 		return -ENOMEM;
 
-<<<<<<< HEAD
-	d = debugfs_create_file("clk_orphan_summary", S_IRUSR, rootdir,
-=======
 	d = debugfs_create_file("clk_orphan_summary", 0444, rootdir,
->>>>>>> ccc0db65
 				&orphan_list, &clk_summary_fops);
 	if (!d)
 		return -ENOMEM;
 
-<<<<<<< HEAD
-	d = debugfs_create_file("clk_orphan_dump", S_IRUSR, rootdir,
-=======
 	d = debugfs_create_file("clk_orphan_dump", 0444, rootdir,
->>>>>>> ccc0db65
 				&orphan_list, &clk_dump_fops);
 	if (!d)
 		return -ENOMEM;
