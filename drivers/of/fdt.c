--- conflicted
+++ resolved
@@ -1139,15 +1139,10 @@
 int __init early_init_dt_scan_chosen(unsigned long node, const char *uname,
 				     int depth, void *data)
 {
-<<<<<<< HEAD
 	int l = 0;
 	const char *p = NULL;
 	char *cmdline = data;
-=======
-	int l;
-	const char *p;
 	const void *rng_seed;
->>>>>>> f051383e
 
 	pr_debug("search \"chosen\", depth: %d, uname: %s\n", depth, uname);
 
