/*
 * Exynos specific support for Samsung pinctrl/gpiolib driver with eint support.
 *
 * Copyright (c) 2012 Samsung Electronics Co., Ltd.
 *		http://www.samsung.com
 * Copyright (c) 2012 Linaro Ltd
 *		http://www.linaro.org
 *
 * Author: Thomas Abraham <thomas.ab@samsung.com>
 *
 * This program is free software; you can redistribute it and/or modify
 * it under the terms of the GNU General Public License as published by
 * the Free Software Foundation; either version 2 of the License, or
 * (at your option) any later version.
 *
 * This file contains the Samsung Exynos specific information required by the
 * the Samsung pinctrl/gpiolib driver. It also includes the implementation of
 * external gpio and wakeup interrupt support.
 */

#include <linux/device.h>
#include <linux/interrupt.h>
#include <linux/irqdomain.h>
#include <linux/irq.h>
#include <linux/irqchip/chained_irq.h>
#include <linux/of.h>
#include <linux/of_irq.h>
#include <linux/slab.h>
#include <linux/spinlock.h>
#include <linux/regmap.h>
#include <linux/err.h>
#include <linux/soc/samsung/exynos-pmu.h>

#include <dt-bindings/pinctrl/samsung.h>

#include "pinctrl-samsung.h"
#include "pinctrl-exynos.h"

struct exynos_irq_chip {
	struct irq_chip chip;

	u32 eint_con;
	u32 eint_mask;
	u32 eint_pend;
};

static inline struct exynos_irq_chip *to_exynos_irq_chip(struct irq_chip *chip)
{
	return container_of(chip, struct exynos_irq_chip, chip);
}

static void exynos_irq_mask(struct irq_data *irqd)
{
	struct irq_chip *chip = irq_data_get_irq_chip(irqd);
	struct exynos_irq_chip *our_chip = to_exynos_irq_chip(chip);
	struct samsung_pin_bank *bank = irq_data_get_irq_chip_data(irqd);
	unsigned long reg_mask = our_chip->eint_mask + bank->eint_offset;
	unsigned long mask;
	unsigned long flags;

	spin_lock_irqsave(&bank->slock, flags);

	mask = readl(bank->eint_base + reg_mask);
	mask |= 1 << irqd->hwirq;
	writel(mask, bank->eint_base + reg_mask);

	spin_unlock_irqrestore(&bank->slock, flags);
}

static void exynos_irq_ack(struct irq_data *irqd)
{
	struct irq_chip *chip = irq_data_get_irq_chip(irqd);
	struct exynos_irq_chip *our_chip = to_exynos_irq_chip(chip);
	struct samsung_pin_bank *bank = irq_data_get_irq_chip_data(irqd);
	unsigned long reg_pend = our_chip->eint_pend + bank->eint_offset;

	writel(1 << irqd->hwirq, bank->eint_base + reg_pend);
}

static void exynos_irq_unmask(struct irq_data *irqd)
{
	struct irq_chip *chip = irq_data_get_irq_chip(irqd);
	struct exynos_irq_chip *our_chip = to_exynos_irq_chip(chip);
	struct samsung_pin_bank *bank = irq_data_get_irq_chip_data(irqd);
	unsigned long reg_mask = our_chip->eint_mask + bank->eint_offset;
	unsigned long mask;
	unsigned long flags;

	/*
	 * Ack level interrupts right before unmask
	 *
	 * If we don't do this we'll get a double-interrupt.  Level triggered
	 * interrupts must not fire an interrupt if the level is not
	 * _currently_ active, even if it was active while the interrupt was
	 * masked.
	 */
	if (irqd_get_trigger_type(irqd) & IRQ_TYPE_LEVEL_MASK)
		exynos_irq_ack(irqd);

	spin_lock_irqsave(&bank->slock, flags);

	mask = readl(bank->eint_base + reg_mask);
	mask &= ~(1 << irqd->hwirq);
	writel(mask, bank->eint_base + reg_mask);

	spin_unlock_irqrestore(&bank->slock, flags);
}

static int exynos_irq_set_type(struct irq_data *irqd, unsigned int type)
{
	struct irq_chip *chip = irq_data_get_irq_chip(irqd);
	struct exynos_irq_chip *our_chip = to_exynos_irq_chip(chip);
	struct samsung_pin_bank *bank = irq_data_get_irq_chip_data(irqd);
	unsigned int shift = EXYNOS_EINT_CON_LEN * irqd->hwirq;
	unsigned int con, trig_type;
	unsigned long reg_con = our_chip->eint_con + bank->eint_offset;

	switch (type) {
	case IRQ_TYPE_EDGE_RISING:
		trig_type = EXYNOS_EINT_EDGE_RISING;
		break;
	case IRQ_TYPE_EDGE_FALLING:
		trig_type = EXYNOS_EINT_EDGE_FALLING;
		break;
	case IRQ_TYPE_EDGE_BOTH:
		trig_type = EXYNOS_EINT_EDGE_BOTH;
		break;
	case IRQ_TYPE_LEVEL_HIGH:
		trig_type = EXYNOS_EINT_LEVEL_HIGH;
		break;
	case IRQ_TYPE_LEVEL_LOW:
		trig_type = EXYNOS_EINT_LEVEL_LOW;
		break;
	default:
		pr_err("unsupported external interrupt type\n");
		return -EINVAL;
	}

	if (type & IRQ_TYPE_EDGE_BOTH)
		irq_set_handler_locked(irqd, handle_edge_irq);
	else
		irq_set_handler_locked(irqd, handle_level_irq);

	con = readl(bank->eint_base + reg_con);
	con &= ~(EXYNOS_EINT_CON_MASK << shift);
	con |= trig_type << shift;
	writel(con, bank->eint_base + reg_con);

	return 0;
}

static int exynos_irq_request_resources(struct irq_data *irqd)
{
	struct samsung_pin_bank *bank = irq_data_get_irq_chip_data(irqd);
	const struct samsung_pin_bank_type *bank_type = bank->type;
	unsigned long reg_con, flags;
	unsigned int shift, mask, con;
	int ret;

	ret = gpiochip_lock_as_irq(&bank->gpio_chip, irqd->hwirq);
	if (ret) {
		dev_err(bank->gpio_chip.parent,
			"unable to lock pin %s-%lu IRQ\n",
			bank->name, irqd->hwirq);
		return ret;
	}

	reg_con = bank->pctl_offset + bank_type->reg_offset[PINCFG_TYPE_FUNC];
	shift = irqd->hwirq * bank_type->fld_width[PINCFG_TYPE_FUNC];
	mask = (1 << bank_type->fld_width[PINCFG_TYPE_FUNC]) - 1;

	spin_lock_irqsave(&bank->slock, flags);

	con = readl(bank->pctl_base + reg_con);
	con &= ~(mask << shift);
	con |= EXYNOS_PIN_FUNC_EINT << shift;
	writel(con, bank->pctl_base + reg_con);

	spin_unlock_irqrestore(&bank->slock, flags);

	return 0;
}

static void exynos_irq_release_resources(struct irq_data *irqd)
{
	struct samsung_pin_bank *bank = irq_data_get_irq_chip_data(irqd);
	const struct samsung_pin_bank_type *bank_type = bank->type;
	unsigned long reg_con, flags;
	unsigned int shift, mask, con;

	reg_con = bank->pctl_offset + bank_type->reg_offset[PINCFG_TYPE_FUNC];
	shift = irqd->hwirq * bank_type->fld_width[PINCFG_TYPE_FUNC];
	mask = (1 << bank_type->fld_width[PINCFG_TYPE_FUNC]) - 1;

	spin_lock_irqsave(&bank->slock, flags);

	con = readl(bank->pctl_base + reg_con);
	con &= ~(mask << shift);
	con |= EXYNOS_PIN_FUNC_INPUT << shift;
	writel(con, bank->pctl_base + reg_con);

	spin_unlock_irqrestore(&bank->slock, flags);

	gpiochip_unlock_as_irq(&bank->gpio_chip, irqd->hwirq);
}

/*
 * irq_chip for gpio interrupts.
 */
static struct exynos_irq_chip exynos_gpio_irq_chip = {
	.chip = {
		.name = "exynos_gpio_irq_chip",
		.irq_unmask = exynos_irq_unmask,
		.irq_mask = exynos_irq_mask,
		.irq_ack = exynos_irq_ack,
		.irq_set_type = exynos_irq_set_type,
		.irq_request_resources = exynos_irq_request_resources,
		.irq_release_resources = exynos_irq_release_resources,
	},
	.eint_con = EXYNOS_GPIO_ECON_OFFSET,
	.eint_mask = EXYNOS_GPIO_EMASK_OFFSET,
	.eint_pend = EXYNOS_GPIO_EPEND_OFFSET,
};

static int exynos_eint_irq_map(struct irq_domain *h, unsigned int virq,
					irq_hw_number_t hw)
{
	struct samsung_pin_bank *b = h->host_data;

	irq_set_chip_data(virq, b);
	irq_set_chip_and_handler(virq, &b->irq_chip->chip,
					handle_level_irq);
	return 0;
}

/*
 * irq domain callbacks for external gpio and wakeup interrupt controllers.
 */
static const struct irq_domain_ops exynos_eint_irqd_ops = {
	.map	= exynos_eint_irq_map,
	.xlate	= irq_domain_xlate_twocell,
};

static irqreturn_t exynos_eint_gpio_irq(int irq, void *data)
{
	struct samsung_pinctrl_drv_data *d = data;
	struct samsung_pin_bank *bank = d->pin_banks;
	unsigned int svc, group, pin, virq;

	svc = readl(bank->eint_base + EXYNOS_SVC_OFFSET);
	group = EXYNOS_SVC_GROUP(svc);
	pin = svc & EXYNOS_SVC_NUM_MASK;

	if (!group)
		return IRQ_HANDLED;
	bank += (group - 1);

	virq = irq_linear_revmap(bank->irq_domain, pin);
	if (!virq)
		return IRQ_NONE;
	generic_handle_irq(virq);
	return IRQ_HANDLED;
}

struct exynos_eint_gpio_save {
	u32 eint_con;
	u32 eint_fltcon0;
	u32 eint_fltcon1;
	u32 eint_mask;
};

static void exynos_eint_flt_config(int en, int sel, int width,
				   struct samsung_pinctrl_drv_data *d,
				   struct samsung_pin_bank *bank)
{
	unsigned int flt_reg, flt_con;
	unsigned int val, shift;
	int i;
	int loop_cnt;

	flt_con = 0;

	if (en)
		flt_con |= EXYNOS_EINT_FLTCON_EN;

	if (sel)
		flt_con |= EXYNOS_EINT_FLTCON_SEL;

	flt_con |= EXYNOS_EINT_FLTCON_WIDTH(width);

	flt_reg = EXYNOS_GPIO_EFLTCON_OFFSET + bank->fltcon_offset;

	if (bank->nr_pins > 4)
		/* if nr_pins > 4, we should set FLTCON0 register fully. (pin0 ~ 3) */
		/* So, we shoud loop 4 times in case of FLTCON0. */
		loop_cnt = 4;
	else
		loop_cnt = bank->nr_pins;

	val = readl(d->virt_base + flt_reg);

	for (i = 0; i < loop_cnt; i++) {
		shift = i * EXYNOS_EINT_FLTCON_LEN;
		val &= ~(EXYNOS_EINT_FLTCON_MASK << shift);
		val |= (flt_con << shift);
	}

	writel(val, d->virt_base + flt_reg);

	/* if nr_pins > 4, we should also set FLTCON1 register like FLTCON0. (pin4 ~ ) */
	if (bank->nr_pins > 4)
		writel(val, d->virt_base + flt_reg + 0x4);
};

/*
 * exynos_eint_gpio_init() - setup handling of external gpio interrupts.
 * @d: driver data of samsung pinctrl driver.
 */
int exynos_eint_gpio_init(struct samsung_pinctrl_drv_data *d)
{
	struct samsung_pin_bank *bank;
	struct device *dev = d->dev;
	int ret;
	int i;

	if (!d->irq) {
		dev_err(dev, "irq number not available\n");
		return -EINVAL;
	}

	ret = devm_request_irq(dev, d->irq, exynos_eint_gpio_irq,
					0, dev_name(dev), d);
	if (ret) {
		dev_err(dev, "irq request failed\n");
		return ret;
	}

	bank = d->pin_banks;
	for (i = 0; i < d->nr_banks; ++i, ++bank) {
		if (bank->eint_type != EINT_TYPE_GPIO)
			continue;
		bank->irq_domain = irq_domain_add_linear(bank->of_node,
				bank->nr_pins, &exynos_eint_irqd_ops, bank);
		if (!bank->irq_domain) {
			dev_err(dev, "gpio irq domain add failed\n");
			ret = -ENXIO;
			goto err_domains;
		}

		bank->soc_priv = devm_kzalloc(d->dev,
			sizeof(struct exynos_eint_gpio_save), GFP_KERNEL);
		if (!bank->soc_priv) {
			irq_domain_remove(bank->irq_domain);
			ret = -ENOMEM;
			goto err_domains;
		}

		bank->irq_chip = &exynos_gpio_irq_chip;

		/* There is no filter selection register except for alive block */
		/* Except for alive block, digital filter is default setting */
		exynos_eint_flt_config(EXYNOS_EINT_FLTCON_EN, 0, 0, d, bank);
	}

	return 0;

err_domains:
	for (--i, --bank; i >= 0; --i, --bank) {
		if (bank->eint_type != EINT_TYPE_GPIO)
			continue;
		irq_domain_remove(bank->irq_domain);
	}

	return ret;
}

static u32 exynos_eint_wake_mask = 0xffffffff;

u32 exynos_get_eint_wake_mask(void)
{
	return exynos_eint_wake_mask;
}

static int exynos_wkup_irq_set_wake(struct irq_data *irqd, unsigned int on)
{
	struct samsung_pin_bank *bank = irq_data_get_irq_chip_data(irqd);
	unsigned long bit = 1UL << (2 * bank->eint_offset + irqd->hwirq);

	pr_info("wake %s for irq %d\n", on ? "enabled" : "disabled", irqd->irq);

	if (!on)
		exynos_eint_wake_mask |= bit;
	else
		exynos_eint_wake_mask &= ~bit;

	return 0;
}

/*
 * irq_chip for wakeup interrupts
 */
static const struct exynos_irq_chip exynos4210_wkup_irq_chip __initconst = {
	.chip = {
		.name = "exynos4210_wkup_irq_chip",
		.irq_unmask = exynos_irq_unmask,
		.irq_mask = exynos_irq_mask,
		.irq_ack = exynos_irq_ack,
		.irq_set_type = exynos_irq_set_type,
		.irq_set_wake = exynos_wkup_irq_set_wake,
		.irq_request_resources = exynos_irq_request_resources,
		.irq_release_resources = exynos_irq_release_resources,
	},
	.eint_con = EXYNOS_WKUP_ECON_OFFSET,
	.eint_mask = EXYNOS_WKUP_EMASK_OFFSET,
	.eint_pend = EXYNOS_WKUP_EPEND_OFFSET,
};

static const struct exynos_irq_chip exynos7_wkup_irq_chip __initconst = {
	.chip = {
		.name = "exynos7_wkup_irq_chip",
		.irq_unmask = exynos_irq_unmask,
		.irq_mask = exynos_irq_mask,
		.irq_ack = exynos_irq_ack,
		.irq_set_type = exynos_irq_set_type,
		.irq_set_wake = exynos_wkup_irq_set_wake,
		.irq_request_resources = exynos_irq_request_resources,
		.irq_release_resources = exynos_irq_release_resources,
	},
	.eint_con = EXYNOS7_WKUP_ECON_OFFSET,
	.eint_mask = EXYNOS7_WKUP_EMASK_OFFSET,
	.eint_pend = EXYNOS7_WKUP_EPEND_OFFSET,
};

/* list of external wakeup controllers supported */
static const struct of_device_id exynos_wkup_irq_ids[] = {
	{ .compatible = "samsung,exynos4210-wakeup-eint",
			.data = &exynos4210_wkup_irq_chip },
	{ .compatible = "samsung,exynos7-wakeup-eint",
			.data = &exynos7_wkup_irq_chip },
	{ }
};

/* interrupt handler for wakeup interrupts 0..15 */
static void exynos_irq_eint0_15(struct irq_desc *desc)
{
	struct exynos_weint_data *eintd = irq_desc_get_handler_data(desc);
	struct samsung_pin_bank *bank = eintd->bank;
	struct irq_chip *chip = irq_desc_get_chip(desc);
	int eint_irq;

	chained_irq_enter(chip, desc);

	eint_irq = irq_linear_revmap(bank->irq_domain, eintd->irq);
	generic_handle_irq(eint_irq);

	chained_irq_exit(chip, desc);
}

static inline void exynos_irq_demux_eint(unsigned long pend,
						struct irq_domain *domain)
{
	unsigned int irq;

	while (pend) {
		irq = fls(pend) - 1;
		generic_handle_irq(irq_find_mapping(domain, irq));
		pend &= ~(1 << irq);
	}
}

/* interrupt handler for wakeup interrupt 16 */
static void exynos_irq_demux_eint16_31(struct irq_desc *desc)
{
	struct irq_chip *chip = irq_desc_get_chip(desc);
	struct exynos_muxed_weint_data *eintd = irq_desc_get_handler_data(desc);
	unsigned long pend;
	unsigned long mask;
	int i;

	chained_irq_enter(chip, desc);

	for (i = 0; i < eintd->nr_banks; ++i) {
		struct samsung_pin_bank *b = eintd->banks[i];
		pend = readl(b->eint_base + b->irq_chip->eint_pend
				+ b->eint_offset);
		mask = readl(b->eint_base + b->irq_chip->eint_mask
				+ b->eint_offset);
		exynos_irq_demux_eint(pend & ~mask, b->irq_domain);
	}

	chained_irq_exit(chip, desc);
}

/*
 * exynos_eint_wkup_init() - setup handling of external wakeup interrupts.
 * @d: driver data of samsung pinctrl driver.
 */
int exynos_eint_wkup_init(struct samsung_pinctrl_drv_data *d)
{
	struct device *dev = d->dev;
	struct device_node *wkup_np = NULL;
	struct device_node *np;
	struct samsung_pin_bank *bank;
	struct exynos_weint_data *weint_data;
	struct exynos_muxed_weint_data *muxed_data;
	struct exynos_irq_chip *irq_chip;
	unsigned int muxed_banks = 0;
	unsigned int i;
	int idx, irq;

	for_each_child_of_node(dev->of_node, np) {
		const struct of_device_id *match;

		match = of_match_node(exynos_wkup_irq_ids, np);
		if (match) {
			irq_chip = kmemdup(match->data,
				sizeof(*irq_chip), GFP_KERNEL);
			if (!irq_chip) {
				of_node_put(np);
				return -ENOMEM;
			}
			wkup_np = np;
			break;
		}
	}
	if (!wkup_np)
		return -ENODEV;

	bank = d->pin_banks;
	for (i = 0; i < d->nr_banks; ++i, ++bank) {
		if (bank->eint_type != EINT_TYPE_WKUP)
			continue;

		if (strncmp(bank->name, "gpa", 3) == 0) {
			/* Only alive block has filter selection register. */
			/* Setting Digital Filter */
			exynos_eint_flt_config(EXYNOS_EINT_FLTCON_EN,
				EXYNOS_EINT_FLTCON_SEL, 0, d, bank);
		} else {
			/* There is no filter selection register except for alive block */
			/* Except for alive block, digital filter is default setting */
			exynos_eint_flt_config(EXYNOS_EINT_FLTCON_EN, 0, 0, d, bank);
		}

		bank->irq_domain = irq_domain_add_linear(bank->of_node,
				bank->nr_pins, &exynos_eint_irqd_ops, bank);
		if (!bank->irq_domain) {
			dev_err(dev, "wkup irq domain add failed\n");
			return -ENXIO;
		}

		bank->irq_chip = irq_chip;

		if (!of_find_property(bank->of_node, "interrupts", NULL)) {
			bank->eint_type = EINT_TYPE_WKUP_MUX;
			++muxed_banks;
			continue;
		}

		weint_data = devm_kzalloc(dev, bank->nr_pins
					* sizeof(*weint_data), GFP_KERNEL);
		if (!weint_data)
			return -ENOMEM;

		for (idx = 0; idx < bank->nr_pins; ++idx) {
			irq = irq_of_parse_and_map(bank->of_node, idx);
			if (!irq) {
				dev_err(dev, "irq number for eint-%s-%d not found\n",
							bank->name, idx);
				continue;
			}
			weint_data[idx].irq = idx;
			weint_data[idx].bank = bank;
			irq_set_chained_handler_and_data(irq,
							 exynos_irq_eint0_15,
							 &weint_data[idx]);
		}
	}

	if (!muxed_banks)
		return 0;

	irq = irq_of_parse_and_map(wkup_np, 0);
	if (!irq) {
		dev_err(dev, "irq number for muxed EINTs not found\n");
		return 0;
	}

	muxed_data = devm_kzalloc(dev, sizeof(*muxed_data)
		+ muxed_banks*sizeof(struct samsung_pin_bank *), GFP_KERNEL);
	if (!muxed_data)
		return -ENOMEM;

	irq_set_chained_handler_and_data(irq, exynos_irq_demux_eint16_31,
					 muxed_data);

	bank = d->pin_banks;
	idx = 0;
	for (i = 0; i < d->nr_banks; ++i, ++bank) {
		if (bank->eint_type != EINT_TYPE_WKUP_MUX)
			continue;

		muxed_data->banks[idx++] = bank;
	}
	muxed_data->nr_banks = muxed_banks;

	return 0;
}

static void exynos_pinctrl_suspend_bank(
				struct samsung_pinctrl_drv_data *drvdata,
				struct samsung_pin_bank *bank)
{
	struct exynos_eint_gpio_save *save = bank->soc_priv;
	void __iomem *regs = bank->eint_base;

	save->eint_con = readl(regs + EXYNOS_GPIO_ECON_OFFSET
						+ bank->eint_offset);

	save->eint_fltcon0 = readl(regs + EXYNOS_GPIO_EFLTCON_OFFSET
<<<<<<< HEAD
						+ bank->fltcon_offset);
	if (bank->nr_pins > 4)
		save->eint_fltcon1 = readl(regs + EXYNOS_GPIO_EFLTCON_OFFSET
							+ bank->fltcon_offset + 4);

	pr_debug("%s: save     con %#010x\n", bank->name, save->eint_con);
	pr_debug("%s: save fltcon0 %#010x\n", bank->name, save->eint_fltcon0);
	if (bank->nr_pins > 4)
		pr_debug("%s: save fltcon1 %#010x\n", bank->name, save->eint_fltcon1);
=======
						+ 2 * bank->eint_offset);
	save->eint_fltcon1 = readl(regs + EXYNOS_GPIO_EFLTCON_OFFSET
						+ 2 * bank->eint_offset + 4);
	save->eint_mask = readl(regs + bank->irq_chip->eint_mask
						+ bank->eint_offset);

	pr_debug("%s: save     con %#010x\n", bank->name, save->eint_con);
	pr_debug("%s: save fltcon0 %#010x\n", bank->name, save->eint_fltcon0);
	pr_debug("%s: save fltcon1 %#010x\n", bank->name, save->eint_fltcon1);
	pr_debug("%s: save    mask %#010x\n", bank->name, save->eint_mask);
>>>>>>> 9f9c7b33
}

void exynos_pinctrl_suspend(struct samsung_pinctrl_drv_data *drvdata)
{
	struct samsung_pin_bank *bank = drvdata->pin_banks;
	struct samsung_pinctrl_drv_data *d = bank->drvdata;
	int i;

	for (i = 0; i < drvdata->nr_banks; ++i, ++bank)
		if (bank->eint_type == EINT_TYPE_GPIO)
			exynos_pinctrl_suspend_bank(drvdata, bank);
		else if (bank->eint_type == EINT_TYPE_WKUP ||
			bank->eint_type == EINT_TYPE_WKUP_MUX) {
			/* Setting Analog Filter */
			exynos_eint_flt_config(EXYNOS_EINT_FLTCON_EN,
					0, 0, d, bank);
		}
}

static void exynos_pinctrl_resume_bank(
				struct samsung_pinctrl_drv_data *drvdata,
				struct samsung_pin_bank *bank)
{
	struct exynos_eint_gpio_save *save = bank->soc_priv;
	void __iomem *regs = bank->eint_base;

	pr_debug("%s:     con %#010x => %#010x\n", bank->name,
			readl(regs + EXYNOS_GPIO_ECON_OFFSET
			+ bank->eint_offset), save->eint_con);
	pr_debug("%s: fltcon0 %#010x => %#010x\n", bank->name,
			readl(regs + EXYNOS_GPIO_EFLTCON_OFFSET
			+ bank->fltcon_offset), save->eint_fltcon0);
	if (bank->nr_pins > 4) {
	pr_debug("%s: fltcon1 %#010x => %#010x\n", bank->name,
			readl(regs + EXYNOS_GPIO_EFLTCON_OFFSET
<<<<<<< HEAD
				+ bank->fltcon_offset + 4), save->eint_fltcon1);
	}
=======
			+ 2 * bank->eint_offset + 4), save->eint_fltcon1);
	pr_debug("%s:    mask %#010x => %#010x\n", bank->name,
			readl(regs + bank->irq_chip->eint_mask
			+ bank->eint_offset), save->eint_mask);
>>>>>>> 9f9c7b33

	writel(save->eint_con, regs + EXYNOS_GPIO_ECON_OFFSET
						+ bank->eint_offset);
	writel(save->eint_fltcon0, regs + EXYNOS_GPIO_EFLTCON_OFFSET
							+ bank->fltcon_offset);
	if (bank->nr_pins > 4) {
	writel(save->eint_fltcon1, regs + EXYNOS_GPIO_EFLTCON_OFFSET
<<<<<<< HEAD
							+ bank->fltcon_offset + 4);
	}
=======
						+ 2 * bank->eint_offset + 4);
	writel(save->eint_mask, regs + bank->irq_chip->eint_mask
						+ bank->eint_offset);
>>>>>>> 9f9c7b33
}

void exynos_pinctrl_resume(struct samsung_pinctrl_drv_data *drvdata)
{
	struct samsung_pin_bank *bank = drvdata->pin_banks;
	struct samsung_pinctrl_drv_data *d = bank->drvdata;
	int i;

	for (i = 0; i < drvdata->nr_banks; ++i, ++bank) {
		if (bank->eint_type == EINT_TYPE_GPIO) {
			exynos_pinctrl_resume_bank(drvdata, bank);
		} else if (bank->eint_type == EINT_TYPE_WKUP ||
			bank->eint_type == EINT_TYPE_WKUP_MUX) {
			/* Only alive block(gpa) has filter selection register. */
			if (strncmp(bank->name, "gpa", 3) == 0) {
				/* Setting Digital Filter */
				exynos_eint_flt_config(EXYNOS_EINT_FLTCON_EN,
						EXYNOS_EINT_FLTCON_SEL, 0, d, bank);
			} else {
				/*
				 * There is no filter selection register except for alive block.
				 * Except for alive block, digital filter is default setting
				 * without any setting.
				 */
				exynos_eint_flt_config(EXYNOS_EINT_FLTCON_EN, 0, 0, d, bank);
			}
		}
	}
}

static void exynos_retention_enable(struct samsung_pinctrl_drv_data *drvdata)
{
	if (drvdata->retention_ctrl->refcnt)
		atomic_inc(drvdata->retention_ctrl->refcnt);
}

static void exynos_retention_disable(struct samsung_pinctrl_drv_data *drvdata)
{
	struct samsung_retention_ctrl *ctrl = drvdata->retention_ctrl;
	struct regmap *pmu_regs = ctrl->priv;
	int i;

	if (ctrl->refcnt && !atomic_dec_and_test(ctrl->refcnt))
		return;

	for (i = 0; i < ctrl->nr_regs; i++)
		regmap_write(pmu_regs, ctrl->regs[i], ctrl->value);
}

struct samsung_retention_ctrl *
exynos_retention_init(struct samsung_pinctrl_drv_data *drvdata,
		      const struct samsung_retention_data *data)
{
	struct samsung_retention_ctrl *ctrl;
	struct regmap *pmu_regs;
	int i;

	ctrl = devm_kzalloc(drvdata->dev, sizeof(*ctrl), GFP_KERNEL);
	if (!ctrl)
		return ERR_PTR(-ENOMEM);

	pmu_regs = exynos_get_pmu_regmap();
	if (IS_ERR(pmu_regs))
		return ERR_CAST(pmu_regs);

	ctrl->priv = pmu_regs;
	ctrl->regs = data->regs;
	ctrl->nr_regs = data->nr_regs;
	ctrl->value = data->value;
	ctrl->refcnt = data->refcnt;
	ctrl->enable = exynos_retention_enable;
	ctrl->disable = exynos_retention_disable;

	/* Ensure that retention is disabled on driver init */
	for (i = 0; i < ctrl->nr_regs; i++)
		regmap_write(pmu_regs, ctrl->regs[i], ctrl->value);

	return ctrl;
}<|MERGE_RESOLUTION|>--- conflicted
+++ resolved
@@ -618,7 +618,6 @@
 						+ bank->eint_offset);
 
 	save->eint_fltcon0 = readl(regs + EXYNOS_GPIO_EFLTCON_OFFSET
-<<<<<<< HEAD
 						+ bank->fltcon_offset);
 	if (bank->nr_pins > 4)
 		save->eint_fltcon1 = readl(regs + EXYNOS_GPIO_EFLTCON_OFFSET
@@ -628,18 +627,6 @@
 	pr_debug("%s: save fltcon0 %#010x\n", bank->name, save->eint_fltcon0);
 	if (bank->nr_pins > 4)
 		pr_debug("%s: save fltcon1 %#010x\n", bank->name, save->eint_fltcon1);
-=======
-						+ 2 * bank->eint_offset);
-	save->eint_fltcon1 = readl(regs + EXYNOS_GPIO_EFLTCON_OFFSET
-						+ 2 * bank->eint_offset + 4);
-	save->eint_mask = readl(regs + bank->irq_chip->eint_mask
-						+ bank->eint_offset);
-
-	pr_debug("%s: save     con %#010x\n", bank->name, save->eint_con);
-	pr_debug("%s: save fltcon0 %#010x\n", bank->name, save->eint_fltcon0);
-	pr_debug("%s: save fltcon1 %#010x\n", bank->name, save->eint_fltcon1);
-	pr_debug("%s: save    mask %#010x\n", bank->name, save->eint_mask);
->>>>>>> 9f9c7b33
 }
 
 void exynos_pinctrl_suspend(struct samsung_pinctrl_drv_data *drvdata)
@@ -675,15 +662,8 @@
 	if (bank->nr_pins > 4) {
 	pr_debug("%s: fltcon1 %#010x => %#010x\n", bank->name,
 			readl(regs + EXYNOS_GPIO_EFLTCON_OFFSET
-<<<<<<< HEAD
 				+ bank->fltcon_offset + 4), save->eint_fltcon1);
 	}
-=======
-			+ 2 * bank->eint_offset + 4), save->eint_fltcon1);
-	pr_debug("%s:    mask %#010x => %#010x\n", bank->name,
-			readl(regs + bank->irq_chip->eint_mask
-			+ bank->eint_offset), save->eint_mask);
->>>>>>> 9f9c7b33
 
 	writel(save->eint_con, regs + EXYNOS_GPIO_ECON_OFFSET
 						+ bank->eint_offset);
@@ -691,14 +671,8 @@
 							+ bank->fltcon_offset);
 	if (bank->nr_pins > 4) {
 	writel(save->eint_fltcon1, regs + EXYNOS_GPIO_EFLTCON_OFFSET
-<<<<<<< HEAD
 							+ bank->fltcon_offset + 4);
 	}
-=======
-						+ 2 * bank->eint_offset + 4);
-	writel(save->eint_mask, regs + bank->irq_chip->eint_mask
-						+ bank->eint_offset);
->>>>>>> 9f9c7b33
 }
 
 void exynos_pinctrl_resume(struct samsung_pinctrl_drv_data *drvdata)
