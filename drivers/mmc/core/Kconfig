#
# MMC core configuration
#
config PWRSEQ_EMMC
	tristate "HW reset support for eMMC"
	default y
	depends on OF
	help
	  This selects Hardware reset support aka pwrseq-emmc for eMMC
	  devices. By default this option is set to y.

	  This driver can also be built as a module. If so, the module
	  will be called pwrseq_emmc.

config PWRSEQ_SD8787
	tristate "HW reset support for SD8787 BT + Wifi module"
	depends on OF && (MWIFIEX || BT_MRVL_SDIO)
	help
	  This selects hardware reset support for the SD8787 BT + Wifi
	  module. By default this option is set to n.

	  This driver can also be built as a module. If so, the module
	  will be called pwrseq_sd8787.

config PWRSEQ_SIMPLE
	tristate "Simple HW reset support for MMC"
	default y
	depends on OF
	help
	  This selects simple hardware reset support aka pwrseq-simple for MMC
	  devices. By default this option is set to y.

	  This driver can also be built as a module. If so, the module
	  will be called pwrseq_simple.

config MMC_BLOCK
	tristate "MMC block device driver"
	depends on BLOCK
	default y
	help
	  Say Y here to enable the MMC block device driver support.
	  This provides a block device driver, which you can use to
	  mount the filesystem. Almost everyone wishing MMC support
	  should say Y or M here.

config MMC_BLOCK_DEFERRED_RESUME
	bool "Enable Deferred Resume"
	depends on MMC_BLOCK
	default n
	help
	  This option is support deferred resume on card.
	  when there are the first I/O after the resume operation,
	  card initialization eventually starts for saving resume time.
	  Set this to Y to use this option.

config MMC_BLOCK_MINORS
	int "Number of minors per block device"
	depends on MMC_BLOCK
	range 4 256
	default 8
	help
	  Number of minors per block device. One is needed for every
	  partition on the disk (plus one for the whole disk).

	  Number of total MMC minors available is 256, so your number
	  of supported block devices will be limited to 256 divided
	  by this number.

	  Default is 8 to be backwards compatible with previous
	  hardwired device numbering.

	  If unsure, say 8 here.

config SDIO_UART
	tristate "SDIO UART/GPS class support"
	depends on TTY
	help
	  SDIO function driver for SDIO cards that implements the UART
	  class, as well as the GPS class which appears like a UART.

config MMC_TEST
	tristate "MMC host test driver"
	help
	  Development driver that performs a series of reads and writes
	  to a memory card in order to expose certain well known bugs
	  in host controllers. The tests are executed by writing to the
	  "test" file in debugfs under each card. Note that whatever is
	  on your card will be overwritten by these tests.

	  This driver is only of interest to those developing or
	  testing a host driver. Most people should say N here.

config MMC_EMBEDDED_SDIO
	boolean "MMC embedded SDIO device support"
	help
	  If you say Y here, support will be added for embedded SDIO
	  devices which do not contain the necessary enumeration
	  support in hardware to be properly detected.

config MMC_PARANOID_SD_INIT
	bool "Enable paranoid SD card initialization"
	help
	  If you say Y here, the MMC layer will be extra paranoid
	  about re-trying SD init requests. This can be a useful
	  work-around for buggy controllers and hardware. Enable
	  if you are experiencing issues with SD detection.

<<<<<<< HEAD
config MMC_SANITIZE
	bool "Enable Sanitize (Default No)"
	default n
	help
	  Sanitize is disabled when there is a concern
	  about lifetime and performance.
=======
config MMC_CRYPTO
	bool "MMC Crypto Engine Support"
	depends on BLK_INLINE_ENCRYPTION
	help
	  Enable Crypto Engine Support in MMC.
	  Enabling this makes it possible for the kernel to use the crypto
	  capabilities of the MMC device (if present) to perform crypto
	  operations on data being transferred to/from the device.
>>>>>>> 8a685dfc
<|MERGE_RESOLUTION|>--- conflicted
+++ resolved
@@ -105,14 +105,13 @@
 	  work-around for buggy controllers and hardware. Enable
 	  if you are experiencing issues with SD detection.
 
-<<<<<<< HEAD
 config MMC_SANITIZE
 	bool "Enable Sanitize (Default No)"
 	default n
 	help
 	  Sanitize is disabled when there is a concern
 	  about lifetime and performance.
-=======
+
 config MMC_CRYPTO
 	bool "MMC Crypto Engine Support"
 	depends on BLK_INLINE_ENCRYPTION
@@ -120,5 +119,4 @@
 	  Enable Crypto Engine Support in MMC.
 	  Enabling this makes it possible for the kernel to use the crypto
 	  capabilities of the MMC device (if present) to perform crypto
-	  operations on data being transferred to/from the device.
->>>>>>> 8a685dfc
+	  operations on data being transferred to/from the device.