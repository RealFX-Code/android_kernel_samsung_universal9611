--- conflicted
+++ resolved
@@ -362,14 +362,6 @@
 		writeb(bin2bcd(tm->tm_hour), info->base + S3C2410_ALMHOUR);
 	}
 
-<<<<<<< HEAD
-	if (year < 100 && year >= 0) {
-		alrm_en |= S3C2410_RTCALM_YEAREN;
-		writew(bin2bcd(year), info->base + S3C2410_ALMYEAR);
-	}
-
-=======
->>>>>>> 07ca3368
 	if (tm->tm_mon < 12 && tm->tm_mon >= 0) {
 		alrm_en |= S3C2410_RTCALM_MONEN;
 		writeb(bin2bcd(tm->tm_mon + 1), info->base + S3C2410_ALMMON);
