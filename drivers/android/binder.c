--- conflicted
+++ resolved
@@ -3335,20 +3335,17 @@
 			goto err_dead_binder;
 		}
 		e->to_node = target_node->debug_id;
-<<<<<<< HEAD
 
 #ifdef CONFIG_SAMSUNG_FREECESS
 		freecess_sync_binder_report(proc, target_proc, tr);
 #endif
 		
-=======
 		if (WARN_ON(proc == target_proc)) {
 			return_error = BR_FAILED_REPLY;
 			return_error_param = -EINVAL;
 			return_error_line = __LINE__;
 			goto err_invalid_target_handle;
 		}
->>>>>>> ffa88523
 		if (security_binder_transaction(proc->tsk,
 						target_proc->tsk) < 0) {
 			return_error = BR_FAILED_REPLY;
