/*
 * Copyright (C) 2017 Google, Inc.
 *
 * This software is licensed under the terms of the GNU General Public
 * License version 2, as published by the Free Software Foundation, and
 * may be copied, distributed, and modified under those terms.
 *
 * This program is distributed in the hope that it will be useful,
 * but WITHOUT ANY WARRANTY; without even the implied warranty of
 * MERCHANTABILITY or FITNESS FOR A PARTICULAR PURPOSE.  See the
 * GNU General Public License for more details.
 *
 */

#ifndef _LINUX_BINDER_ALLOC_H
#define _LINUX_BINDER_ALLOC_H

#include <linux/rbtree.h>
#include <linux/list.h>
#include <linux/mm.h>
#include <linux/rtmutex.h>
#include <linux/vmalloc.h>
#include <linux/slab.h>
#include <linux/list_lru.h>
#include <uapi/linux/android/binder.h>

extern struct list_lru binder_alloc_lru;
struct binder_transaction;

/**
 * struct binder_buffer - buffer used for binder transactions
 * @entry:              entry alloc->buffers
 * @rb_node:            node for allocated_buffers/free_buffers rb trees
 * @free:               %true if buffer is free
 * @allow_user_free:    %true if user is allowed to free buffer
 * @async_transaction:  %true if buffer is in use for an async txn
 * @debug_id:           unique ID for debugging
 * @transaction:        pointer to associated struct binder_transaction
 * @target_node:        struct binder_node associated with this buffer
 * @data_size:          size of @transaction data
 * @offsets_size:       size of array of offsets
 * @extra_buffers_size: size of space for other objects (like sg lists)
 * @user_data:          user pointer to base of buffer space
 *
 * Bookkeeping structure for binder transaction buffers
 */
struct binder_buffer {
	struct list_head entry; /* free and allocated entries by address */
	struct rb_node rb_node; /* free entry by size or allocated entry */
				/* by address */
	unsigned free:1;
	unsigned allow_user_free:1;
	unsigned async_transaction:1;
	unsigned debug_id:29;

	struct binder_transaction *transaction;

	struct binder_node *target_node;
	size_t data_size;
	size_t offsets_size;
	size_t extra_buffers_size;
	void __user *user_data;
};

/**
 * struct binder_lru_page - page object used for binder shrinker
 * @page_ptr: pointer to physical page in mmap'd space
 * @lru:      entry in binder_alloc_lru
 * @alloc:    binder_alloc for a proc
 */
struct binder_lru_page {
	struct list_head lru;
	struct page *page_ptr;
	struct binder_alloc *alloc;
};

/**
 * struct binder_alloc - per-binder proc state for binder allocator
 * @vma:                vm_area_struct passed to mmap_handler
 *                      (invarient after mmap)
 * @tsk:                tid for task that called init for this proc
 *                      (invariant after init)
 * @vma_vm_mm:          copy of vma->vm_mm (invarient after mmap)
 * @buffer:             base of per-proc address space mapped via mmap
 * @buffers:            list of all buffers for this proc
 * @free_buffers:       rb tree of buffers available for allocation
 *                      sorted by size
 * @allocated_buffers:  rb tree of allocated buffers sorted by address
 * @free_async_space:   VA space available for async buffers. This is
 *                      initialized at mmap time to 1/2 the full VA space
 * @pages:              array of binder_lru_page
 * @buffer_size:        size of address space specified via mmap
 * @pid:                pid for associated binder_proc (invariant after init)
 * @pages_high:         high watermark of offset in @pages
 *
 * Bookkeeping structure for per-proc address space management for binder
 * buffers. It is normally initialized during binder_init() and binder_mmap()
 * calls. The address space is used for both user-visible buffers and for
 * struct binder_buffer objects used to track the user buffers
 */
struct binder_alloc {
	struct mutex mutex;
	struct vm_area_struct *vma;
	struct mm_struct *vma_vm_mm;
	void __user *buffer;
	struct list_head buffers;
	struct rb_root free_buffers;
	struct rb_root allocated_buffers;
	size_t free_async_space;
	struct binder_lru_page *pages;
	size_t buffer_size;
	uint32_t buffer_free;
	int pid;
	size_t pages_high;
};

#ifdef CONFIG_ANDROID_BINDER_IPC_SELFTEST
void binder_selftest_alloc(struct binder_alloc *alloc);
#else
static inline void binder_selftest_alloc(struct binder_alloc *alloc) {}
#endif
enum lru_status binder_alloc_free_page(struct list_head *item,
				       struct list_lru_one *lru,
				       spinlock_t *lock, void *cb_arg);
extern struct binder_buffer *binder_alloc_new_buf(struct binder_alloc *alloc,
						  size_t data_size,
						  size_t offsets_size,
						  size_t extra_buffers_size,
						  int is_async);
extern void binder_alloc_init(struct binder_alloc *alloc);
<<<<<<< HEAD
extern int binder_alloc_shrinker_init(void);
=======
void binder_alloc_shrinker_init(void);
extern void binder_alloc_shrinker_exit(void);
>>>>>>> 836d42d0
extern void binder_alloc_vma_close(struct binder_alloc *alloc);
extern struct binder_buffer *
binder_alloc_prepare_to_free(struct binder_alloc *alloc,
			     uintptr_t user_ptr);
extern void binder_alloc_free_buf(struct binder_alloc *alloc,
				  struct binder_buffer *buffer);
extern int binder_alloc_mmap_handler(struct binder_alloc *alloc,
				     struct vm_area_struct *vma);
extern void binder_alloc_deferred_release(struct binder_alloc *alloc);
extern int binder_alloc_get_allocated_count(struct binder_alloc *alloc);
extern void binder_alloc_print_allocated(struct seq_file *m,
					 struct binder_alloc *alloc);
void binder_alloc_print_pages(struct seq_file *m,
			      struct binder_alloc *alloc);

/**
 * binder_alloc_get_free_async_space() - get free space available for async
 * @alloc:	binder_alloc for this proc
 *
 * Return:	the bytes remaining in the address-space for async transactions
 */
static inline size_t
binder_alloc_get_free_async_space(struct binder_alloc *alloc)
{
	size_t free_async_space;

	mutex_lock(&alloc->mutex);
	free_async_space = alloc->free_async_space;
	mutex_unlock(&alloc->mutex);
	return free_async_space;
}

unsigned long
binder_alloc_copy_user_to_buffer(struct binder_alloc *alloc,
				 struct binder_buffer *buffer,
				 binder_size_t buffer_offset,
				 const void __user *from,
				 size_t bytes);

void binder_alloc_copy_to_buffer(struct binder_alloc *alloc,
				 struct binder_buffer *buffer,
				 binder_size_t buffer_offset,
				 void *src,
				 size_t bytes);

void binder_alloc_copy_from_buffer(struct binder_alloc *alloc,
				   void *dest,
				   struct binder_buffer *buffer,
				   binder_size_t buffer_offset,
				   size_t bytes);

#endif /* _LINUX_BINDER_ALLOC_H */
<|MERGE_RESOLUTION|>--- conflicted
+++ resolved
@@ -128,12 +128,8 @@
 						  size_t extra_buffers_size,
 						  int is_async);
 extern void binder_alloc_init(struct binder_alloc *alloc);
-<<<<<<< HEAD
 extern int binder_alloc_shrinker_init(void);
-=======
-void binder_alloc_shrinker_init(void);
 extern void binder_alloc_shrinker_exit(void);
->>>>>>> 836d42d0
 extern void binder_alloc_vma_close(struct binder_alloc *alloc);
 extern struct binder_buffer *
 binder_alloc_prepare_to_free(struct binder_alloc *alloc,
