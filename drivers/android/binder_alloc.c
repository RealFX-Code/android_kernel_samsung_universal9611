/* binder_alloc.c
 *
 * Android IPC Subsystem
 *
 * Copyright (C) 2007-2017 Google, Inc.
 *
 * This software is licensed under the terms of the GNU General Public
 * License version 2, as published by the Free Software Foundation, and
 * may be copied, distributed, and modified under those terms.
 *
 * This program is distributed in the hope that it will be useful,
 * but WITHOUT ANY WARRANTY; without even the implied warranty of
 * MERCHANTABILITY or FITNESS FOR A PARTICULAR PURPOSE.  See the
 * GNU General Public License for more details.
 *
 */

#define pr_fmt(fmt) KBUILD_MODNAME ": " fmt

#include <asm/cacheflush.h>
#include <linux/list.h>
#include <linux/sched/mm.h>
#include <linux/module.h>
#include <linux/rtmutex.h>
#include <linux/rbtree.h>
#include <linux/seq_file.h>
#include <linux/vmalloc.h>
#include <linux/slab.h>
#include <linux/sched.h>
#include <linux/list_lru.h>
#include <linux/uaccess.h>
#include <linux/highmem.h>
#include <linux/ratelimit.h>
#include "binder_alloc.h"
#include "binder_trace.h"

#ifdef CONFIG_SAMSUNG_FREECESS
#include <linux/freecess.h>
#endif

struct list_lru binder_alloc_lru;

extern int system_server_pid;

static DEFINE_MUTEX(binder_alloc_mmap_lock);

enum {
	BINDER_DEBUG_USER_ERROR             = 1U << 0,
	BINDER_DEBUG_OPEN_CLOSE             = 1U << 1,
	BINDER_DEBUG_BUFFER_ALLOC           = 1U << 2,
	BINDER_DEBUG_BUFFER_ALLOC_ASYNC     = 1U << 3,
};
static uint32_t binder_alloc_debug_mask = BINDER_DEBUG_USER_ERROR;

module_param_named(debug_mask, binder_alloc_debug_mask,
		   uint, 0644);

#define binder_alloc_debug(mask, x...) \
	do { \
		if (binder_alloc_debug_mask & mask) \
			pr_info_ratelimited(x); \
	} while (0)

static struct binder_buffer *binder_buffer_next(struct binder_buffer *buffer)
{
	return list_entry(buffer->entry.next, struct binder_buffer, entry);
}

static struct binder_buffer *binder_buffer_prev(struct binder_buffer *buffer)
{
	return list_entry(buffer->entry.prev, struct binder_buffer, entry);
}

static size_t binder_alloc_buffer_size(struct binder_alloc *alloc,
				       struct binder_buffer *buffer)
{
	if (list_is_last(&buffer->entry, &alloc->buffers))
		return alloc->buffer + alloc->buffer_size - buffer->user_data;
	return binder_buffer_next(buffer)->user_data - buffer->user_data;
}

static void binder_insert_free_buffer(struct binder_alloc *alloc,
				      struct binder_buffer *new_buffer)
{
	struct rb_node **p = &alloc->free_buffers.rb_node;
	struct rb_node *parent = NULL;
	struct binder_buffer *buffer;
	size_t buffer_size;
	size_t new_buffer_size;

	BUG_ON(!new_buffer->free);

	new_buffer_size = binder_alloc_buffer_size(alloc, new_buffer);

	binder_alloc_debug(BINDER_DEBUG_BUFFER_ALLOC,
		     "%d: add free buffer, size %zd, at %pK\n",
		      alloc->pid, new_buffer_size, new_buffer);

	while (*p) {
		parent = *p;
		buffer = rb_entry(parent, struct binder_buffer, rb_node);
		BUG_ON(!buffer->free);

		buffer_size = binder_alloc_buffer_size(alloc, buffer);

		if (new_buffer_size < buffer_size)
			p = &parent->rb_left;
		else
			p = &parent->rb_right;
	}
	rb_link_node(&new_buffer->rb_node, parent, p);
	rb_insert_color(&new_buffer->rb_node, &alloc->free_buffers);
}

static void binder_insert_allocated_buffer_locked(
		struct binder_alloc *alloc, struct binder_buffer *new_buffer)
{
	struct rb_node **p = &alloc->allocated_buffers.rb_node;
	struct rb_node *parent = NULL;
	struct binder_buffer *buffer;

	BUG_ON(new_buffer->free);

	while (*p) {
		parent = *p;
		buffer = rb_entry(parent, struct binder_buffer, rb_node);
		BUG_ON(buffer->free);

		if (new_buffer->user_data < buffer->user_data)
			p = &parent->rb_left;
		else if (new_buffer->user_data > buffer->user_data)
			p = &parent->rb_right;
		else
			BUG();
	}
	rb_link_node(&new_buffer->rb_node, parent, p);
	rb_insert_color(&new_buffer->rb_node, &alloc->allocated_buffers);
}

static struct binder_buffer *binder_alloc_prepare_to_free_locked(
		struct binder_alloc *alloc,
		uintptr_t user_ptr)
{
	struct rb_node *n = alloc->allocated_buffers.rb_node;
	struct binder_buffer *buffer;
	void __user *uptr;

	uptr = (void __user *)user_ptr;

	while (n) {
		buffer = rb_entry(n, struct binder_buffer, rb_node);
		BUG_ON(buffer->free);

		if (uptr < buffer->user_data)
			n = n->rb_left;
		else if (uptr > buffer->user_data)
			n = n->rb_right;
		else {
			/*
			 * Guard against user threads attempting to
			 * free the buffer when in use by kernel or
			 * after it's already been freed.
			 */
			if (!buffer->allow_user_free)
				return ERR_PTR(-EPERM);
			buffer->allow_user_free = 0;
			return buffer;
		}
	}
	return NULL;
}

/**
 * binder_alloc_buffer_lookup() - get buffer given user ptr
 * @alloc:	binder_alloc for this proc
 * @user_ptr:	User pointer to buffer data
 *
 * Validate userspace pointer to buffer data and return buffer corresponding to
 * that user pointer. Search the rb tree for buffer that matches user data
 * pointer.
 *
 * Return:	Pointer to buffer or NULL
 */
struct binder_buffer *binder_alloc_prepare_to_free(struct binder_alloc *alloc,
						   uintptr_t user_ptr)
{
	struct binder_buffer *buffer;

	mutex_lock(&alloc->mutex);
	buffer = binder_alloc_prepare_to_free_locked(alloc, user_ptr);
	mutex_unlock(&alloc->mutex);
	return buffer;
}

static int binder_update_page_range(struct binder_alloc *alloc, int allocate,
				    void __user *start, void __user *end)
{
	void __user *page_addr;
	unsigned long user_page_addr;
	struct binder_lru_page *page;
	struct vm_area_struct *vma = NULL;
	struct mm_struct *mm = NULL;
	bool need_mm = false;

	binder_alloc_debug(BINDER_DEBUG_BUFFER_ALLOC,
		     "%d: %s pages %pK-%pK\n", alloc->pid,
		     allocate ? "allocate" : "free", start, end);

	if (end <= start)
		return 0;

	trace_binder_update_page_range(alloc, allocate, start, end);

	if (allocate == 0)
		goto free_range;

	for (page_addr = start; page_addr < end; page_addr += PAGE_SIZE) {
		page = &alloc->pages[(page_addr - alloc->buffer) / PAGE_SIZE];
		if (!page->page_ptr) {
			need_mm = true;
			break;
		}
	}

	if (need_mm && mmget_not_zero(alloc->vma_vm_mm))
		mm = alloc->vma_vm_mm;

	if (mm) {
		down_read(&mm->mmap_sem);
		if (!mmget_still_valid(mm)) {
			if (allocate == 0)
				goto free_range;
			goto err_no_vma;
		}
		vma = alloc->vma;
	}

	if (!vma && need_mm) {
		binder_alloc_debug(BINDER_DEBUG_USER_ERROR,
				   "%d: binder_alloc_buf failed to map pages in userspace, no vma\n",
				   alloc->pid);
		goto err_no_vma;
	}

	for (page_addr = start; page_addr < end; page_addr += PAGE_SIZE) {
		int ret;
		bool on_lru;
		size_t index;

		index = (page_addr - alloc->buffer) / PAGE_SIZE;
		page = &alloc->pages[index];

		if (page->page_ptr) {
			trace_binder_alloc_lru_start(alloc, index);

			on_lru = list_lru_del(&binder_alloc_lru, &page->lru);
			WARN_ON(!on_lru);

			trace_binder_alloc_lru_end(alloc, index);
			continue;
		}

		if (WARN_ON(!vma))
			goto err_page_ptr_cleared;

		trace_binder_alloc_page_start(alloc, index);
		page->page_ptr = alloc_page(GFP_KERNEL |
					    __GFP_HIGHMEM |
					    __GFP_ZERO);
		if (!page->page_ptr) {
			pr_err("%d: binder_alloc_buf failed for page at %pK\n",
				alloc->pid, page_addr);
			goto err_alloc_page_failed;
		}
		page->alloc = alloc;
		INIT_LIST_HEAD(&page->lru);

		user_page_addr = (uintptr_t)page_addr;
		ret = vm_insert_page(vma, user_page_addr, page[0].page_ptr);
		if (ret) {
			pr_err("%d: binder_alloc_buf failed to map page at %lx in userspace\n",
			       alloc->pid, user_page_addr);
			goto err_vm_insert_page_failed;
		}

		if (index + 1 > alloc->pages_high)
			alloc->pages_high = index + 1;

		trace_binder_alloc_page_end(alloc, index);
		/* vm_insert_page does not seem to increment the refcount */
	}
	if (mm) {
		up_read(&mm->mmap_sem);
		mmput(mm);
	}
	return 0;

free_range:
	for (page_addr = end - PAGE_SIZE; 1; page_addr -= PAGE_SIZE) {
		bool ret;
		size_t index;

		index = (page_addr - alloc->buffer) / PAGE_SIZE;
		page = &alloc->pages[index];

		trace_binder_free_lru_start(alloc, index);

		ret = list_lru_add(&binder_alloc_lru, &page->lru);
		WARN_ON(!ret);

		trace_binder_free_lru_end(alloc, index);
		if (page_addr == start)
			break;
		continue;

err_vm_insert_page_failed:
		__free_page(page->page_ptr);
		page->page_ptr = NULL;
err_alloc_page_failed:
err_page_ptr_cleared:
		if (page_addr == start)
			break;
	}
err_no_vma:
	if (mm) {
		up_read(&mm->mmap_sem);
		mmput(mm);
	}
	return vma ? -ENOMEM : -ESRCH;
}

static inline void binder_alloc_set_vma(struct binder_alloc *alloc,
		struct vm_area_struct *vma)
{
	if (vma)
		alloc->vma_vm_mm = vma->vm_mm;
	/*
	 * If we see alloc->vma is not NULL, buffer data structures set up
	 * completely. Look at smp_rmb side binder_alloc_get_vma.
	 * We also want to guarantee new alloc->vma_vm_mm is always visible
	 * if alloc->vma is set.
	 */
	smp_wmb();
	alloc->vma = vma;
}

static inline struct vm_area_struct *binder_alloc_get_vma(
		struct binder_alloc *alloc)
{
	struct vm_area_struct *vma = NULL;

	if (alloc->vma) {
		/* Look at description in binder_alloc_set_vma */
		smp_rmb();
		vma = alloc->vma;
	}
	return vma;
}

static bool debug_low_async_space_locked(struct binder_alloc *alloc, int pid)
{
	/*
	 * Find the amount and size of buffers allocated by the current caller;
	 * The idea is that once we cross the threshold, whoever is responsible
	 * for the low async space is likely to try to send another async txn,
	 * and at some point we'll catch them in the act. This is more efficient
	 * than keeping a map per pid.
	 */
	struct rb_node *n = alloc->free_buffers.rb_node;
	struct binder_buffer *buffer;
	size_t total_alloc_size = 0;
	size_t num_buffers = 0;

	for (n = rb_first(&alloc->allocated_buffers); n != NULL;
		 n = rb_next(n)) {
		buffer = rb_entry(n, struct binder_buffer, rb_node);
		if (buffer->pid != pid)
			continue;
		if (!buffer->async_transaction)
			continue;
		total_alloc_size += binder_alloc_buffer_size(alloc, buffer)
			+ sizeof(struct binder_buffer);
		num_buffers++;
	}

	/*
	 * Warn if this pid has more than 50 transactions, or more than 50% of
	 * async space (which is 25% of total buffer size). Oneway spam is only
	 * detected when the threshold is exceeded.
	 */
	if (num_buffers > 50 || total_alloc_size > alloc->buffer_size / 4) {
		binder_alloc_debug(BINDER_DEBUG_USER_ERROR,
			     "%d: pid %d spamming oneway? %zd buffers allocated for a total size of %zd\n",
			      alloc->pid, pid, num_buffers, total_alloc_size);
		if (!alloc->oneway_spam_detected) {
			alloc->oneway_spam_detected = true;
			return true;
		}
	}
	return false;
}

static struct binder_buffer *binder_alloc_new_buf_locked(
				struct binder_alloc *alloc,
				size_t data_size,
				size_t offsets_size,
				size_t extra_buffers_size,
				int is_async,
				int pid)
{
	struct rb_node *n = alloc->free_buffers.rb_node;
	struct binder_buffer *buffer;
	size_t buffer_size;
	struct rb_node *best_fit = NULL;
	void __user *has_page_addr;
	void __user *end_page_addr;
	size_t size, data_offsets_size;
	int ret;

#ifdef CONFIG_SAMSUNG_FREECESS
	struct task_struct *p = NULL;
#endif

	if (!binder_alloc_get_vma(alloc)) {
		binder_alloc_debug(BINDER_DEBUG_USER_ERROR,
				   "%d: binder_alloc_buf, no vma\n",
				   alloc->pid);
		return ERR_PTR(-ESRCH);
	}

	data_offsets_size = ALIGN(data_size, sizeof(void *)) +
		ALIGN(offsets_size, sizeof(void *));

	if (data_offsets_size < data_size || data_offsets_size < offsets_size) {
		binder_alloc_debug(BINDER_DEBUG_BUFFER_ALLOC,
				"%d: got transaction with invalid size %zd-%zd\n",
				alloc->pid, data_size, offsets_size);
		return ERR_PTR(-EINVAL);
	}
	size = data_offsets_size + ALIGN(extra_buffers_size, sizeof(void *));
	if (size < data_offsets_size || size < extra_buffers_size) {
		binder_alloc_debug(BINDER_DEBUG_BUFFER_ALLOC,
				"%d: got transaction with invalid extra_buffers_size %zd\n",
				alloc->pid, extra_buffers_size);
		return ERR_PTR(-EINVAL);
	}

#ifdef CONFIG_SAMSUNG_FREECESS
	if (is_async && (alloc->free_async_space < 3*(size + sizeof(struct binder_buffer))
		|| (alloc->free_async_space < ((alloc->buffer_size/2)*9/10)))) {
		rcu_read_lock();
		p = find_task_by_vpid(alloc->pid);
		rcu_read_unlock();
		if (p != NULL && thread_group_is_frozen(p)) {
			binder_report(p, -1, "free_buffer_full", is_async);
		}
	}
#endif

	if (is_async &&
	    alloc->free_async_space < size + sizeof(struct binder_buffer)) {
		//binder_alloc_debug(BINDER_DEBUG_BUFFER_ALLOC,
		//	     "%d: binder_alloc_buf size %zd failed, no async space left\n",
		//	      alloc->pid, size);
		pr_info("%d: binder_alloc_buf size %zd(%zd) failed, no async space left\n",
			     alloc->pid, size, alloc->free_async_space);
		return ERR_PTR(-ENOSPC);
	}

	/* Pad 0-size buffers so they get assigned unique addresses */
	size = max(size, sizeof(void *));

	while (n) {
		buffer = rb_entry(n, struct binder_buffer, rb_node);
		BUG_ON(!buffer->free);
		buffer_size = binder_alloc_buffer_size(alloc, buffer);

		if (size < buffer_size) {
			best_fit = n;
			n = n->rb_left;
		} else if (size > buffer_size)
			n = n->rb_right;
		else {
			best_fit = n;
			break;
		}
	}
	if (best_fit == NULL) {
		size_t allocated_buffers = 0;
		size_t largest_alloc_size = 0;
		size_t total_alloc_size = 0;
		size_t free_buffers = 0;
		size_t largest_free_size = 0;
		size_t total_free_size = 0;

		for (n = rb_first(&alloc->allocated_buffers); n != NULL;
		     n = rb_next(n)) {
			buffer = rb_entry(n, struct binder_buffer, rb_node);
			buffer_size = binder_alloc_buffer_size(alloc, buffer);
			allocated_buffers++;
			total_alloc_size += buffer_size;
			if (buffer_size > largest_alloc_size)
				largest_alloc_size = buffer_size;
		}
		for (n = rb_first(&alloc->free_buffers); n != NULL;
		     n = rb_next(n)) {
			buffer = rb_entry(n, struct binder_buffer, rb_node);
			buffer_size = binder_alloc_buffer_size(alloc, buffer);
			free_buffers++;
			total_free_size += buffer_size;
			if (buffer_size > largest_free_size)
				largest_free_size = buffer_size;
		}
		binder_alloc_debug(BINDER_DEBUG_USER_ERROR,
				   "%d: binder_alloc_buf size %zd failed, no address space\n",
				   alloc->pid, size);
		binder_alloc_debug(BINDER_DEBUG_USER_ERROR,
				   "allocated: %zd (num: %zd largest: %zd), free: %zd (num: %zd largest: %zd)\n",
				   total_alloc_size, allocated_buffers,
				   largest_alloc_size, total_free_size,
				   free_buffers, largest_free_size);
		return ERR_PTR(-ENOSPC);
	}
	if (n == NULL) {
		buffer = rb_entry(best_fit, struct binder_buffer, rb_node);
		buffer_size = binder_alloc_buffer_size(alloc, buffer);
	}

	binder_alloc_debug(BINDER_DEBUG_BUFFER_ALLOC,
		     "%d: binder_alloc_buf size %zd got buffer %pK size %zd\n",
		      alloc->pid, size, buffer, buffer_size);

	has_page_addr = (void __user *)
		(((uintptr_t)buffer->user_data + buffer_size) & PAGE_MASK);
	WARN_ON(n && buffer_size != size);
	end_page_addr =
		(void __user *)PAGE_ALIGN((uintptr_t)buffer->user_data + size);
	if (end_page_addr > has_page_addr)
		end_page_addr = has_page_addr;
	ret = binder_update_page_range(alloc, 1, (void __user *)
		PAGE_ALIGN((uintptr_t)buffer->user_data), end_page_addr);
	if (ret)
		return ERR_PTR(ret);

	if (buffer_size != size) {
		struct binder_buffer *new_buffer;

		new_buffer = kzalloc(sizeof(*buffer), GFP_KERNEL);
		if (!new_buffer) {
			pr_err("%s: %d failed to alloc new buffer struct\n",
			       __func__, alloc->pid);
			goto err_alloc_buf_struct_failed;
		}
		new_buffer->user_data = (u8 __user *)buffer->user_data + size;
		list_add(&new_buffer->entry, &buffer->entry);
		new_buffer->free = 1;
		binder_insert_free_buffer(alloc, new_buffer);
	}

	rb_erase(best_fit, &alloc->free_buffers);
	buffer->free = 0;
	buffer->allow_user_free = 0;
	binder_insert_allocated_buffer_locked(alloc, buffer);
	binder_alloc_debug(BINDER_DEBUG_BUFFER_ALLOC,
		     "%d: binder_alloc_buf size %zd got %pK\n",
		      alloc->pid, size, buffer);
	buffer->data_size = data_size;
	buffer->offsets_size = offsets_size;
	buffer->async_transaction = is_async;
	buffer->extra_buffers_size = extra_buffers_size;
	buffer->pid = pid;
	buffer->oneway_spam_suspect = false;
	if (is_async) {
		alloc->free_async_space -= size + sizeof(struct binder_buffer);
		if ((system_server_pid == alloc->pid) && (alloc->free_async_space <= 153600)) { // 150K
			pr_info("%d: [free_size<150K] binder_alloc_buf size %zd async free %zd\n",
					alloc->pid, size, alloc->free_async_space);
		}
		if ((system_server_pid == alloc->pid) && (size >= 122880)) { // 120K
			pr_info("%d: [alloc_size>120K] binder_alloc_buf size %zd async free %zd\n",
				alloc->pid, size, alloc->free_async_space);
		}
		binder_alloc_debug(BINDER_DEBUG_BUFFER_ALLOC_ASYNC,
			     "%d: binder_alloc_buf size %zd async free %zd\n",
			      alloc->pid, size, alloc->free_async_space);
		if (alloc->free_async_space < alloc->buffer_size / 10) {
			/*
			 * Start detecting spammers once we have less than 20%
			 * of async space left (which is less than 10% of total
			 * buffer size).
			 */
			buffer->oneway_spam_suspect = debug_low_async_space_locked(alloc, pid);
		} else {
			alloc->oneway_spam_detected = false;
		}
	}
	return buffer;

err_alloc_buf_struct_failed:
	binder_update_page_range(alloc, 0, (void __user *)
				 PAGE_ALIGN((uintptr_t)buffer->user_data),
				 end_page_addr);
	return ERR_PTR(-ENOMEM);
}

/**
 * binder_alloc_new_buf() - Allocate a new binder buffer
 * @alloc:              binder_alloc for this proc
 * @data_size:          size of user data buffer
 * @offsets_size:       user specified buffer offset
 * @extra_buffers_size: size of extra space for meta-data (eg, security context)
 * @is_async:           buffer for async transaction
 * @pid:				pid to attribute allocation to (used for debugging)
 *
 * Allocate a new buffer given the requested sizes. Returns
 * the kernel version of the buffer pointer. The size allocated
 * is the sum of the three given sizes (each rounded up to
 * pointer-sized boundary)
 *
 * Return:	The allocated buffer or %NULL if error
 */
struct binder_buffer *binder_alloc_new_buf(struct binder_alloc *alloc,
					   size_t data_size,
					   size_t offsets_size,
					   size_t extra_buffers_size,
					   int is_async,
					   int pid)
{
	struct binder_buffer *buffer;

	mutex_lock(&alloc->mutex);
	buffer = binder_alloc_new_buf_locked(alloc, data_size, offsets_size,
					     extra_buffers_size, is_async, pid);
	mutex_unlock(&alloc->mutex);
	return buffer;
}

static void __user *buffer_start_page(struct binder_buffer *buffer)
{
	return (void __user *)((uintptr_t)buffer->user_data & PAGE_MASK);
}

static void __user *prev_buffer_end_page(struct binder_buffer *buffer)
{
	return (void __user *)
		(((uintptr_t)(buffer->user_data) - 1) & PAGE_MASK);
}

static void binder_delete_free_buffer(struct binder_alloc *alloc,
				      struct binder_buffer *buffer)
{
	struct binder_buffer *prev, *next = NULL;
	bool to_free = true;
	BUG_ON(alloc->buffers.next == &buffer->entry);
	prev = binder_buffer_prev(buffer);
	BUG_ON(!prev->free);
	if (prev_buffer_end_page(prev) == buffer_start_page(buffer)) {
		to_free = false;
		binder_alloc_debug(BINDER_DEBUG_BUFFER_ALLOC,
				   "%d: merge free, buffer %pK share page with %pK\n",
				   alloc->pid, buffer->user_data,
				   prev->user_data);
	}

	if (!list_is_last(&buffer->entry, &alloc->buffers)) {
		next = binder_buffer_next(buffer);
		if (buffer_start_page(next) == buffer_start_page(buffer)) {
			to_free = false;
			binder_alloc_debug(BINDER_DEBUG_BUFFER_ALLOC,
					   "%d: merge free, buffer %pK share page with %pK\n",
					   alloc->pid,
					   buffer->user_data,
					   next->user_data);
		}
	}

	if (PAGE_ALIGNED(buffer->user_data)) {
		binder_alloc_debug(BINDER_DEBUG_BUFFER_ALLOC,
				   "%d: merge free, buffer start %pK is page aligned\n",
				   alloc->pid, buffer->user_data);
		to_free = false;
	}

	if (to_free) {
		binder_alloc_debug(BINDER_DEBUG_BUFFER_ALLOC,
				   "%d: merge free, buffer %pK do not share page with %pK or %pK\n",
				   alloc->pid, buffer->user_data,
				   prev->user_data,
				   next ? next->user_data : NULL);
		binder_update_page_range(alloc, 0, buffer_start_page(buffer),
					 buffer_start_page(buffer) + PAGE_SIZE);
	}
	list_del(&buffer->entry);
	kfree(buffer);
}

static void binder_free_buf_locked(struct binder_alloc *alloc,
				   struct binder_buffer *buffer)
{
	size_t size, buffer_size;

	buffer_size = binder_alloc_buffer_size(alloc, buffer);

	size = ALIGN(buffer->data_size, sizeof(void *)) +
		ALIGN(buffer->offsets_size, sizeof(void *)) +
		ALIGN(buffer->extra_buffers_size, sizeof(void *));

	binder_alloc_debug(BINDER_DEBUG_BUFFER_ALLOC,
		     "%d: binder_free_buf %pK size %zd buffer_size %zd\n",
		      alloc->pid, buffer, size, buffer_size);

	BUG_ON(buffer->free);
	BUG_ON(size > buffer_size);
	BUG_ON(buffer->transaction != NULL);
	BUG_ON(buffer->user_data < alloc->buffer);
	BUG_ON(buffer->user_data > alloc->buffer + alloc->buffer_size);

	if (buffer->async_transaction) {
		alloc->free_async_space += buffer_size + sizeof(struct binder_buffer);

		binder_alloc_debug(BINDER_DEBUG_BUFFER_ALLOC_ASYNC,
			     "%d: binder_free_buf size %zd async free %zd\n",
			      alloc->pid, size, alloc->free_async_space);
	}

	binder_update_page_range(alloc, 0,
		(void __user *)PAGE_ALIGN((uintptr_t)buffer->user_data),
		(void __user *)(((uintptr_t)
			  buffer->user_data + buffer_size) & PAGE_MASK));

	rb_erase(&buffer->rb_node, &alloc->allocated_buffers);
	buffer->free = 1;
	if (!list_is_last(&buffer->entry, &alloc->buffers)) {
		struct binder_buffer *next = binder_buffer_next(buffer);

		if (next->free) {
			rb_erase(&next->rb_node, &alloc->free_buffers);
			binder_delete_free_buffer(alloc, next);
		}
	}
	if (alloc->buffers.next != &buffer->entry) {
		struct binder_buffer *prev = binder_buffer_prev(buffer);

		if (prev->free) {
			binder_delete_free_buffer(alloc, buffer);
			rb_erase(&prev->rb_node, &alloc->free_buffers);
			buffer = prev;
		}
	}
	binder_insert_free_buffer(alloc, buffer);
}

static void binder_alloc_clear_buf(struct binder_alloc *alloc,
				   struct binder_buffer *buffer);
/**
 * binder_alloc_free_buf() - free a binder buffer
 * @alloc:	binder_alloc for this proc
 * @buffer:	kernel pointer to buffer
 *
 * Free the buffer allocated via binder_alloc_new_buffer()
 */
void binder_alloc_free_buf(struct binder_alloc *alloc,
			    struct binder_buffer *buffer)
{
	/*
	 * We could eliminate the call to binder_alloc_clear_buf()
	 * from binder_alloc_deferred_release() by moving this to
	 * binder_alloc_free_buf_locked(). However, that could
	 * increase contention for the alloc mutex if clear_on_free
	 * is used frequently for large buffers. The mutex is not
	 * needed for correctness here.
	 */
	if (buffer->clear_on_free) {
		binder_alloc_clear_buf(alloc, buffer);
		buffer->clear_on_free = false;
	}
	mutex_lock(&alloc->mutex);
	binder_free_buf_locked(alloc, buffer);
	mutex_unlock(&alloc->mutex);
}

/**
 * binder_alloc_mmap_handler() - map virtual address space for proc
 * @alloc:	alloc structure for this proc
 * @vma:	vma passed to mmap()
 *
 * Called by binder_mmap() to initialize the space specified in
 * vma for allocating binder buffers
 *
 * Return:
 *      0 = success
 *      -EBUSY = address space already mapped
 *      -ENOMEM = failed to map memory to given address space
 */
int binder_alloc_mmap_handler(struct binder_alloc *alloc,
			      struct vm_area_struct *vma)
{
	int ret;
	const char *failure_string;
	struct binder_buffer *buffer;

	mutex_lock(&binder_alloc_mmap_lock);
	if (alloc->buffer) {
		ret = -EBUSY;
		failure_string = "already mapped";
		goto err_already_mapped;
	}

	alloc->buffer = (void __user *)vma->vm_start;
	mutex_unlock(&binder_alloc_mmap_lock);

	alloc->pages = kzalloc(sizeof(alloc->pages[0]) *
				   ((vma->vm_end - vma->vm_start) / PAGE_SIZE),
			       GFP_KERNEL);
	if (alloc->pages == NULL) {
		ret = -ENOMEM;
		failure_string = "alloc page array";
		goto err_alloc_pages_failed;
	}
	alloc->buffer_size = vma->vm_end - vma->vm_start;

	buffer = kzalloc(sizeof(*buffer), GFP_KERNEL);
	if (!buffer) {
		ret = -ENOMEM;
		failure_string = "alloc buffer struct";
		goto err_alloc_buf_struct_failed;
	}

	buffer->user_data = alloc->buffer;
	list_add(&buffer->entry, &alloc->buffers);
	buffer->free = 1;
	binder_insert_free_buffer(alloc, buffer);
	alloc->free_async_space = alloc->buffer_size / 2;
	binder_alloc_set_vma(alloc, vma);
	mmgrab(alloc->vma_vm_mm);

	return 0;

err_alloc_buf_struct_failed:
	kfree(alloc->pages);
	alloc->pages = NULL;
err_alloc_pages_failed:
	mutex_lock(&binder_alloc_mmap_lock);
	alloc->buffer = NULL;
err_already_mapped:
	mutex_unlock(&binder_alloc_mmap_lock);
	binder_alloc_debug(BINDER_DEBUG_USER_ERROR,
			   "%s: %d %lx-%lx %s failed %d\n", __func__,
			   alloc->pid, vma->vm_start, vma->vm_end,
			   failure_string, ret);
	return ret;
}


void binder_alloc_deferred_release(struct binder_alloc *alloc)
{
	struct rb_node *n;
	int buffers, page_count;
	struct binder_buffer *buffer;

	buffers = 0;
	mutex_lock(&alloc->mutex);
	BUG_ON(alloc->vma);

	while ((n = rb_first(&alloc->allocated_buffers))) {
		buffer = rb_entry(n, struct binder_buffer, rb_node);

		/* Transaction should already have been freed */
		BUG_ON(buffer->transaction);

		if (buffer->clear_on_free) {
			binder_alloc_clear_buf(alloc, buffer);
			buffer->clear_on_free = false;
		}
		binder_free_buf_locked(alloc, buffer);
		buffers++;
	}

	while (!list_empty(&alloc->buffers)) {
		buffer = list_first_entry(&alloc->buffers,
					  struct binder_buffer, entry);
		WARN_ON(!buffer->free);

		list_del(&buffer->entry);
		WARN_ON_ONCE(!list_empty(&alloc->buffers));
		kfree(buffer);
	}

	page_count = 0;
	if (alloc->pages) {
		int i;

		for (i = 0; i < alloc->buffer_size / PAGE_SIZE; i++) {
			void __user *page_addr;
			bool on_lru;

			if (!alloc->pages[i].page_ptr)
				continue;

			on_lru = list_lru_del(&binder_alloc_lru,
					      &alloc->pages[i].lru);
			page_addr = alloc->buffer + i * PAGE_SIZE;
			binder_alloc_debug(BINDER_DEBUG_BUFFER_ALLOC,
				     "%s: %d: page %d at %pK %s\n",
				     __func__, alloc->pid, i, page_addr,
				     on_lru ? "on lru" : "active");
			__free_page(alloc->pages[i].page_ptr);
			page_count++;
		}
		kfree(alloc->pages);
	}
	mutex_unlock(&alloc->mutex);
	if (alloc->vma_vm_mm)
		mmdrop(alloc->vma_vm_mm);

	binder_alloc_debug(BINDER_DEBUG_OPEN_CLOSE,
		     "%s: %d buffers %d, pages %d\n",
		     __func__, alloc->pid, buffers, page_count);
}

static void print_binder_buffer(struct seq_file *m, const char *prefix,
				struct binder_buffer *buffer)
{
	seq_printf(m, "%s %d: %pK size %zd:%zd:%zd %s\n",
		   prefix, buffer->debug_id, buffer->user_data,
		   buffer->data_size, buffer->offsets_size,
		   buffer->extra_buffers_size,
		   buffer->transaction ? "active" : "delivered");
}

/**
 * binder_alloc_print_allocated() - print buffer info
 * @m:     seq_file for output via seq_printf()
 * @alloc: binder_alloc for this proc
 *
 * Prints information about every buffer associated with
 * the binder_alloc state to the given seq_file
 */
void binder_alloc_print_allocated(struct seq_file *m,
				  struct binder_alloc *alloc)
{
	struct rb_node *n;

	mutex_lock(&alloc->mutex);
	for (n = rb_first(&alloc->allocated_buffers); n != NULL; n = rb_next(n))
		print_binder_buffer(m, "  buffer",
				    rb_entry(n, struct binder_buffer, rb_node));
	mutex_unlock(&alloc->mutex);
}

/**
 * binder_alloc_print_pages() - print page usage
 * @m:     seq_file for output via seq_printf()
 * @alloc: binder_alloc for this proc
 */
void binder_alloc_print_pages(struct seq_file *m,
			      struct binder_alloc *alloc)
{
	struct binder_lru_page *page;
	int i;
	int active = 0;
	int lru = 0;
	int free = 0;

	mutex_lock(&alloc->mutex);
	for (i = 0; i < alloc->buffer_size / PAGE_SIZE; i++) {
		page = &alloc->pages[i];
		if (!page->page_ptr)
			free++;
		else if (list_empty(&page->lru))
			active++;
		else
			lru++;
	}
	mutex_unlock(&alloc->mutex);
	seq_printf(m, "  pages: %d:%d:%d\n", active, lru, free);
	seq_printf(m, "  pages high watermark: %zu\n", alloc->pages_high);
}

/**
 * binder_alloc_get_allocated_count() - return count of buffers
 * @alloc: binder_alloc for this proc
 *
 * Return: count of allocated buffers
 */
int binder_alloc_get_allocated_count(struct binder_alloc *alloc)
{
	struct rb_node *n;
	int count = 0;

	mutex_lock(&alloc->mutex);
	for (n = rb_first(&alloc->allocated_buffers); n != NULL; n = rb_next(n))
		count++;
	mutex_unlock(&alloc->mutex);
	return count;
}


/**
 * binder_alloc_vma_close() - invalidate address space
 * @alloc: binder_alloc for this proc
 *
 * Called from binder_vma_close() when releasing address space.
 * Clears alloc->vma to prevent new incoming transactions from
 * allocating more buffers.
 */
void binder_alloc_vma_close(struct binder_alloc *alloc)
{
	binder_alloc_set_vma(alloc, NULL);
}

/**
 * binder_alloc_free_page() - shrinker callback to free pages
 * @item:   item to free
 * @lock:   lock protecting the item
 * @cb_arg: callback argument
 *
 * Called from list_lru_walk() in binder_shrink_scan() to free
 * up pages when the system is under memory pressure.
 */
enum lru_status binder_alloc_free_page(struct list_head *item,
				       struct list_lru_one *lru,
				       spinlock_t *lock,
				       void *cb_arg)
{
	struct mm_struct *mm = NULL;
	struct binder_lru_page *page = container_of(item,
						    struct binder_lru_page,
						    lru);
	struct binder_alloc *alloc;
	uintptr_t page_addr;
	size_t index;
	struct vm_area_struct *vma;

	alloc = page->alloc;
	if (!mutex_trylock(&alloc->mutex))
		goto err_get_alloc_mutex_failed;

	if (!page->page_ptr)
		goto err_page_already_freed;

	index = page - alloc->pages;
	page_addr = (uintptr_t)alloc->buffer + index * PAGE_SIZE;

	mm = alloc->vma_vm_mm;
	if (!mmget_not_zero(mm))
		goto err_mmget;
	if (!down_read_trylock(&mm->mmap_sem))
		goto err_down_read_mmap_sem_failed;
	vma = binder_alloc_get_vma(alloc);

	list_lru_isolate(lru, item);
	spin_unlock(lock);

	if (vma) {
		trace_binder_unmap_user_start(alloc, index);

		zap_page_range(vma, page_addr, PAGE_SIZE);

		trace_binder_unmap_user_end(alloc, index);
	}
	up_read(&mm->mmap_sem);
	mmput_async(mm);

	trace_binder_unmap_kernel_start(alloc, index);

	__free_page(page->page_ptr);
	page->page_ptr = NULL;

	trace_binder_unmap_kernel_end(alloc, index);

	spin_lock(lock);
	mutex_unlock(&alloc->mutex);
	return LRU_REMOVED_RETRY;

err_down_read_mmap_sem_failed:
	mmput_async(mm);
err_mmget:
err_page_already_freed:
	mutex_unlock(&alloc->mutex);
err_get_alloc_mutex_failed:
	return LRU_SKIP;
}

static unsigned long
binder_shrink_count(struct shrinker *shrink, struct shrink_control *sc)
{
	unsigned long ret = list_lru_count(&binder_alloc_lru);
	return ret;
}

static unsigned long
binder_shrink_scan(struct shrinker *shrink, struct shrink_control *sc)
{
	unsigned long ret;

	ret = list_lru_walk(&binder_alloc_lru, binder_alloc_free_page,
			    NULL, sc->nr_to_scan);
	return ret;
}

static struct shrinker binder_shrinker = {
	.count_objects = binder_shrink_count,
	.scan_objects = binder_shrink_scan,
	.seeks = DEFAULT_SEEKS,
};

/**
 * binder_alloc_init() - called by binder_open() for per-proc initialization
 * @alloc: binder_alloc for this proc
 *
 * Called from binder_open() to initialize binder_alloc fields for
 * new binder proc
 */
void binder_alloc_init(struct binder_alloc *alloc)
{
	alloc->pid = current->group_leader->pid;
	mutex_init(&alloc->mutex);
	INIT_LIST_HEAD(&alloc->buffers);
}

int binder_alloc_shrinker_init(void)
{
	int ret = list_lru_init(&binder_alloc_lru);

	if (ret == 0) {
		ret = register_shrinker(&binder_shrinker);
		if (ret)
			list_lru_destroy(&binder_alloc_lru);
	}
	return ret;
}

/**
 * check_buffer() - verify that buffer/offset is safe to access
 * @alloc: binder_alloc for this proc
 * @buffer: binder buffer to be accessed
 * @offset: offset into @buffer data
 * @bytes: bytes to access from offset
 *
 * Check that the @offset/@bytes are within the size of the given
 * @buffer and that the buffer is currently active and not freeable.
 * Offsets must also be multiples of sizeof(u32). The kernel is
 * allowed to touch the buffer in two cases:
 *
 * 1) when the buffer is being created:
 *     (buffer->free == 0 && buffer->allow_user_free == 0)
 * 2) when the buffer is being torn down:
 *     (buffer->free == 0 && buffer->transaction == NULL).
 *
 * Return: true if the buffer is safe to access
 */
static inline bool check_buffer(struct binder_alloc *alloc,
				struct binder_buffer *buffer,
				binder_size_t offset, size_t bytes)
{
	size_t buffer_size = binder_alloc_buffer_size(alloc, buffer);

	return buffer_size >= bytes &&
		offset <= buffer_size - bytes &&
		IS_ALIGNED(offset, sizeof(u32)) &&
		!buffer->free &&
		(!buffer->allow_user_free || !buffer->transaction);
}

/**
 * binder_alloc_get_page() - get kernel pointer for given buffer offset
 * @alloc: binder_alloc for this proc
 * @buffer: binder buffer to be accessed
 * @buffer_offset: offset into @buffer data
 * @pgoffp: address to copy final page offset to
 *
 * Lookup the struct page corresponding to the address
 * at @buffer_offset into @buffer->user_data. If @pgoffp is not
 * NULL, the byte-offset into the page is written there.
 *
 * The caller is responsible to ensure that the offset points
 * to a valid address within the @buffer and that @buffer is
 * not freeable by the user. Since it can't be freed, we are
 * guaranteed that the corresponding elements of @alloc->pages[]
 * cannot change.
 *
 * Return: struct page
 */
static struct page *binder_alloc_get_page(struct binder_alloc *alloc,
					  struct binder_buffer *buffer,
					  binder_size_t buffer_offset,
					  pgoff_t *pgoffp)
{
	binder_size_t buffer_space_offset = buffer_offset +
		(buffer->user_data - alloc->buffer);
	pgoff_t pgoff = buffer_space_offset & ~PAGE_MASK;
	size_t index = buffer_space_offset >> PAGE_SHIFT;
	struct binder_lru_page *lru_page;

	lru_page = &alloc->pages[index];
	*pgoffp = pgoff;
	return lru_page->page_ptr;
}

/**
 * binder_alloc_clear_buf() - zero out buffer
 * @alloc: binder_alloc for this proc
 * @buffer: binder buffer to be cleared
 *
 * memset the given buffer to 0
 */
static void binder_alloc_clear_buf(struct binder_alloc *alloc,
				   struct binder_buffer *buffer)
{
	size_t bytes = binder_alloc_buffer_size(alloc, buffer);
	binder_size_t buffer_offset = 0;

	while (bytes) {
		unsigned long size;
		struct page *page;
		pgoff_t pgoff;
		void *kptr;

		page = binder_alloc_get_page(alloc, buffer,
					     buffer_offset, &pgoff);
		size = min_t(size_t, bytes, PAGE_SIZE - pgoff);
		kptr = kmap(page) + pgoff;
		memset(kptr, 0, size);
		kunmap(page);
		bytes -= size;
		buffer_offset += size;
	}
}

/**
 * binder_alloc_copy_user_to_buffer() - copy src user to tgt user
 * @alloc: binder_alloc for this proc
 * @buffer: binder buffer to be accessed
 * @buffer_offset: offset into @buffer data
 * @from: userspace pointer to source buffer
 * @bytes: bytes to copy
 *
 * Copy bytes from source userspace to target buffer.
 *
 * Return: bytes remaining to be copied
 */
unsigned long
binder_alloc_copy_user_to_buffer(struct binder_alloc *alloc,
				 struct binder_buffer *buffer,
				 binder_size_t buffer_offset,
				 const void __user *from,
				 size_t bytes)
{
	if (!check_buffer(alloc, buffer, buffer_offset, bytes))
		return bytes;

	while (bytes) {
		unsigned long size;
		unsigned long ret;
		struct page *page;
		pgoff_t pgoff;
		void *kptr;

		page = binder_alloc_get_page(alloc, buffer,
					     buffer_offset, &pgoff);
		size = min_t(size_t, bytes, PAGE_SIZE - pgoff);
		kptr = kmap(page) + pgoff;
		ret = copy_from_user(kptr, from, size);
		kunmap(page);
		if (ret)
			return bytes - size + ret;
		bytes -= size;
		from += size;
		buffer_offset += size;
	}
	return 0;
}

static void binder_alloc_do_buffer_copy(struct binder_alloc *alloc,
					bool to_buffer,
					struct binder_buffer *buffer,
					binder_size_t buffer_offset,
					void *ptr,
					size_t bytes)
{
	/* All copies must be 32-bit aligned and 32-bit size */
	BUG_ON(!check_buffer(alloc, buffer, buffer_offset, bytes));

	while (bytes) {
		unsigned long size;
		struct page *page;
		pgoff_t pgoff;
		void *tmpptr;
		void *base_ptr;

		page = binder_alloc_get_page(alloc, buffer,
					     buffer_offset, &pgoff);
		size = min_t(size_t, bytes, PAGE_SIZE - pgoff);
		base_ptr = kmap_atomic(page);
		tmpptr = base_ptr + pgoff;
		if (to_buffer)
			memcpy(tmpptr, ptr, size);
		else
			memcpy(ptr, tmpptr, size);
		/*
		 * kunmap_atomic() takes care of flushing the cache
		 * if this device has VIVT cache arch
		 */
		kunmap_atomic(base_ptr);
		bytes -= size;
		pgoff = 0;
		ptr = ptr + size;
		buffer_offset += size;
	}
}

void binder_alloc_copy_to_buffer(struct binder_alloc *alloc,
				 struct binder_buffer *buffer,
				 binder_size_t buffer_offset,
				 void *src,
				 size_t bytes)
{
	binder_alloc_do_buffer_copy(alloc, true, buffer, buffer_offset,
				    src, bytes);
}

void binder_alloc_copy_from_buffer(struct binder_alloc *alloc,
				   void *dest,
				   struct binder_buffer *buffer,
				   binder_size_t buffer_offset,
				   size_t bytes)
{
	binder_alloc_do_buffer_copy(alloc, false, buffer, buffer_offset,
				    dest, bytes);
<<<<<<< HEAD
=======
}

void binder_alloc_shrinker_exit(void)
{
	unregister_shrinker(&binder_shrinker);
	list_lru_destroy(&binder_alloc_lru);
>>>>>>> 014241ad
}<|MERGE_RESOLUTION|>--- conflicted
+++ resolved
@@ -1328,13 +1328,10 @@
 {
 	binder_alloc_do_buffer_copy(alloc, false, buffer, buffer_offset,
 				    dest, bytes);
-<<<<<<< HEAD
-=======
 }
 
 void binder_alloc_shrinker_exit(void)
 {
 	unregister_shrinker(&binder_shrinker);
 	list_lru_destroy(&binder_alloc_lru);
->>>>>>> 014241ad
 }