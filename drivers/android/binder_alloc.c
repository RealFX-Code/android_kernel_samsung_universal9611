/* binder_alloc.c
 *
 * Android IPC Subsystem
 *
 * Copyright (C) 2007-2017 Google, Inc.
 *
 * This software is licensed under the terms of the GNU General Public
 * License version 2, as published by the Free Software Foundation, and
 * may be copied, distributed, and modified under those terms.
 *
 * This program is distributed in the hope that it will be useful,
 * but WITHOUT ANY WARRANTY; without even the implied warranty of
 * MERCHANTABILITY or FITNESS FOR A PARTICULAR PURPOSE.  See the
 * GNU General Public License for more details.
 *
 */

#define pr_fmt(fmt) KBUILD_MODNAME ": " fmt

#include <asm/cacheflush.h>
#include <linux/list.h>
#include <linux/sched/mm.h>
#include <linux/module.h>
#include <linux/rtmutex.h>
#include <linux/rbtree.h>
#include <linux/seq_file.h>
#include <linux/vmalloc.h>
#include <linux/slab.h>
#include <linux/sched.h>
#include <linux/list_lru.h>
#include <linux/uaccess.h>
#include <linux/highmem.h>
#include <linux/ratelimit.h>
#include "binder_alloc.h"
#include "binder_trace.h"

struct list_lru binder_alloc_lru;

static DEFINE_MUTEX(binder_alloc_mmap_lock);

enum {
	BINDER_DEBUG_USER_ERROR             = 1U << 0,
	BINDER_DEBUG_OPEN_CLOSE             = 1U << 1,
	BINDER_DEBUG_BUFFER_ALLOC           = 1U << 2,
	BINDER_DEBUG_BUFFER_ALLOC_ASYNC     = 1U << 3,
};
static uint32_t binder_alloc_debug_mask = BINDER_DEBUG_USER_ERROR;

module_param_named(debug_mask, binder_alloc_debug_mask,
		   uint, 0644);

#define binder_alloc_debug(mask, x...) \
	do { \
		if (binder_alloc_debug_mask & mask) \
			pr_info_ratelimited(x); \
	} while (0)

static struct binder_buffer *binder_buffer_next(struct binder_buffer *buffer)
{
	return list_entry(buffer->entry.next, struct binder_buffer, entry);
}

static struct binder_buffer *binder_buffer_prev(struct binder_buffer *buffer)
{
	return list_entry(buffer->entry.prev, struct binder_buffer, entry);
}

static size_t binder_alloc_buffer_size(struct binder_alloc *alloc,
				       struct binder_buffer *buffer)
{
	if (list_is_last(&buffer->entry, &alloc->buffers))
		return alloc->buffer + alloc->buffer_size - buffer->user_data;
	return binder_buffer_next(buffer)->user_data - buffer->user_data;
}

static void binder_insert_free_buffer(struct binder_alloc *alloc,
				      struct binder_buffer *new_buffer)
{
	struct rb_node **p = &alloc->free_buffers.rb_node;
	struct rb_node *parent = NULL;
	struct binder_buffer *buffer;
	size_t buffer_size;
	size_t new_buffer_size;

	BUG_ON(!new_buffer->free);

	new_buffer_size = binder_alloc_buffer_size(alloc, new_buffer);

	binder_alloc_debug(BINDER_DEBUG_BUFFER_ALLOC,
		     "%d: add free buffer, size %zd, at %pK\n",
		      alloc->pid, new_buffer_size, new_buffer);

	while (*p) {
		parent = *p;
		buffer = rb_entry(parent, struct binder_buffer, rb_node);
		BUG_ON(!buffer->free);

		buffer_size = binder_alloc_buffer_size(alloc, buffer);

		if (new_buffer_size < buffer_size)
			p = &parent->rb_left;
		else
			p = &parent->rb_right;
	}
	rb_link_node(&new_buffer->rb_node, parent, p);
	rb_insert_color(&new_buffer->rb_node, &alloc->free_buffers);
}

static void binder_insert_allocated_buffer_locked(
		struct binder_alloc *alloc, struct binder_buffer *new_buffer)
{
	struct rb_node **p = &alloc->allocated_buffers.rb_node;
	struct rb_node *parent = NULL;
	struct binder_buffer *buffer;

	BUG_ON(new_buffer->free);

	while (*p) {
		parent = *p;
		buffer = rb_entry(parent, struct binder_buffer, rb_node);
		BUG_ON(buffer->free);

		if (new_buffer->user_data < buffer->user_data)
			p = &parent->rb_left;
		else if (new_buffer->user_data > buffer->user_data)
			p = &parent->rb_right;
		else
			BUG();
	}
	rb_link_node(&new_buffer->rb_node, parent, p);
	rb_insert_color(&new_buffer->rb_node, &alloc->allocated_buffers);
}

static struct binder_buffer *binder_alloc_prepare_to_free_locked(
		struct binder_alloc *alloc,
		uintptr_t user_ptr)
{
	struct rb_node *n = alloc->allocated_buffers.rb_node;
	struct binder_buffer *buffer;
	void __user *uptr;

	uptr = (void __user *)user_ptr;

	while (n) {
		buffer = rb_entry(n, struct binder_buffer, rb_node);
		BUG_ON(buffer->free);

		if (uptr < buffer->user_data)
			n = n->rb_left;
		else if (uptr > buffer->user_data)
			n = n->rb_right;
		else {
			/*
			 * Guard against user threads attempting to
			 * free the buffer when in use by kernel or
			 * after it's already been freed.
			 */
			if (!buffer->allow_user_free)
				return ERR_PTR(-EPERM);
			buffer->allow_user_free = 0;
			return buffer;
		}
	}
	return NULL;
}

/**
 * binder_alloc_buffer_lookup() - get buffer given user ptr
 * @alloc:	binder_alloc for this proc
 * @user_ptr:	User pointer to buffer data
 *
 * Validate userspace pointer to buffer data and return buffer corresponding to
 * that user pointer. Search the rb tree for buffer that matches user data
 * pointer.
 *
 * Return:	Pointer to buffer or NULL
 */
struct binder_buffer *binder_alloc_prepare_to_free(struct binder_alloc *alloc,
						   uintptr_t user_ptr)
{
	struct binder_buffer *buffer;

	mutex_lock(&alloc->mutex);
	buffer = binder_alloc_prepare_to_free_locked(alloc, user_ptr);
	mutex_unlock(&alloc->mutex);
	return buffer;
}

static int binder_update_page_range(struct binder_alloc *alloc, int allocate,
				    void __user *start, void __user *end)
{
	void __user *page_addr;
	unsigned long user_page_addr;
	struct binder_lru_page *page;
	struct vm_area_struct *vma = NULL;
	struct mm_struct *mm = NULL;
	bool need_mm = false;

	binder_alloc_debug(BINDER_DEBUG_BUFFER_ALLOC,
		     "%d: %s pages %pK-%pK\n", alloc->pid,
		     allocate ? "allocate" : "free", start, end);

	if (end <= start)
		return 0;

	trace_binder_update_page_range(alloc, allocate, start, end);

	if (allocate == 0)
		goto free_range;

	for (page_addr = start; page_addr < end; page_addr += PAGE_SIZE) {
		page = &alloc->pages[(page_addr - alloc->buffer) / PAGE_SIZE];
		if (!page->page_ptr) {
			need_mm = true;
			break;
		}
	}

	if (need_mm && mmget_not_zero(alloc->vma_vm_mm))
		mm = alloc->vma_vm_mm;

	if (mm) {
		down_read(&mm->mmap_sem);
		vma = alloc->vma;
	}

	if (!vma && need_mm) {
		binder_alloc_debug(BINDER_DEBUG_USER_ERROR,
				   "%d: binder_alloc_buf failed to map pages in userspace, no vma\n",
				   alloc->pid);
		goto err_no_vma;
	}

	for (page_addr = start; page_addr < end; page_addr += PAGE_SIZE) {
		int ret;
		bool on_lru;
		size_t index;

		index = (page_addr - alloc->buffer) / PAGE_SIZE;
		page = &alloc->pages[index];

		if (page->page_ptr) {
			trace_binder_alloc_lru_start(alloc, index);

			on_lru = list_lru_del(&binder_alloc_lru, &page->lru);
			WARN_ON(!on_lru);

			trace_binder_alloc_lru_end(alloc, index);
			continue;
		}

		if (WARN_ON(!vma))
			goto err_page_ptr_cleared;

		trace_binder_alloc_page_start(alloc, index);
		page->page_ptr = alloc_page(GFP_KERNEL |
					    __GFP_HIGHMEM |
					    __GFP_ZERO);
		if (!page->page_ptr) {
			pr_err("%d: binder_alloc_buf failed for page at %pK\n",
				alloc->pid, page_addr);
			goto err_alloc_page_failed;
		}
		page->alloc = alloc;
		INIT_LIST_HEAD(&page->lru);

		user_page_addr = (uintptr_t)page_addr;
		ret = vm_insert_page(vma, user_page_addr, page[0].page_ptr);
		if (ret) {
			pr_err("%d: binder_alloc_buf failed to map page at %lx in userspace\n",
			       alloc->pid, user_page_addr);
			goto err_vm_insert_page_failed;
		}

		if (index + 1 > alloc->pages_high)
			alloc->pages_high = index + 1;

		trace_binder_alloc_page_end(alloc, index);
		/* vm_insert_page does not seem to increment the refcount */
	}
	if (mm) {
<<<<<<< HEAD
		up_read(&mm->mmap_sem);
		mmput(mm);
=======
		up_write(&mm->mmap_sem);
		mmput_async(mm);
>>>>>>> b0df11ec
	}
	return 0;

free_range:
	for (page_addr = end - PAGE_SIZE; 1; page_addr -= PAGE_SIZE) {
		bool ret;
		size_t index;

		index = (page_addr - alloc->buffer) / PAGE_SIZE;
		page = &alloc->pages[index];

		trace_binder_free_lru_start(alloc, index);

		ret = list_lru_add(&binder_alloc_lru, &page->lru);
		WARN_ON(!ret);

		trace_binder_free_lru_end(alloc, index);
		if (page_addr == start)
			break;
		continue;

err_vm_insert_page_failed:
		__free_page(page->page_ptr);
		page->page_ptr = NULL;
err_alloc_page_failed:
err_page_ptr_cleared:
		if (page_addr == start)
			break;
	}
err_no_vma:
	if (mm) {
<<<<<<< HEAD
		up_read(&mm->mmap_sem);
		mmput(mm);
=======
		up_write(&mm->mmap_sem);
		mmput_async(mm);
>>>>>>> b0df11ec
	}
	return vma ? -ENOMEM : -ESRCH;
}

static inline void binder_alloc_set_vma(struct binder_alloc *alloc,
		struct vm_area_struct *vma)
{
	if (vma)
		alloc->vma_vm_mm = vma->vm_mm;
	/*
	 * If we see alloc->vma is not NULL, buffer data structures set up
	 * completely. Look at smp_rmb side binder_alloc_get_vma.
	 * We also want to guarantee new alloc->vma_vm_mm is always visible
	 * if alloc->vma is set.
	 */
	smp_wmb();
	alloc->vma = vma;
}

static inline struct vm_area_struct *binder_alloc_get_vma(
		struct binder_alloc *alloc)
{
	struct vm_area_struct *vma = NULL;

	if (alloc->vma) {
		/* Look at description in binder_alloc_set_vma */
		smp_rmb();
		vma = alloc->vma;
	}
	return vma;
}

static bool debug_low_async_space_locked(struct binder_alloc *alloc, int pid)
{
	/*
	 * Find the amount and size of buffers allocated by the current caller;
	 * The idea is that once we cross the threshold, whoever is responsible
	 * for the low async space is likely to try to send another async txn,
	 * and at some point we'll catch them in the act. This is more efficient
	 * than keeping a map per pid.
	 */
	struct rb_node *n = alloc->free_buffers.rb_node;
	struct binder_buffer *buffer;
	size_t total_alloc_size = 0;
	size_t num_buffers = 0;

	for (n = rb_first(&alloc->allocated_buffers); n != NULL;
		 n = rb_next(n)) {
		buffer = rb_entry(n, struct binder_buffer, rb_node);
		if (buffer->pid != pid)
			continue;
		if (!buffer->async_transaction)
			continue;
		total_alloc_size += binder_alloc_buffer_size(alloc, buffer)
			+ sizeof(struct binder_buffer);
		num_buffers++;
	}

	/*
	 * Warn if this pid has more than 50 transactions, or more than 50% of
	 * async space (which is 25% of total buffer size). Oneway spam is only
	 * detected when the threshold is exceeded.
	 */
	if (num_buffers > 50 || total_alloc_size > alloc->buffer_size / 4) {
		binder_alloc_debug(BINDER_DEBUG_USER_ERROR,
			     "%d: pid %d spamming oneway? %zd buffers allocated for a total size of %zd\n",
			      alloc->pid, pid, num_buffers, total_alloc_size);
		if (!alloc->oneway_spam_detected) {
			alloc->oneway_spam_detected = true;
			return true;
		}
	}
	return false;
}

static struct binder_buffer *binder_alloc_new_buf_locked(
				struct binder_alloc *alloc,
				size_t data_size,
				size_t offsets_size,
				size_t extra_buffers_size,
				int is_async,
				int pid)
{
	struct rb_node *n = alloc->free_buffers.rb_node;
	struct binder_buffer *buffer;
	size_t buffer_size;
	struct rb_node *best_fit = NULL;
	void __user *has_page_addr;
	void __user *end_page_addr;
	size_t size, data_offsets_size;
	int ret;

	if (!binder_alloc_get_vma(alloc)) {
		binder_alloc_debug(BINDER_DEBUG_USER_ERROR,
				   "%d: binder_alloc_buf, no vma\n",
				   alloc->pid);
		return ERR_PTR(-ESRCH);
	}

	data_offsets_size = ALIGN(data_size, sizeof(void *)) +
		ALIGN(offsets_size, sizeof(void *));

	if (data_offsets_size < data_size || data_offsets_size < offsets_size) {
		binder_alloc_debug(BINDER_DEBUG_BUFFER_ALLOC,
				"%d: got transaction with invalid size %zd-%zd\n",
				alloc->pid, data_size, offsets_size);
		return ERR_PTR(-EINVAL);
	}
	size = data_offsets_size + ALIGN(extra_buffers_size, sizeof(void *));
	if (size < data_offsets_size || size < extra_buffers_size) {
		binder_alloc_debug(BINDER_DEBUG_BUFFER_ALLOC,
				"%d: got transaction with invalid extra_buffers_size %zd\n",
				alloc->pid, extra_buffers_size);
		return ERR_PTR(-EINVAL);
	}

	/* Pad 0-size buffers so they get assigned unique addresses */
	size = max(size, sizeof(void *));

	if (is_async && alloc->free_async_space < size) {
		binder_alloc_debug(BINDER_DEBUG_BUFFER_ALLOC,
			     "%d: binder_alloc_buf size %zd failed, no async space left\n",
			      alloc->pid, size);
		return ERR_PTR(-ENOSPC);
	}

	while (n) {
		buffer = rb_entry(n, struct binder_buffer, rb_node);
		BUG_ON(!buffer->free);
		buffer_size = binder_alloc_buffer_size(alloc, buffer);

		if (size < buffer_size) {
			best_fit = n;
			n = n->rb_left;
		} else if (size > buffer_size)
			n = n->rb_right;
		else {
			best_fit = n;
			break;
		}
	}
	if (best_fit == NULL) {
		size_t allocated_buffers = 0;
		size_t largest_alloc_size = 0;
		size_t total_alloc_size = 0;
		size_t free_buffers = 0;
		size_t largest_free_size = 0;
		size_t total_free_size = 0;

		for (n = rb_first(&alloc->allocated_buffers); n != NULL;
		     n = rb_next(n)) {
			buffer = rb_entry(n, struct binder_buffer, rb_node);
			buffer_size = binder_alloc_buffer_size(alloc, buffer);
			allocated_buffers++;
			total_alloc_size += buffer_size;
			if (buffer_size > largest_alloc_size)
				largest_alloc_size = buffer_size;
		}
		for (n = rb_first(&alloc->free_buffers); n != NULL;
		     n = rb_next(n)) {
			buffer = rb_entry(n, struct binder_buffer, rb_node);
			buffer_size = binder_alloc_buffer_size(alloc, buffer);
			free_buffers++;
			total_free_size += buffer_size;
			if (buffer_size > largest_free_size)
				largest_free_size = buffer_size;
		}
		binder_alloc_debug(BINDER_DEBUG_USER_ERROR,
				   "%d: binder_alloc_buf size %zd failed, no address space\n",
				   alloc->pid, size);
		binder_alloc_debug(BINDER_DEBUG_USER_ERROR,
				   "allocated: %zd (num: %zd largest: %zd), free: %zd (num: %zd largest: %zd)\n",
				   total_alloc_size, allocated_buffers,
				   largest_alloc_size, total_free_size,
				   free_buffers, largest_free_size);
		return ERR_PTR(-ENOSPC);
	}
	if (n == NULL) {
		buffer = rb_entry(best_fit, struct binder_buffer, rb_node);
		buffer_size = binder_alloc_buffer_size(alloc, buffer);
	}

	binder_alloc_debug(BINDER_DEBUG_BUFFER_ALLOC,
		     "%d: binder_alloc_buf size %zd got buffer %pK size %zd\n",
		      alloc->pid, size, buffer, buffer_size);

	has_page_addr = (void __user *)
		(((uintptr_t)buffer->user_data + buffer_size) & PAGE_MASK);
	WARN_ON(n && buffer_size != size);
	end_page_addr =
		(void __user *)PAGE_ALIGN((uintptr_t)buffer->user_data + size);
	if (end_page_addr > has_page_addr)
		end_page_addr = has_page_addr;
	ret = binder_update_page_range(alloc, 1, (void __user *)
		PAGE_ALIGN((uintptr_t)buffer->user_data), end_page_addr);
	if (ret)
		return ERR_PTR(ret);

	if (buffer_size != size) {
		struct binder_buffer *new_buffer;

		new_buffer = kzalloc(sizeof(*buffer), GFP_KERNEL);
		if (!new_buffer) {
			pr_err("%s: %d failed to alloc new buffer struct\n",
			       __func__, alloc->pid);
			goto err_alloc_buf_struct_failed;
		}
		new_buffer->user_data = (u8 __user *)buffer->user_data + size;
		list_add(&new_buffer->entry, &buffer->entry);
		new_buffer->free = 1;
		binder_insert_free_buffer(alloc, new_buffer);
	}

	rb_erase(best_fit, &alloc->free_buffers);
	buffer->free = 0;
	buffer->allow_user_free = 0;
	binder_insert_allocated_buffer_locked(alloc, buffer);
	binder_alloc_debug(BINDER_DEBUG_BUFFER_ALLOC,
		     "%d: binder_alloc_buf size %zd got %pK\n",
		      alloc->pid, size, buffer);
	buffer->data_size = data_size;
	buffer->offsets_size = offsets_size;
	buffer->async_transaction = is_async;
	buffer->extra_buffers_size = extra_buffers_size;
	buffer->pid = pid;
	buffer->oneway_spam_suspect = false;
	if (is_async) {
		alloc->free_async_space -= size;
		binder_alloc_debug(BINDER_DEBUG_BUFFER_ALLOC_ASYNC,
			     "%d: binder_alloc_buf size %zd async free %zd\n",
			      alloc->pid, size, alloc->free_async_space);
		if (alloc->free_async_space < alloc->buffer_size / 10) {
			/*
			 * Start detecting spammers once we have less than 20%
			 * of async space left (which is less than 10% of total
			 * buffer size).
			 */
			buffer->oneway_spam_suspect = debug_low_async_space_locked(alloc, pid);
		} else {
			alloc->oneway_spam_detected = false;
		}
	}
	return buffer;

err_alloc_buf_struct_failed:
	binder_update_page_range(alloc, 0, (void __user *)
				 PAGE_ALIGN((uintptr_t)buffer->user_data),
				 end_page_addr);
	return ERR_PTR(-ENOMEM);
}

/**
 * binder_alloc_new_buf() - Allocate a new binder buffer
 * @alloc:              binder_alloc for this proc
 * @data_size:          size of user data buffer
 * @offsets_size:       user specified buffer offset
 * @extra_buffers_size: size of extra space for meta-data (eg, security context)
 * @is_async:           buffer for async transaction
 * @pid:				pid to attribute allocation to (used for debugging)
 *
 * Allocate a new buffer given the requested sizes. Returns
 * the kernel version of the buffer pointer. The size allocated
 * is the sum of the three given sizes (each rounded up to
 * pointer-sized boundary)
 *
 * Return:	The allocated buffer or %ERR_PTR(-errno) if error
 */
struct binder_buffer *binder_alloc_new_buf(struct binder_alloc *alloc,
					   size_t data_size,
					   size_t offsets_size,
					   size_t extra_buffers_size,
					   int is_async,
					   int pid)
{
	struct binder_buffer *buffer;

	mutex_lock(&alloc->mutex);
	buffer = binder_alloc_new_buf_locked(alloc, data_size, offsets_size,
					     extra_buffers_size, is_async, pid);
	mutex_unlock(&alloc->mutex);
	return buffer;
}

static void __user *buffer_start_page(struct binder_buffer *buffer)
{
	return (void __user *)((uintptr_t)buffer->user_data & PAGE_MASK);
}

static void __user *prev_buffer_end_page(struct binder_buffer *buffer)
{
	return (void __user *)
		(((uintptr_t)(buffer->user_data) - 1) & PAGE_MASK);
}

static void binder_delete_free_buffer(struct binder_alloc *alloc,
				      struct binder_buffer *buffer)
{
	struct binder_buffer *prev, *next = NULL;
	bool to_free = true;
	BUG_ON(alloc->buffers.next == &buffer->entry);
	prev = binder_buffer_prev(buffer);
	BUG_ON(!prev->free);
	if (prev_buffer_end_page(prev) == buffer_start_page(buffer)) {
		to_free = false;
		binder_alloc_debug(BINDER_DEBUG_BUFFER_ALLOC,
				   "%d: merge free, buffer %pK share page with %pK\n",
				   alloc->pid, buffer->user_data,
				   prev->user_data);
	}

	if (!list_is_last(&buffer->entry, &alloc->buffers)) {
		next = binder_buffer_next(buffer);
		if (buffer_start_page(next) == buffer_start_page(buffer)) {
			to_free = false;
			binder_alloc_debug(BINDER_DEBUG_BUFFER_ALLOC,
					   "%d: merge free, buffer %pK share page with %pK\n",
					   alloc->pid,
					   buffer->user_data,
					   next->user_data);
		}
	}

	if (PAGE_ALIGNED(buffer->user_data)) {
		binder_alloc_debug(BINDER_DEBUG_BUFFER_ALLOC,
				   "%d: merge free, buffer start %pK is page aligned\n",
				   alloc->pid, buffer->user_data);
		to_free = false;
	}

	if (to_free) {
		binder_alloc_debug(BINDER_DEBUG_BUFFER_ALLOC,
				   "%d: merge free, buffer %pK do not share page with %pK or %pK\n",
				   alloc->pid, buffer->user_data,
				   prev->user_data,
				   next ? next->user_data : NULL);
		binder_update_page_range(alloc, 0, buffer_start_page(buffer),
					 buffer_start_page(buffer) + PAGE_SIZE);
	}
	list_del(&buffer->entry);
	kfree(buffer);
}

static void binder_free_buf_locked(struct binder_alloc *alloc,
				   struct binder_buffer *buffer)
{
	size_t size, buffer_size;

	buffer_size = binder_alloc_buffer_size(alloc, buffer);

	size = ALIGN(buffer->data_size, sizeof(void *)) +
		ALIGN(buffer->offsets_size, sizeof(void *)) +
		ALIGN(buffer->extra_buffers_size, sizeof(void *));

	binder_alloc_debug(BINDER_DEBUG_BUFFER_ALLOC,
		     "%d: binder_free_buf %pK size %zd buffer_size %zd\n",
		      alloc->pid, buffer, size, buffer_size);

	BUG_ON(buffer->free);
	BUG_ON(size > buffer_size);
	BUG_ON(buffer->transaction != NULL);
	BUG_ON(buffer->user_data < alloc->buffer);
	BUG_ON(buffer->user_data > alloc->buffer + alloc->buffer_size);

	if (buffer->async_transaction) {
		alloc->free_async_space += buffer_size;
		binder_alloc_debug(BINDER_DEBUG_BUFFER_ALLOC_ASYNC,
			     "%d: binder_free_buf size %zd async free %zd\n",
			      alloc->pid, size, alloc->free_async_space);
	}

	binder_update_page_range(alloc, 0,
		(void __user *)PAGE_ALIGN((uintptr_t)buffer->user_data),
		(void __user *)(((uintptr_t)
			  buffer->user_data + buffer_size) & PAGE_MASK));

	rb_erase(&buffer->rb_node, &alloc->allocated_buffers);
	buffer->free = 1;
	if (!list_is_last(&buffer->entry, &alloc->buffers)) {
		struct binder_buffer *next = binder_buffer_next(buffer);

		if (next->free) {
			rb_erase(&next->rb_node, &alloc->free_buffers);
			binder_delete_free_buffer(alloc, next);
		}
	}
	if (alloc->buffers.next != &buffer->entry) {
		struct binder_buffer *prev = binder_buffer_prev(buffer);

		if (prev->free) {
			binder_delete_free_buffer(alloc, buffer);
			rb_erase(&prev->rb_node, &alloc->free_buffers);
			buffer = prev;
		}
	}
	binder_insert_free_buffer(alloc, buffer);
}

static void binder_alloc_clear_buf(struct binder_alloc *alloc,
				   struct binder_buffer *buffer);
/**
 * binder_alloc_free_buf() - free a binder buffer
 * @alloc:	binder_alloc for this proc
 * @buffer:	kernel pointer to buffer
 *
 * Free the buffer allocated via binder_alloc_new_buffer()
 */
void binder_alloc_free_buf(struct binder_alloc *alloc,
			    struct binder_buffer *buffer)
{
	/*
	 * We could eliminate the call to binder_alloc_clear_buf()
	 * from binder_alloc_deferred_release() by moving this to
	 * binder_alloc_free_buf_locked(). However, that could
	 * increase contention for the alloc mutex if clear_on_free
	 * is used frequently for large buffers. The mutex is not
	 * needed for correctness here.
	 */
	if (buffer->clear_on_free) {
		binder_alloc_clear_buf(alloc, buffer);
		buffer->clear_on_free = false;
	}
	mutex_lock(&alloc->mutex);
	binder_free_buf_locked(alloc, buffer);
	mutex_unlock(&alloc->mutex);
}

/**
 * binder_alloc_mmap_handler() - map virtual address space for proc
 * @alloc:	alloc structure for this proc
 * @vma:	vma passed to mmap()
 *
 * Called by binder_mmap() to initialize the space specified in
 * vma for allocating binder buffers
 *
 * Return:
 *      0 = success
 *      -EBUSY = address space already mapped
 *      -ENOMEM = failed to map memory to given address space
 */
int binder_alloc_mmap_handler(struct binder_alloc *alloc,
			      struct vm_area_struct *vma)
{
	int ret;
	const char *failure_string;
	struct binder_buffer *buffer;

	mutex_lock(&binder_alloc_mmap_lock);
	if (alloc->buffer) {
		ret = -EBUSY;
		failure_string = "already mapped";
		goto err_already_mapped;
	}

	alloc->buffer = (void __user *)vma->vm_start;
	mutex_unlock(&binder_alloc_mmap_lock);

	alloc->pages = kzalloc(sizeof(alloc->pages[0]) *
				   ((vma->vm_end - vma->vm_start) / PAGE_SIZE),
			       GFP_KERNEL);
	if (alloc->pages == NULL) {
		ret = -ENOMEM;
		failure_string = "alloc page array";
		goto err_alloc_pages_failed;
	}
	alloc->buffer_size = vma->vm_end - vma->vm_start;

	buffer = kzalloc(sizeof(*buffer), GFP_KERNEL);
	if (!buffer) {
		ret = -ENOMEM;
		failure_string = "alloc buffer struct";
		goto err_alloc_buf_struct_failed;
	}

	buffer->user_data = alloc->buffer;
	list_add(&buffer->entry, &alloc->buffers);
	buffer->free = 1;
	binder_insert_free_buffer(alloc, buffer);
	alloc->free_async_space = alloc->buffer_size / 2;
	binder_alloc_set_vma(alloc, vma);
	mmgrab(alloc->vma_vm_mm);

	return 0;

err_alloc_buf_struct_failed:
	kfree(alloc->pages);
	alloc->pages = NULL;
err_alloc_pages_failed:
	mutex_lock(&binder_alloc_mmap_lock);
	alloc->buffer = NULL;
err_already_mapped:
	mutex_unlock(&binder_alloc_mmap_lock);
	binder_alloc_debug(BINDER_DEBUG_USER_ERROR,
			   "%s: %d %lx-%lx %s failed %d\n", __func__,
			   alloc->pid, vma->vm_start, vma->vm_end,
			   failure_string, ret);
	return ret;
}


void binder_alloc_deferred_release(struct binder_alloc *alloc)
{
	struct rb_node *n;
	int buffers, page_count;
	struct binder_buffer *buffer;

	buffers = 0;
	mutex_lock(&alloc->mutex);
	BUG_ON(alloc->vma);

	while ((n = rb_first(&alloc->allocated_buffers))) {
		buffer = rb_entry(n, struct binder_buffer, rb_node);

		/* Transaction should already have been freed */
		BUG_ON(buffer->transaction);

		if (buffer->clear_on_free) {
			binder_alloc_clear_buf(alloc, buffer);
			buffer->clear_on_free = false;
		}
		binder_free_buf_locked(alloc, buffer);
		buffers++;
	}

	while (!list_empty(&alloc->buffers)) {
		buffer = list_first_entry(&alloc->buffers,
					  struct binder_buffer, entry);
		WARN_ON(!buffer->free);

		list_del(&buffer->entry);
		WARN_ON_ONCE(!list_empty(&alloc->buffers));
		kfree(buffer);
	}

	page_count = 0;
	if (alloc->pages) {
		int i;

		for (i = 0; i < alloc->buffer_size / PAGE_SIZE; i++) {
			void __user *page_addr;
			bool on_lru;

			if (!alloc->pages[i].page_ptr)
				continue;

			on_lru = list_lru_del(&binder_alloc_lru,
					      &alloc->pages[i].lru);
			page_addr = alloc->buffer + i * PAGE_SIZE;
			binder_alloc_debug(BINDER_DEBUG_BUFFER_ALLOC,
				     "%s: %d: page %d at %pK %s\n",
				     __func__, alloc->pid, i, page_addr,
				     on_lru ? "on lru" : "active");
			__free_page(alloc->pages[i].page_ptr);
			page_count++;
		}
		kfree(alloc->pages);
	}
	mutex_unlock(&alloc->mutex);
	if (alloc->vma_vm_mm)
		mmdrop(alloc->vma_vm_mm);

	binder_alloc_debug(BINDER_DEBUG_OPEN_CLOSE,
		     "%s: %d buffers %d, pages %d\n",
		     __func__, alloc->pid, buffers, page_count);
}

static void print_binder_buffer(struct seq_file *m, const char *prefix,
				struct binder_buffer *buffer)
{
	seq_printf(m, "%s %d: %pK size %zd:%zd:%zd %s\n",
		   prefix, buffer->debug_id, buffer->user_data,
		   buffer->data_size, buffer->offsets_size,
		   buffer->extra_buffers_size,
		   buffer->transaction ? "active" : "delivered");
}

/**
 * binder_alloc_print_allocated() - print buffer info
 * @m:     seq_file for output via seq_printf()
 * @alloc: binder_alloc for this proc
 *
 * Prints information about every buffer associated with
 * the binder_alloc state to the given seq_file
 */
void binder_alloc_print_allocated(struct seq_file *m,
				  struct binder_alloc *alloc)
{
	struct rb_node *n;

	mutex_lock(&alloc->mutex);
	for (n = rb_first(&alloc->allocated_buffers); n != NULL; n = rb_next(n))
		print_binder_buffer(m, "  buffer",
				    rb_entry(n, struct binder_buffer, rb_node));
	mutex_unlock(&alloc->mutex);
}

/**
 * binder_alloc_print_pages() - print page usage
 * @m:     seq_file for output via seq_printf()
 * @alloc: binder_alloc for this proc
 */
void binder_alloc_print_pages(struct seq_file *m,
			      struct binder_alloc *alloc)
{
	struct binder_lru_page *page;
	int i;
	int active = 0;
	int lru = 0;
	int free = 0;

	mutex_lock(&alloc->mutex);
	for (i = 0; i < alloc->buffer_size / PAGE_SIZE; i++) {
		page = &alloc->pages[i];
		if (!page->page_ptr)
			free++;
		else if (list_empty(&page->lru))
			active++;
		else
			lru++;
	}
	mutex_unlock(&alloc->mutex);
	seq_printf(m, "  pages: %d:%d:%d\n", active, lru, free);
	seq_printf(m, "  pages high watermark: %zu\n", alloc->pages_high);
}

/**
 * binder_alloc_get_allocated_count() - return count of buffers
 * @alloc: binder_alloc for this proc
 *
 * Return: count of allocated buffers
 */
int binder_alloc_get_allocated_count(struct binder_alloc *alloc)
{
	struct rb_node *n;
	int count = 0;

	mutex_lock(&alloc->mutex);
	for (n = rb_first(&alloc->allocated_buffers); n != NULL; n = rb_next(n))
		count++;
	mutex_unlock(&alloc->mutex);
	return count;
}


/**
 * binder_alloc_vma_close() - invalidate address space
 * @alloc: binder_alloc for this proc
 *
 * Called from binder_vma_close() when releasing address space.
 * Clears alloc->vma to prevent new incoming transactions from
 * allocating more buffers.
 */
void binder_alloc_vma_close(struct binder_alloc *alloc)
{
	binder_alloc_set_vma(alloc, NULL);
}

/**
 * binder_alloc_free_page() - shrinker callback to free pages
 * @item:   item to free
 * @lock:   lock protecting the item
 * @cb_arg: callback argument
 *
 * Called from list_lru_walk() in binder_shrink_scan() to free
 * up pages when the system is under memory pressure.
 */
enum lru_status binder_alloc_free_page(struct list_head *item,
				       struct list_lru_one *lru,
				       spinlock_t *lock,
				       void *cb_arg)
{
	struct mm_struct *mm = NULL;
	struct binder_lru_page *page = container_of(item,
						    struct binder_lru_page,
						    lru);
	struct binder_alloc *alloc;
	uintptr_t page_addr;
	size_t index;
	struct vm_area_struct *vma;

	alloc = page->alloc;
	if (!mutex_trylock(&alloc->mutex))
		goto err_get_alloc_mutex_failed;

	if (!page->page_ptr)
		goto err_page_already_freed;

	index = page - alloc->pages;
	page_addr = (uintptr_t)alloc->buffer + index * PAGE_SIZE;

	mm = alloc->vma_vm_mm;
	if (!mmget_not_zero(mm))
		goto err_mmget;
	if (!down_read_trylock(&mm->mmap_sem))
		goto err_down_read_mmap_sem_failed;
	vma = binder_alloc_get_vma(alloc);

	list_lru_isolate(lru, item);
	spin_unlock(lock);

	if (vma) {
		trace_binder_unmap_user_start(alloc, index);

		zap_page_range(vma, page_addr, PAGE_SIZE);

		trace_binder_unmap_user_end(alloc, index);
	}
	up_read(&mm->mmap_sem);
	mmput_async(mm);

	trace_binder_unmap_kernel_start(alloc, index);

	__free_page(page->page_ptr);
	page->page_ptr = NULL;

	trace_binder_unmap_kernel_end(alloc, index);

	spin_lock(lock);
	mutex_unlock(&alloc->mutex);
	return LRU_REMOVED_RETRY;

err_down_read_mmap_sem_failed:
	mmput_async(mm);
err_mmget:
err_page_already_freed:
	mutex_unlock(&alloc->mutex);
err_get_alloc_mutex_failed:
	return LRU_SKIP;
}

static unsigned long
binder_shrink_count(struct shrinker *shrink, struct shrink_control *sc)
{
	unsigned long ret = list_lru_count(&binder_alloc_lru);
	return ret;
}

static unsigned long
binder_shrink_scan(struct shrinker *shrink, struct shrink_control *sc)
{
	unsigned long ret;

	ret = list_lru_walk(&binder_alloc_lru, binder_alloc_free_page,
			    NULL, sc->nr_to_scan);
	return ret;
}

static struct shrinker binder_shrinker = {
	.count_objects = binder_shrink_count,
	.scan_objects = binder_shrink_scan,
	.seeks = DEFAULT_SEEKS,
};

/**
 * binder_alloc_init() - called by binder_open() for per-proc initialization
 * @alloc: binder_alloc for this proc
 *
 * Called from binder_open() to initialize binder_alloc fields for
 * new binder proc
 */
void binder_alloc_init(struct binder_alloc *alloc)
{
	alloc->pid = current->group_leader->pid;
	mutex_init(&alloc->mutex);
	INIT_LIST_HEAD(&alloc->buffers);
}

int binder_alloc_shrinker_init(void)
{
	int ret = list_lru_init(&binder_alloc_lru);

	if (ret == 0) {
		ret = register_shrinker(&binder_shrinker);
		if (ret)
			list_lru_destroy(&binder_alloc_lru);
	}
	return ret;
}

/**
 * check_buffer() - verify that buffer/offset is safe to access
 * @alloc: binder_alloc for this proc
 * @buffer: binder buffer to be accessed
 * @offset: offset into @buffer data
 * @bytes: bytes to access from offset
 *
 * Check that the @offset/@bytes are within the size of the given
 * @buffer and that the buffer is currently active and not freeable.
 * Offsets must also be multiples of sizeof(u32). The kernel is
 * allowed to touch the buffer in two cases:
 *
 * 1) when the buffer is being created:
 *     (buffer->free == 0 && buffer->allow_user_free == 0)
 * 2) when the buffer is being torn down:
 *     (buffer->free == 0 && buffer->transaction == NULL).
 *
 * Return: true if the buffer is safe to access
 */
static inline bool check_buffer(struct binder_alloc *alloc,
				struct binder_buffer *buffer,
				binder_size_t offset, size_t bytes)
{
	size_t buffer_size = binder_alloc_buffer_size(alloc, buffer);

	return buffer_size >= bytes &&
		offset <= buffer_size - bytes &&
		IS_ALIGNED(offset, sizeof(u32)) &&
		!buffer->free &&
		(!buffer->allow_user_free || !buffer->transaction);
}

/**
 * binder_alloc_get_page() - get kernel pointer for given buffer offset
 * @alloc: binder_alloc for this proc
 * @buffer: binder buffer to be accessed
 * @buffer_offset: offset into @buffer data
 * @pgoffp: address to copy final page offset to
 *
 * Lookup the struct page corresponding to the address
 * at @buffer_offset into @buffer->user_data. If @pgoffp is not
 * NULL, the byte-offset into the page is written there.
 *
 * The caller is responsible to ensure that the offset points
 * to a valid address within the @buffer and that @buffer is
 * not freeable by the user. Since it can't be freed, we are
 * guaranteed that the corresponding elements of @alloc->pages[]
 * cannot change.
 *
 * Return: struct page
 */
static struct page *binder_alloc_get_page(struct binder_alloc *alloc,
					  struct binder_buffer *buffer,
					  binder_size_t buffer_offset,
					  pgoff_t *pgoffp)
{
	binder_size_t buffer_space_offset = buffer_offset +
		(buffer->user_data - alloc->buffer);
	pgoff_t pgoff = buffer_space_offset & ~PAGE_MASK;
	size_t index = buffer_space_offset >> PAGE_SHIFT;
	struct binder_lru_page *lru_page;

	lru_page = &alloc->pages[index];
	*pgoffp = pgoff;
	return lru_page->page_ptr;
}

/**
 * binder_alloc_clear_buf() - zero out buffer
 * @alloc: binder_alloc for this proc
 * @buffer: binder buffer to be cleared
 *
 * memset the given buffer to 0
 */
static void binder_alloc_clear_buf(struct binder_alloc *alloc,
				   struct binder_buffer *buffer)
{
	size_t bytes = binder_alloc_buffer_size(alloc, buffer);
	binder_size_t buffer_offset = 0;

	while (bytes) {
		unsigned long size;
		struct page *page;
		pgoff_t pgoff;
		void *kptr;

		page = binder_alloc_get_page(alloc, buffer,
					     buffer_offset, &pgoff);
		size = min_t(size_t, bytes, PAGE_SIZE - pgoff);
		kptr = kmap(page) + pgoff;
		memset(kptr, 0, size);
		kunmap(page);
		bytes -= size;
		buffer_offset += size;
	}
}

/**
 * binder_alloc_copy_user_to_buffer() - copy src user to tgt user
 * @alloc: binder_alloc for this proc
 * @buffer: binder buffer to be accessed
 * @buffer_offset: offset into @buffer data
 * @from: userspace pointer to source buffer
 * @bytes: bytes to copy
 *
 * Copy bytes from source userspace to target buffer.
 *
 * Return: bytes remaining to be copied
 */
unsigned long
binder_alloc_copy_user_to_buffer(struct binder_alloc *alloc,
				 struct binder_buffer *buffer,
				 binder_size_t buffer_offset,
				 const void __user *from,
				 size_t bytes)
{
	if (!check_buffer(alloc, buffer, buffer_offset, bytes))
		return bytes;

	while (bytes) {
		unsigned long size;
		unsigned long ret;
		struct page *page;
		pgoff_t pgoff;
		void *kptr;

		page = binder_alloc_get_page(alloc, buffer,
					     buffer_offset, &pgoff);
		size = min_t(size_t, bytes, PAGE_SIZE - pgoff);
		kptr = kmap(page) + pgoff;
		ret = copy_from_user(kptr, from, size);
		kunmap(page);
		if (ret)
			return bytes - size + ret;
		bytes -= size;
		from += size;
		buffer_offset += size;
	}
	return 0;
}

static void binder_alloc_do_buffer_copy(struct binder_alloc *alloc,
					bool to_buffer,
					struct binder_buffer *buffer,
					binder_size_t buffer_offset,
					void *ptr,
					size_t bytes)
{
	/* All copies must be 32-bit aligned and 32-bit size */
	BUG_ON(!check_buffer(alloc, buffer, buffer_offset, bytes));

	while (bytes) {
		unsigned long size;
		struct page *page;
		pgoff_t pgoff;
		void *tmpptr;
		void *base_ptr;

		page = binder_alloc_get_page(alloc, buffer,
					     buffer_offset, &pgoff);
		size = min_t(size_t, bytes, PAGE_SIZE - pgoff);
		base_ptr = kmap_atomic(page);
		tmpptr = base_ptr + pgoff;
		if (to_buffer)
			memcpy(tmpptr, ptr, size);
		else
			memcpy(ptr, tmpptr, size);
		/*
		 * kunmap_atomic() takes care of flushing the cache
		 * if this device has VIVT cache arch
		 */
		kunmap_atomic(base_ptr);
		bytes -= size;
		pgoff = 0;
		ptr = ptr + size;
		buffer_offset += size;
	}
}

void binder_alloc_copy_to_buffer(struct binder_alloc *alloc,
				 struct binder_buffer *buffer,
				 binder_size_t buffer_offset,
				 void *src,
				 size_t bytes)
{
	binder_alloc_do_buffer_copy(alloc, true, buffer, buffer_offset,
				    src, bytes);
}

void binder_alloc_copy_from_buffer(struct binder_alloc *alloc,
				   void *dest,
				   struct binder_buffer *buffer,
				   binder_size_t buffer_offset,
				   size_t bytes)
{
	binder_alloc_do_buffer_copy(alloc, false, buffer, buffer_offset,
				    dest, bytes);
}

void binder_alloc_shrinker_exit(void)
{
	unregister_shrinker(&binder_shrinker);
	list_lru_destroy(&binder_alloc_lru);
}<|MERGE_RESOLUTION|>--- conflicted
+++ resolved
@@ -279,13 +279,8 @@
 		/* vm_insert_page does not seem to increment the refcount */
 	}
 	if (mm) {
-<<<<<<< HEAD
 		up_read(&mm->mmap_sem);
-		mmput(mm);
-=======
-		up_write(&mm->mmap_sem);
 		mmput_async(mm);
->>>>>>> b0df11ec
 	}
 	return 0;
 
@@ -317,13 +312,8 @@
 	}
 err_no_vma:
 	if (mm) {
-<<<<<<< HEAD
 		up_read(&mm->mmap_sem);
-		mmput(mm);
-=======
-		up_write(&mm->mmap_sem);
 		mmput_async(mm);
->>>>>>> b0df11ec
 	}
 	return vma ? -ENOMEM : -ESRCH;
 }
