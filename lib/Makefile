# SPDX-License-Identifier: GPL-2.0
#
# Makefile for some libs needed in the kernel.
#

ifdef CONFIG_FUNCTION_TRACER
ORIG_CFLAGS := $(KBUILD_CFLAGS)
KBUILD_CFLAGS = $(subst $(CC_FLAGS_FTRACE),,$(ORIG_CFLAGS))
endif

# These files are disabled because they produce lots of non-interesting and/or
# flaky coverage that is not a function of syscall inputs. For example,
# rbtree can be global and individual rotations don't correlate with inputs.
KCOV_INSTRUMENT_string.o := n
KCOV_INSTRUMENT_rbtree.o := n
KCOV_INSTRUMENT_list_debug.o := n
KCOV_INSTRUMENT_debugobjects.o := n
KCOV_INSTRUMENT_dynamic_debug.o := n

# Early boot use of cmdline, don't instrument it
ifdef CONFIG_AMD_MEM_ENCRYPT
KASAN_SANITIZE_string.o := n

ifdef CONFIG_FUNCTION_TRACER
CFLAGS_REMOVE_string.o = -pg
endif

CFLAGS_string.o := $(call cc-option, -fno-stack-protector)
endif

lib-y := ctype.o string.o vsprintf.o cmdline.o \
	 rbtree.o radix-tree.o dump_stack.o timerqueue.o\
	 idr.o int_sqrt.o extable.o \
	 sha1.o chacha.o irq_regs.o argv_split.o \
	 flex_proportions.o ratelimit.o show_mem.o \
	 is_single_threaded.o plist.o decompress.o kobject_uevent.o \
	 earlycpio.o seq_buf.o siphash.o \
	 nmi_backtrace.o nodemask.o win_minmax.o

lib-$(CONFIG_MMU) += ioremap.o
lib-$(CONFIG_SMP) += cpumask.o
lib-$(CONFIG_DMA_NOOP_OPS) += dma-noop.o
lib-$(CONFIG_DMA_VIRT_OPS) += dma-virt.o

lib-y	+= kobject.o klist.o
obj-y	+= lockref.o

obj-y += bcd.o div64.o sort.o parser.o debug_locks.o random32.o \
	 bust_spinlocks.o kasprintf.o bitmap.o scatterlist.o \
	 gcd.o lcm.o list_sort.o uuid.o flex_array.o iov_iter.o clz_ctz.o \
	 bsearch.o find_bit.o llist.o memweight.o kfifo.o \
	 percpu-refcount.o percpu_ida.o rhashtable.o reciprocal_div.o \
	 once.o refcount.o usercopy.o errseq.o
obj-y += string_helpers.o
obj-$(CONFIG_TEST_STRING_HELPERS) += test-string_helpers.o
obj-y += hexdump.o
obj-$(CONFIG_TEST_HEXDUMP) += test_hexdump.o
obj-y += kstrtox.o
obj-$(CONFIG_TEST_BPF) += test_bpf.o
obj-$(CONFIG_TEST_FIRMWARE) += test_firmware.o
obj-$(CONFIG_TEST_SYSCTL) += test_sysctl.o
obj-$(CONFIG_TEST_HASH) += test_hash.o test_siphash.o
obj-$(CONFIG_TEST_KASAN) += test_kasan.o
CFLAGS_test_kasan.o += -fno-builtin
obj-$(CONFIG_TEST_KSTRTOX) += test-kstrtox.o
obj-$(CONFIG_TEST_LIST_SORT) += test_list_sort.o
obj-$(CONFIG_TEST_LKM) += test_module.o
obj-$(CONFIG_TEST_RHASHTABLE) += test_rhashtable.o
obj-$(CONFIG_TEST_SORT) += test_sort.o
obj-$(CONFIG_TEST_USER_COPY) += test_user_copy.o
obj-$(CONFIG_TEST_STATIC_KEYS) += test_static_keys.o
obj-$(CONFIG_TEST_STATIC_KEYS) += test_static_key_base.o
obj-$(CONFIG_TEST_PRINTF) += test_printf.o
obj-$(CONFIG_TEST_BITMAP) += test_bitmap.o
obj-$(CONFIG_TEST_UUID) += test_uuid.o
obj-$(CONFIG_TEST_PARMAN) += test_parman.o
obj-$(CONFIG_TEST_KMOD) += test_kmod.o
obj-$(CONFIG_TEST_DEBUG_VIRTUAL) += test_debug_virtual.o

ifeq ($(CONFIG_DEBUG_KOBJECT),y)
CFLAGS_kobject.o += -DDEBUG
CFLAGS_kobject_uevent.o += -DDEBUG
endif

obj-$(CONFIG_DEBUG_INFO_REDUCED) += debug_info.o
CFLAGS_debug_info.o += $(call cc-option, -femit-struct-debug-detailed=any)

obj-$(CONFIG_GENERIC_IOMAP) += iomap.o
obj-$(CONFIG_GENERIC_PCI_IOMAP) += pci_iomap.o
obj-$(CONFIG_HAS_IOMEM) += iomap_copy.o devres.o
obj-$(CONFIG_CHECK_SIGNATURE) += check_signature.o
obj-$(CONFIG_DEBUG_LOCKING_API_SELFTESTS) += locking-selftest.o

obj-$(CONFIG_GENERIC_HWEIGHT) += hweight.o

obj-$(CONFIG_BTREE) += btree.o
obj-$(CONFIG_INTERVAL_TREE) += interval_tree.o
obj-$(CONFIG_ASSOCIATIVE_ARRAY) += assoc_array.o
obj-$(CONFIG_DEBUG_PREEMPT) += smp_processor_id.o
obj-$(CONFIG_DEBUG_LIST) += list_debug.o
obj-$(CONFIG_DEBUG_OBJECTS) += debugobjects.o

ifneq ($(CONFIG_HAVE_DEC_LOCK),y)
  lib-y += dec_and_lock.o
endif

obj-$(CONFIG_BITREVERSE) += bitrev.o
obj-$(CONFIG_RATIONAL)	+= rational.o
obj-$(CONFIG_CRC_CCITT)	+= crc-ccitt.o
obj-$(CONFIG_CRC16)	+= crc16.o
obj-$(CONFIG_CRC_T10DIF)+= crc-t10dif.o
obj-$(CONFIG_CRC_ITU_T)	+= crc-itu-t.o
obj-$(CONFIG_CRC32)	+= crc32.o
obj-$(CONFIG_CRC32_SELFTEST)	+= crc32test.o
obj-$(CONFIG_CRC4)	+= crc4.o
obj-$(CONFIG_CRC7)	+= crc7.o
obj-$(CONFIG_LIBCRC32C)	+= libcrc32c.o
obj-$(CONFIG_CRC8)	+= crc8.o
obj-$(CONFIG_XXHASH)	+= xxhash.o
obj-$(CONFIG_GENERIC_ALLOCATOR) += genalloc.o

obj-$(CONFIG_842_COMPRESS) += 842/
obj-$(CONFIG_842_DECOMPRESS) += 842/
obj-$(CONFIG_ZLIB_INFLATE) += zlib_inflate/
obj-$(CONFIG_ZLIB_DEFLATE) += zlib_deflate/
obj-$(CONFIG_REED_SOLOMON) += reed_solomon/
obj-$(CONFIG_BCH) += bch.o
obj-$(CONFIG_LZO_COMPRESS) += lzo/
obj-$(CONFIG_LZO_DECOMPRESS) += lzo/
obj-$(CONFIG_LZ4_COMPRESS) += lz4/
obj-$(CONFIG_LZ4HC_COMPRESS) += lz4/
obj-$(CONFIG_LZ4_DECOMPRESS) += lz4/
obj-$(CONFIG_ZSTD_COMPRESS) += zstd/
obj-$(CONFIG_ZSTD_DECOMPRESS) += zstd/
obj-$(CONFIG_XZ_DEC) += xz/
obj-$(CONFIG_RAID6_PQ) += raid6/

lib-$(CONFIG_DECOMPRESS_GZIP) += decompress_inflate.o
lib-$(CONFIG_DECOMPRESS_BZIP2) += decompress_bunzip2.o
lib-$(CONFIG_DECOMPRESS_LZMA) += decompress_unlzma.o
lib-$(CONFIG_DECOMPRESS_XZ) += decompress_unxz.o
lib-$(CONFIG_DECOMPRESS_LZO) += decompress_unlzo.o
lib-$(CONFIG_DECOMPRESS_LZ4) += decompress_unlz4.o

obj-$(CONFIG_TEXTSEARCH) += textsearch.o
obj-$(CONFIG_TEXTSEARCH_KMP) += ts_kmp.o
obj-$(CONFIG_TEXTSEARCH_BM) += ts_bm.o
obj-$(CONFIG_TEXTSEARCH_FSM) += ts_fsm.o
obj-$(CONFIG_SMP) += percpu_counter.o
obj-$(CONFIG_AUDIT_GENERIC) += audit.o
obj-$(CONFIG_AUDIT_COMPAT_GENERIC) += compat_audit.o

obj-$(CONFIG_SWIOTLB) += swiotlb.o
obj-$(CONFIG_IOMMU_HELPER) += iommu-helper.o iommu-common.o
obj-$(CONFIG_FAULT_INJECTION) += fault-inject.o
obj-$(CONFIG_NOTIFIER_ERROR_INJECTION) += notifier-error-inject.o
obj-$(CONFIG_PM_NOTIFIER_ERROR_INJECT) += pm-notifier-error-inject.o
obj-$(CONFIG_NETDEV_NOTIFIER_ERROR_INJECT) += netdev-notifier-error-inject.o
obj-$(CONFIG_MEMORY_NOTIFIER_ERROR_INJECT) += memory-notifier-error-inject.o
obj-$(CONFIG_OF_RECONFIG_NOTIFIER_ERROR_INJECT) += \
	of-reconfig-notifier-error-inject.o

lib-$(CONFIG_GENERIC_BUG) += bug.o

obj-$(CONFIG_HAVE_ARCH_TRACEHOOK) += syscall.o

obj-$(CONFIG_DYNAMIC_DEBUG) += dynamic_debug.o

obj-$(CONFIG_NLATTR) += nlattr.o

obj-$(CONFIG_LRU_CACHE) += lru_cache.o

obj-$(CONFIG_DMA_API_DEBUG) += dma-debug.o

obj-$(CONFIG_GENERIC_CSUM) += checksum.o

obj-$(CONFIG_GENERIC_ATOMIC64) += atomic64.o

obj-$(CONFIG_ATOMIC64_SELFTEST) += atomic64_test.o

obj-$(CONFIG_CPU_RMAP) += cpu_rmap.o

obj-$(CONFIG_CORDIC) += cordic.o

obj-$(CONFIG_DQL) += dynamic_queue_limits.o

obj-$(CONFIG_GLOB) += glob.o
obj-$(CONFIG_GLOB_SELFTEST) += globtest.o

obj-$(CONFIG_MPILIB) += mpi/
obj-$(CONFIG_SIGNATURE) += digsig.o

lib-$(CONFIG_CLZ_TAB) += clz_tab.o

obj-$(CONFIG_DDR) += jedec_ddr_data.o

obj-$(CONFIG_GENERIC_STRNCPY_FROM_USER) += strncpy_from_user.o
obj-$(CONFIG_GENERIC_STRNLEN_USER) += strnlen_user.o

obj-$(CONFIG_GENERIC_NET_UTILS) += net_utils.o

obj-$(CONFIG_SG_SPLIT) += sg_split.o
obj-$(CONFIG_SG_POOL) += sg_pool.o
obj-$(CONFIG_STMP_DEVICE) += stmp_device.o
obj-$(CONFIG_IRQ_POLL) += irq_poll.o

obj-$(CONFIG_STACKDEPOT) += stackdepot.o
KASAN_SANITIZE_stackdepot.o := n
KCOV_INSTRUMENT_stackdepot.o := n

libfdt_files = fdt.o fdt_ro.o fdt_wip.o fdt_rw.o fdt_sw.o fdt_strerror.o \
	       fdt_empty_tree.o
$(foreach file, $(libfdt_files), \
	$(eval CFLAGS_$(file) = -I$(src)/../scripts/dtc/libfdt))
lib-$(CONFIG_LIBFDT) += $(libfdt_files)

obj-$(CONFIG_RBTREE_TEST) += rbtree_test.o
obj-$(CONFIG_INTERVAL_TREE_TEST) += interval_tree_test.o

obj-$(CONFIG_PERCPU_TEST) += percpu_test.o

obj-$(CONFIG_ASN1) += asn1_decoder.o

obj-$(CONFIG_FONT_SUPPORT) += fonts/

obj-$(CONFIG_PRIME_NUMBERS) += prime_numbers.o

hostprogs-y	:= gen_crc32table
clean-files	:= crc32table.h

$(obj)/crc32.o: $(obj)/crc32table.h

quiet_cmd_crc32 = GEN     $@
      cmd_crc32 = $< > $@

$(obj)/crc32table.h: $(obj)/gen_crc32table
	$(call cmd,crc32)

#
# Build a fast OID lookip registry from include/linux/oid_registry.h
#
obj-$(CONFIG_OID_REGISTRY) += oid_registry.o

$(obj)/oid_registry.o: $(obj)/oid_registry_data.c

$(obj)/oid_registry_data.c: $(srctree)/include/linux/oid_registry.h \
			    $(src)/build_OID_registry
	$(call cmd,build_OID_registry)

quiet_cmd_build_OID_registry = GEN     $@
      cmd_build_OID_registry = perl $(srctree)/$(src)/build_OID_registry $< $@

clean-files	+= oid_registry_data.c

obj-$(CONFIG_UCS2_STRING) += ucs2_string.o
obj-$(CONFIG_UBSAN) += ubsan.o

UBSAN_SANITIZE_ubsan.o := n
KASAN_SANITIZE_ubsan.o := n
CFLAGS_ubsan.o := $(call cc-option, -fno-stack-protector) $(DISABLE_STACKLEAK_PLUGIN)

obj-$(CONFIG_SBITMAP) += sbitmap.o

obj-$(CONFIG_PARMAN) += parman.o

<<<<<<< HEAD
obj-$(CONFIG_DEBUG_SNAPSHOT) += debug-snapshot.o debug-snapshot-log.o debug-snapshot-utils.o \
				debug-snapshot-pstore.o debug-snapshot-sysfs.o debug-snapshot-helper.o
=======
obj-y += crypto/
>>>>>>> c69c3b0c
<|MERGE_RESOLUTION|>--- conflicted
+++ resolved
@@ -263,9 +263,7 @@
 
 obj-$(CONFIG_PARMAN) += parman.o
 
-<<<<<<< HEAD
+obj-y += crypto/
+
 obj-$(CONFIG_DEBUG_SNAPSHOT) += debug-snapshot.o debug-snapshot-log.o debug-snapshot-utils.o \
-				debug-snapshot-pstore.o debug-snapshot-sysfs.o debug-snapshot-helper.o
-=======
-obj-y += crypto/
->>>>>>> c69c3b0c
+				debug-snapshot-pstore.o debug-snapshot-sysfs.o debug-snapshot-helper.o