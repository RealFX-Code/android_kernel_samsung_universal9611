/*
 * Copyright (C) 2008, 2009 Intel Corporation
 * Authors: Andi Kleen, Fengguang Wu
 *
 * This software may be redistributed and/or modified under the terms of
 * the GNU General Public License ("GPL") version 2 only as published by the
 * Free Software Foundation.
 *
 * High level machine check handler. Handles pages reported by the
 * hardware as being corrupted usually due to a multi-bit ECC memory or cache
 * failure.
 * 
 * In addition there is a "soft offline" entry point that allows stop using
 * not-yet-corrupted-by-suspicious pages without killing anything.
 *
 * Handles page cache pages in various states.	The tricky part
 * here is that we can access any page asynchronously in respect to 
 * other VM users, because memory failures could happen anytime and 
 * anywhere. This could violate some of their assumptions. This is why 
 * this code has to be extremely careful. Generally it tries to use 
 * normal locking rules, as in get the standard locks, even if that means 
 * the error handling takes potentially a long time.
 *
 * It can be very tempting to add handling for obscure cases here.
 * In general any code for handling new cases should only be added iff:
 * - You know how to test it.
 * - You have a test that can be added to mce-test
 *   https://git.kernel.org/cgit/utils/cpu/mce/mce-test.git/
 * - The case actually shows up as a frequent (top 10) page state in
 *   tools/vm/page-types when running a real workload.
 * 
 * There are several operations here with exponential complexity because
 * of unsuitable VM data structures. For example the operation to map back 
 * from RMAP chains to processes has to walk the complete process list and 
 * has non linear complexity with the number. But since memory corruptions
 * are rare we hope to get away with this. This avoids impacting the core 
 * VM.
 */
#include <linux/kernel.h>
#include <linux/mm.h>
#include <linux/page-flags.h>
#include <linux/kernel-page-flags.h>
#include <linux/sched/signal.h>
#include <linux/sched/task.h>
#include <linux/ksm.h>
#include <linux/rmap.h>
#include <linux/export.h>
#include <linux/pagemap.h>
#include <linux/swap.h>
#include <linux/backing-dev.h>
#include <linux/migrate.h>
#include <linux/suspend.h>
#include <linux/slab.h>
#include <linux/swapops.h>
#include <linux/hugetlb.h>
#include <linux/memory_hotplug.h>
#include <linux/mm_inline.h>
#include <linux/kfifo.h>
#include <linux/ratelimit.h>
#include "internal.h"
#include "ras/ras_event.h"

int sysctl_memory_failure_early_kill __read_mostly = 0;

int sysctl_memory_failure_recovery __read_mostly = 1;

atomic_long_t num_poisoned_pages __read_mostly = ATOMIC_LONG_INIT(0);

#if defined(CONFIG_HWPOISON_INJECT) || defined(CONFIG_HWPOISON_INJECT_MODULE)

u32 hwpoison_filter_enable = 0;
u32 hwpoison_filter_dev_major = ~0U;
u32 hwpoison_filter_dev_minor = ~0U;
u64 hwpoison_filter_flags_mask;
u64 hwpoison_filter_flags_value;
EXPORT_SYMBOL_GPL(hwpoison_filter_enable);
EXPORT_SYMBOL_GPL(hwpoison_filter_dev_major);
EXPORT_SYMBOL_GPL(hwpoison_filter_dev_minor);
EXPORT_SYMBOL_GPL(hwpoison_filter_flags_mask);
EXPORT_SYMBOL_GPL(hwpoison_filter_flags_value);

static int hwpoison_filter_dev(struct page *p)
{
	struct address_space *mapping;
	dev_t dev;

	if (hwpoison_filter_dev_major == ~0U &&
	    hwpoison_filter_dev_minor == ~0U)
		return 0;

	/*
	 * page_mapping() does not accept slab pages.
	 */
	if (PageSlab(p))
		return -EINVAL;

	mapping = page_mapping(p);
	if (mapping == NULL || mapping->host == NULL)
		return -EINVAL;

	dev = mapping->host->i_sb->s_dev;
	if (hwpoison_filter_dev_major != ~0U &&
	    hwpoison_filter_dev_major != MAJOR(dev))
		return -EINVAL;
	if (hwpoison_filter_dev_minor != ~0U &&
	    hwpoison_filter_dev_minor != MINOR(dev))
		return -EINVAL;

	return 0;
}

static int hwpoison_filter_flags(struct page *p)
{
	if (!hwpoison_filter_flags_mask)
		return 0;

	if ((stable_page_flags(p) & hwpoison_filter_flags_mask) ==
				    hwpoison_filter_flags_value)
		return 0;
	else
		return -EINVAL;
}

/*
 * This allows stress tests to limit test scope to a collection of tasks
 * by putting them under some memcg. This prevents killing unrelated/important
 * processes such as /sbin/init. Note that the target task may share clean
 * pages with init (eg. libc text), which is harmless. If the target task
 * share _dirty_ pages with another task B, the test scheme must make sure B
 * is also included in the memcg. At last, due to race conditions this filter
 * can only guarantee that the page either belongs to the memcg tasks, or is
 * a freed page.
 */
#ifdef CONFIG_MEMCG
u64 hwpoison_filter_memcg;
EXPORT_SYMBOL_GPL(hwpoison_filter_memcg);
static int hwpoison_filter_task(struct page *p)
{
	if (!hwpoison_filter_memcg)
		return 0;

	if (page_cgroup_ino(p) != hwpoison_filter_memcg)
		return -EINVAL;

	return 0;
}
#else
static int hwpoison_filter_task(struct page *p) { return 0; }
#endif

int hwpoison_filter(struct page *p)
{
	if (!hwpoison_filter_enable)
		return 0;

	if (hwpoison_filter_dev(p))
		return -EINVAL;

	if (hwpoison_filter_flags(p))
		return -EINVAL;

	if (hwpoison_filter_task(p))
		return -EINVAL;

	return 0;
}
#else
int hwpoison_filter(struct page *p)
{
	return 0;
}
#endif

EXPORT_SYMBOL_GPL(hwpoison_filter);

/*
 * Send all the processes who have the page mapped a signal.
 * ``action optional'' if they are not immediately affected by the error
 * ``action required'' if error happened in current execution context
 */
static int kill_proc(struct task_struct *t, unsigned long addr, int trapno,
			unsigned long pfn, struct page *page, int flags)
{
	struct siginfo si;
	int ret;

	pr_err("Memory failure: %#lx: Killing %s:%d due to hardware memory corruption\n",
		pfn, t->comm, t->pid);
	si.si_signo = SIGBUS;
	si.si_errno = 0;
	si.si_addr = (void *)addr;
#ifdef __ARCH_SI_TRAPNO
	si.si_trapno = trapno;
#endif
	si.si_addr_lsb = compound_order(compound_head(page)) + PAGE_SHIFT;

	if ((flags & MF_ACTION_REQUIRED) && t->mm == current->mm) {
		si.si_code = BUS_MCEERR_AR;
		ret = force_sig_info(SIGBUS, &si, current);
	} else {
		/*
		 * Don't use force here, it's convenient if the signal
		 * can be temporarily blocked.
		 * This could cause a loop when the user sets SIGBUS
		 * to SIG_IGN, but hopefully no one will do that?
		 */
		si.si_code = BUS_MCEERR_AO;
		ret = send_sig_info(SIGBUS, &si, t);  /* synchronous? */
	}
	if (ret < 0)
		pr_info("Memory failure: Error sending signal to %s:%d: %d\n",
			t->comm, t->pid, ret);
	return ret;
}

/*
 * When a unknown page type is encountered drain as many buffers as possible
 * in the hope to turn the page into a LRU or free page, which we can handle.
 */
void shake_page(struct page *p, int access)
{
	if (PageHuge(p))
		return;

	if (!PageSlab(p)) {
		lru_add_drain_all();
		if (PageLRU(p))
			return;
		drain_all_pages(page_zone(p));
		if (PageLRU(p) || is_free_buddy_page(p))
			return;
	}

	/*
	 * Only call shrink_node_slabs here (which would also shrink
	 * other caches) if access is not potentially fatal.
	 */
	if (access)
		drop_slab_node(page_to_nid(p));
}
EXPORT_SYMBOL_GPL(shake_page);

/*
 * Kill all processes that have a poisoned page mapped and then isolate
 * the page.
 *
 * General strategy:
 * Find all processes having the page mapped and kill them.
 * But we keep a page reference around so that the page is not
 * actually freed yet.
 * Then stash the page away
 *
 * There's no convenient way to get back to mapped processes
 * from the VMAs. So do a brute-force search over all
 * running processes.
 *
 * Remember that machine checks are not common (or rather
 * if they are common you have other problems), so this shouldn't
 * be a performance issue.
 *
 * Also there are some races possible while we get from the
 * error detection to actually handle it.
 */

struct to_kill {
	struct list_head nd;
	struct task_struct *tsk;
	unsigned long addr;
	char addr_valid;
};

/*
 * Failure handling: if we can't find or can't kill a process there's
 * not much we can do.	We just print a message and ignore otherwise.
 */

/*
 * Schedule a process for later kill.
 * Uses GFP_ATOMIC allocations to avoid potential recursions in the VM.
 * TBD would GFP_NOIO be enough?
 */
static void add_to_kill(struct task_struct *tsk, struct page *p,
		       struct vm_area_struct *vma,
		       struct list_head *to_kill,
		       struct to_kill **tkc)
{
	struct to_kill *tk;

	if (*tkc) {
		tk = *tkc;
		*tkc = NULL;
	} else {
		tk = kmalloc(sizeof(struct to_kill), GFP_ATOMIC);
		if (!tk) {
			pr_err("Memory failure: Out of memory while machine check handling\n");
			return;
		}
	}
	tk->addr = page_address_in_vma(p, vma);
	tk->addr_valid = 1;

	/*
	 * In theory we don't have to kill when the page was
	 * munmaped. But it could be also a mremap. Since that's
	 * likely very rare kill anyways just out of paranoia, but use
	 * a SIGKILL because the error is not contained anymore.
	 */
	if (tk->addr == -EFAULT) {
		pr_info("Memory failure: Unable to find user space address %lx in %s\n",
			page_to_pfn(p), tsk->comm);
		tk->addr_valid = 0;
	}
	get_task_struct(tsk);
	tk->tsk = tsk;
	list_add_tail(&tk->nd, to_kill);
}

/*
 * Kill the processes that have been collected earlier.
 *
 * Only do anything when DOIT is set, otherwise just free the list
 * (this is used for clean pages which do not need killing)
 * Also when FAIL is set do a force kill because something went
 * wrong earlier.
 */
static void kill_procs(struct list_head *to_kill, int forcekill, int trapno,
			  bool fail, struct page *page, unsigned long pfn,
			  int flags)
{
	struct to_kill *tk, *next;

	list_for_each_entry_safe (tk, next, to_kill, nd) {
		if (forcekill) {
			/*
			 * In case something went wrong with munmapping
			 * make sure the process doesn't catch the
			 * signal and then access the memory. Just kill it.
			 */
			if (fail || tk->addr_valid == 0) {
				pr_err("Memory failure: %#lx: forcibly killing %s:%d because of failure to unmap corrupted page\n",
				       pfn, tk->tsk->comm, tk->tsk->pid);
				do_send_sig_info(SIGKILL, SEND_SIG_PRIV,
						 tk->tsk, PIDTYPE_PID);
			}

			/*
			 * In theory the process could have mapped
			 * something else on the address in-between. We could
			 * check for that, but we need to tell the
			 * process anyways.
			 */
			else if (kill_proc(tk->tsk, tk->addr, trapno,
					      pfn, page, flags) < 0)
				pr_err("Memory failure: %#lx: Cannot send advisory machine check signal to %s:%d\n",
				       pfn, tk->tsk->comm, tk->tsk->pid);
		}
		put_task_struct(tk->tsk);
		kfree(tk);
	}
}

/*
 * Find a dedicated thread which is supposed to handle SIGBUS(BUS_MCEERR_AO)
 * on behalf of the thread group. Return task_struct of the (first found)
 * dedicated thread if found, and return NULL otherwise.
 *
 * We already hold read_lock(&tasklist_lock) in the caller, so we don't
 * have to call rcu_read_lock/unlock() in this function.
 */
static struct task_struct *find_early_kill_thread(struct task_struct *tsk)
{
	struct task_struct *t;

	for_each_thread(tsk, t)
		if ((t->flags & PF_MCE_PROCESS) && (t->flags & PF_MCE_EARLY))
			return t;
	return NULL;
}

/*
 * Determine whether a given process is "early kill" process which expects
 * to be signaled when some page under the process is hwpoisoned.
 * Return task_struct of the dedicated thread (main thread unless explicitly
 * specified) if the process is "early kill," and otherwise returns NULL.
 */
static struct task_struct *task_early_kill(struct task_struct *tsk,
					   int force_early)
{
	struct task_struct *t;
	if (!tsk->mm)
		return NULL;
	if (force_early)
		return tsk;
	t = find_early_kill_thread(tsk);
	if (t)
		return t;
	if (sysctl_memory_failure_early_kill)
		return tsk;
	return NULL;
}

/*
 * Collect processes when the error hit an anonymous page.
 */
static void collect_procs_anon(struct page *page, struct list_head *to_kill,
			      struct to_kill **tkc, int force_early)
{
	struct vm_area_struct *vma;
	struct task_struct *tsk;
	struct anon_vma *av;
	pgoff_t pgoff;

	av = page_lock_anon_vma_read(page);
	if (av == NULL)	/* Not actually mapped anymore */
		return;

	pgoff = page_to_pgoff(page);
	read_lock(&tasklist_lock);
	for_each_process (tsk) {
		struct anon_vma_chain *vmac;
		struct task_struct *t = task_early_kill(tsk, force_early);

		if (!t)
			continue;
		anon_vma_interval_tree_foreach(vmac, &av->rb_root,
					       pgoff, pgoff) {
			vma = vmac->vma;
			if (!page_mapped_in_vma(page, vma))
				continue;
			if (vma->vm_mm == t->mm)
				add_to_kill(t, page, vma, to_kill, tkc);
		}
	}
	read_unlock(&tasklist_lock);
	page_unlock_anon_vma_read(av);
}

/*
 * Collect processes when the error hit a file mapped page.
 */
static void collect_procs_file(struct page *page, struct list_head *to_kill,
			      struct to_kill **tkc, int force_early)
{
	struct vm_area_struct *vma;
	struct task_struct *tsk;
	struct address_space *mapping = page->mapping;

	i_mmap_lock_read(mapping);
	read_lock(&tasklist_lock);
	for_each_process(tsk) {
		pgoff_t pgoff = page_to_pgoff(page);
		struct task_struct *t = task_early_kill(tsk, force_early);

		if (!t)
			continue;
		vma_interval_tree_foreach(vma, &mapping->i_mmap, pgoff,
				      pgoff) {
			/*
			 * Send early kill signal to tasks where a vma covers
			 * the page but the corrupted page is not necessarily
			 * mapped it in its pte.
			 * Assume applications who requested early kill want
			 * to be informed of all such data corruptions.
			 */
			if (vma->vm_mm == t->mm)
				add_to_kill(t, page, vma, to_kill, tkc);
		}
	}
	read_unlock(&tasklist_lock);
	i_mmap_unlock_read(mapping);
}

/*
 * Collect the processes who have the corrupted page mapped to kill.
 * This is done in two steps for locking reasons.
 * First preallocate one tokill structure outside the spin locks,
 * so that we can kill at least one process reasonably reliable.
 */
static void collect_procs(struct page *page, struct list_head *tokill,
				int force_early)
{
	struct to_kill *tk;

	if (!page->mapping)
		return;

	tk = kmalloc(sizeof(struct to_kill), GFP_NOIO);
	if (!tk)
		return;
	if (PageAnon(page))
		collect_procs_anon(page, tokill, &tk, force_early);
	else
		collect_procs_file(page, tokill, &tk, force_early);
	kfree(tk);
}

static const char *action_name[] = {
	[MF_IGNORED] = "Ignored",
	[MF_FAILED] = "Failed",
	[MF_DELAYED] = "Delayed",
	[MF_RECOVERED] = "Recovered",
};

static const char * const action_page_types[] = {
	[MF_MSG_KERNEL]			= "reserved kernel page",
	[MF_MSG_KERNEL_HIGH_ORDER]	= "high-order kernel page",
	[MF_MSG_SLAB]			= "kernel slab page",
	[MF_MSG_DIFFERENT_COMPOUND]	= "different compound page after locking",
	[MF_MSG_POISONED_HUGE]		= "huge page already hardware poisoned",
	[MF_MSG_HUGE]			= "huge page",
	[MF_MSG_FREE_HUGE]		= "free huge page",
	[MF_MSG_NON_PMD_HUGE]		= "non-pmd-sized huge page",
	[MF_MSG_UNMAP_FAILED]		= "unmapping failed page",
	[MF_MSG_DIRTY_SWAPCACHE]	= "dirty swapcache page",
	[MF_MSG_CLEAN_SWAPCACHE]	= "clean swapcache page",
	[MF_MSG_DIRTY_MLOCKED_LRU]	= "dirty mlocked LRU page",
	[MF_MSG_CLEAN_MLOCKED_LRU]	= "clean mlocked LRU page",
	[MF_MSG_DIRTY_UNEVICTABLE_LRU]	= "dirty unevictable LRU page",
	[MF_MSG_CLEAN_UNEVICTABLE_LRU]	= "clean unevictable LRU page",
	[MF_MSG_DIRTY_LRU]		= "dirty LRU page",
	[MF_MSG_CLEAN_LRU]		= "clean LRU page",
	[MF_MSG_TRUNCATED_LRU]		= "already truncated LRU page",
	[MF_MSG_BUDDY]			= "free buddy page",
	[MF_MSG_BUDDY_2ND]		= "free buddy page (2nd try)",
	[MF_MSG_UNKNOWN]		= "unknown page",
};

/*
 * XXX: It is possible that a page is isolated from LRU cache,
 * and then kept in swap cache or failed to remove from page cache.
 * The page count will stop it from being freed by unpoison.
 * Stress tests should be aware of this memory leak problem.
 */
static int delete_from_lru_cache(struct page *p)
{
	if (!isolate_lru_page(p)) {
		/*
		 * Clear sensible page flags, so that the buddy system won't
		 * complain when the page is unpoison-and-freed.
		 */
		ClearPageActive(p);
		ClearPageUnevictable(p);

		/*
		 * Poisoned page might never drop its ref count to 0 so we have
		 * to uncharge it manually from its memcg.
		 */
		mem_cgroup_uncharge(p);

		/*
		 * drop the page count elevated by isolate_lru_page()
		 */
		put_page(p);
		return 0;
	}
	return -EIO;
}

static int truncate_error_page(struct page *p, unsigned long pfn,
				struct address_space *mapping)
{
	int ret = MF_FAILED;

	if (mapping->a_ops->error_remove_page) {
		int err = mapping->a_ops->error_remove_page(mapping, p);

		if (err != 0) {
			pr_info("Memory failure: %#lx: Failed to punch page: %d\n",
				pfn, err);
		} else if (page_has_private(p) &&
			   !try_to_release_page(p, GFP_NOIO)) {
			pr_info("Memory failure: %#lx: failed to release buffers\n",
				pfn);
		} else {
			ret = MF_RECOVERED;
		}
	} else {
		/*
		 * If the file system doesn't support it just invalidate
		 * This fails on dirty or anything with private pages
		 */
		if (invalidate_inode_page(p))
			ret = MF_RECOVERED;
		else
			pr_info("Memory failure: %#lx: Failed to invalidate\n",
				pfn);
	}

	return ret;
}

/*
 * Error hit kernel page.
 * Do nothing, try to be lucky and not touch this instead. For a few cases we
 * could be more sophisticated.
 */
static int me_kernel(struct page *p, unsigned long pfn)
{
	return MF_IGNORED;
}

/*
 * Page in unknown state. Do nothing.
 */
static int me_unknown(struct page *p, unsigned long pfn)
{
	pr_err("Memory failure: %#lx: Unknown page state\n", pfn);
	return MF_FAILED;
}

/*
 * Clean (or cleaned) page cache page.
 */
static int me_pagecache_clean(struct page *p, unsigned long pfn)
{
	struct address_space *mapping;

	delete_from_lru_cache(p);

	/*
	 * For anonymous pages we're done the only reference left
	 * should be the one m_f() holds.
	 */
	if (PageAnon(p))
		return MF_RECOVERED;

	/*
	 * Now truncate the page in the page cache. This is really
	 * more like a "temporary hole punch"
	 * Don't do this for block devices when someone else
	 * has a reference, because it could be file system metadata
	 * and that's not safe to truncate.
	 */
	mapping = page_mapping(p);
	if (!mapping) {
		/*
		 * Page has been teared down in the meanwhile
		 */
		return MF_FAILED;
	}

	/*
	 * Truncation is a bit tricky. Enable it per file system for now.
	 *
	 * Open: to take i_mutex or not for this? Right now we don't.
	 */
	return truncate_error_page(p, pfn, mapping);
}

/*
 * Dirty pagecache page
 * Issues: when the error hit a hole page the error is not properly
 * propagated.
 */
static int me_pagecache_dirty(struct page *p, unsigned long pfn)
{
	struct address_space *mapping = page_mapping(p);

	SetPageError(p);
	/* TBD: print more information about the file. */
	if (mapping) {
		/*
		 * IO error will be reported by write(), fsync(), etc.
		 * who check the mapping.
		 * This way the application knows that something went
		 * wrong with its dirty file data.
		 *
		 * There's one open issue:
		 *
		 * The EIO will be only reported on the next IO
		 * operation and then cleared through the IO map.
		 * Normally Linux has two mechanisms to pass IO error
		 * first through the AS_EIO flag in the address space
		 * and then through the PageError flag in the page.
		 * Since we drop pages on memory failure handling the
		 * only mechanism open to use is through AS_AIO.
		 *
		 * This has the disadvantage that it gets cleared on
		 * the first operation that returns an error, while
		 * the PageError bit is more sticky and only cleared
		 * when the page is reread or dropped.  If an
		 * application assumes it will always get error on
		 * fsync, but does other operations on the fd before
		 * and the page is dropped between then the error
		 * will not be properly reported.
		 *
		 * This can already happen even without hwpoisoned
		 * pages: first on metadata IO errors (which only
		 * report through AS_EIO) or when the page is dropped
		 * at the wrong time.
		 *
		 * So right now we assume that the application DTRT on
		 * the first EIO, but we're not worse than other parts
		 * of the kernel.
		 */
		mapping_set_error(mapping, -EIO);
	}

	return me_pagecache_clean(p, pfn);
}

/*
 * Clean and dirty swap cache.
 *
 * Dirty swap cache page is tricky to handle. The page could live both in page
 * cache and swap cache(ie. page is freshly swapped in). So it could be
 * referenced concurrently by 2 types of PTEs:
 * normal PTEs and swap PTEs. We try to handle them consistently by calling
 * try_to_unmap(TTU_IGNORE_HWPOISON) to convert the normal PTEs to swap PTEs,
 * and then
 *      - clear dirty bit to prevent IO
 *      - remove from LRU
 *      - but keep in the swap cache, so that when we return to it on
 *        a later page fault, we know the application is accessing
 *        corrupted data and shall be killed (we installed simple
 *        interception code in do_swap_page to catch it).
 *
 * Clean swap cache pages can be directly isolated. A later page fault will
 * bring in the known good data from disk.
 */
static int me_swapcache_dirty(struct page *p, unsigned long pfn)
{
	ClearPageDirty(p);
	/* Trigger EIO in shmem: */
	ClearPageUptodate(p);

	if (!delete_from_lru_cache(p))
		return MF_DELAYED;
	else
		return MF_FAILED;
}

static int me_swapcache_clean(struct page *p, unsigned long pfn)
{
	delete_from_swap_cache(p);

	if (!delete_from_lru_cache(p))
		return MF_RECOVERED;
	else
		return MF_FAILED;
}

/*
 * Huge pages. Needs work.
 * Issues:
 * - Error on hugepage is contained in hugepage unit (not in raw page unit.)
 *   To narrow down kill region to one page, we need to break up pmd.
 */
static int me_huge_page(struct page *p, unsigned long pfn)
{
	int res = 0;
	struct page *hpage = compound_head(p);
	struct address_space *mapping;

	if (!PageHuge(hpage))
		return MF_DELAYED;

	mapping = page_mapping(hpage);
	if (mapping) {
		res = truncate_error_page(hpage, pfn, mapping);
	} else {
		unlock_page(hpage);
		/*
		 * migration entry prevents later access on error anonymous
		 * hugepage, so we can free and dissolve it into buddy to
		 * save healthy subpages.
		 */
		if (PageAnon(hpage))
			put_page(hpage);
		dissolve_free_huge_page(p);
		res = MF_RECOVERED;
		lock_page(hpage);
	}

	return res;
}

/*
 * Various page states we can handle.
 *
 * A page state is defined by its current page->flags bits.
 * The table matches them in order and calls the right handler.
 *
 * This is quite tricky because we can access page at any time
 * in its live cycle, so all accesses have to be extremely careful.
 *
 * This is not complete. More states could be added.
 * For any missing state don't attempt recovery.
 */

#define dirty		(1UL << PG_dirty)
#define sc		((1UL << PG_swapcache) | (1UL << PG_swapbacked))
#define unevict		(1UL << PG_unevictable)
#define mlock		(1UL << PG_mlocked)
#define writeback	(1UL << PG_writeback)
#define lru		(1UL << PG_lru)
#define head		(1UL << PG_head)
#define slab		(1UL << PG_slab)
#define reserved	(1UL << PG_reserved)

static struct page_state {
	unsigned long mask;
	unsigned long res;
	enum mf_action_page_type type;
	int (*action)(struct page *p, unsigned long pfn);
} error_states[] = {
	{ reserved,	reserved,	MF_MSG_KERNEL,	me_kernel },
	/*
	 * free pages are specially detected outside this table:
	 * PG_buddy pages only make a small fraction of all free pages.
	 */

	/*
	 * Could in theory check if slab page is free or if we can drop
	 * currently unused objects without touching them. But just
	 * treat it as standard kernel for now.
	 */
	{ slab,		slab,		MF_MSG_SLAB,	me_kernel },

	{ head,		head,		MF_MSG_HUGE,		me_huge_page },

	{ sc|dirty,	sc|dirty,	MF_MSG_DIRTY_SWAPCACHE,	me_swapcache_dirty },
	{ sc|dirty,	sc,		MF_MSG_CLEAN_SWAPCACHE,	me_swapcache_clean },

	{ mlock|dirty,	mlock|dirty,	MF_MSG_DIRTY_MLOCKED_LRU,	me_pagecache_dirty },
	{ mlock|dirty,	mlock,		MF_MSG_CLEAN_MLOCKED_LRU,	me_pagecache_clean },

	{ unevict|dirty, unevict|dirty,	MF_MSG_DIRTY_UNEVICTABLE_LRU,	me_pagecache_dirty },
	{ unevict|dirty, unevict,	MF_MSG_CLEAN_UNEVICTABLE_LRU,	me_pagecache_clean },

	{ lru|dirty,	lru|dirty,	MF_MSG_DIRTY_LRU,	me_pagecache_dirty },
	{ lru|dirty,	lru,		MF_MSG_CLEAN_LRU,	me_pagecache_clean },

	/*
	 * Catchall entry: must be at end.
	 */
	{ 0,		0,		MF_MSG_UNKNOWN,	me_unknown },
};

#undef dirty
#undef sc
#undef unevict
#undef mlock
#undef writeback
#undef lru
#undef head
#undef slab
#undef reserved

/*
 * "Dirty/Clean" indication is not 100% accurate due to the possibility of
 * setting PG_dirty outside page lock. See also comment above set_page_dirty().
 */
static void action_result(unsigned long pfn, enum mf_action_page_type type,
			  enum mf_result result)
{
	trace_memory_failure_event(pfn, type, result);

	pr_err("Memory failure: %#lx: recovery action for %s: %s\n",
		pfn, action_page_types[type], action_name[result]);
}

static int page_action(struct page_state *ps, struct page *p,
			unsigned long pfn)
{
	int result;
	int count;

	result = ps->action(p, pfn);

	count = page_count(p) - 1;
	if (ps->action == me_swapcache_dirty && result == MF_DELAYED)
		count--;
	if (count > 0) {
		pr_err("Memory failure: %#lx: %s still referenced by %d users\n",
		       pfn, action_page_types[ps->type], count);
		result = MF_FAILED;
	}
	action_result(pfn, ps->type, result);

	/* Could do more checks here if page looks ok */
	/*
	 * Could adjust zone counters here to correct for the missing page.
	 */

	return (result == MF_RECOVERED || result == MF_DELAYED) ? 0 : -EBUSY;
}

/**
 * get_hwpoison_page() - Get refcount for memory error handling:
 * @page:	raw error page (hit by memory error)
 *
 * Return: return 0 if failed to grab the refcount, otherwise true (some
 * non-zero value.)
 */
int get_hwpoison_page(struct page *page)
{
	struct page *head = compound_head(page);

	if (!PageHuge(head) && PageTransHuge(head)) {
		/*
		 * Non anonymous thp exists only in allocation/free time. We
		 * can't handle such a case correctly, so let's give it up.
		 * This should be better than triggering BUG_ON when kernel
		 * tries to touch the "partially handled" page.
		 */
		if (!PageAnon(head)) {
			pr_err("Memory failure: %#lx: non anonymous thp\n",
				page_to_pfn(page));
			return 0;
		}
	}

	if (get_page_unless_zero(head)) {
		if (head == compound_head(page))
			return 1;

		pr_info("Memory failure: %#lx cannot catch tail\n",
			page_to_pfn(page));
		put_page(head);
	}

	return 0;
}
EXPORT_SYMBOL_GPL(get_hwpoison_page);

/*
 * Do all that is necessary to remove user space mappings. Unmap
 * the pages and send SIGBUS to the processes if the data was dirty.
 */
static bool hwpoison_user_mappings(struct page *p, unsigned long pfn,
				  int trapno, int flags, struct page **hpagep)
{
	enum ttu_flags ttu = TTU_IGNORE_MLOCK | TTU_IGNORE_ACCESS;
	struct address_space *mapping;
	LIST_HEAD(tokill);
	bool unmap_success;
	int kill = 1, forcekill;
	struct page *hpage = *hpagep;
	bool mlocked = PageMlocked(hpage);

	/*
	 * Here we are interested only in user-mapped pages, so skip any
	 * other types of pages.
	 */
	if (PageReserved(p) || PageSlab(p))
		return true;
	if (!(PageLRU(hpage) || PageHuge(p)))
		return true;

	/*
	 * This check implies we don't kill processes if their pages
	 * are in the swap cache early. Those are always late kills.
	 */
	if (!page_mapped(p))
		return true;

	if (PageKsm(p)) {
		pr_err("Memory failure: %#lx: can't handle KSM pages.\n", pfn);
		return false;
	}

	if (PageSwapCache(p)) {
		pr_err("Memory failure: %#lx: keeping poisoned page in swap cache\n",
			pfn);
		ttu |= TTU_IGNORE_HWPOISON;
	}

	/*
	 * Propagate the dirty bit from PTEs to struct page first, because we
	 * need this to decide if we should kill or just drop the page.
	 * XXX: the dirty test could be racy: set_page_dirty() may not always
	 * be called inside page lock (it's recommended but not enforced).
	 */
	mapping = page_mapping(hpage);
	if (!(flags & MF_MUST_KILL) && !PageDirty(hpage) && mapping &&
	    mapping_cap_writeback_dirty(mapping)) {
		if (page_mkclean(hpage)) {
			SetPageDirty(hpage);
		} else {
			kill = 0;
			ttu |= TTU_IGNORE_HWPOISON;
			pr_info("Memory failure: %#lx: corrupted page was clean: dropped without side effects\n",
				pfn);
		}
	}

	/*
	 * First collect all the processes that have the page
	 * mapped in dirty form.  This has to be done before try_to_unmap,
	 * because ttu takes the rmap data structures down.
	 *
	 * Error handling: We ignore errors here because
	 * there's nothing that can be done.
	 */
	if (kill)
		collect_procs(hpage, &tokill, flags & MF_ACTION_REQUIRED);

<<<<<<< HEAD
	unmap_success = try_to_unmap(hpage, ttu, NULL);
=======
	unmap_success = try_to_unmap(p, ttu);
>>>>>>> 2ebc6e4a
	if (!unmap_success)
		pr_err("Memory failure: %#lx: failed to unmap page (mapcount=%d)\n",
		       pfn, page_mapcount(p));

	/*
	 * try_to_unmap() might put mlocked page in lru cache, so call
	 * shake_page() again to ensure that it's flushed.
	 */
	if (mlocked)
		shake_page(hpage, 0);

	/*
	 * Now that the dirty bit has been propagated to the
	 * struct page and all unmaps done we can decide if
	 * killing is needed or not.  Only kill when the page
	 * was dirty or the process is not restartable,
	 * otherwise the tokill list is merely
	 * freed.  When there was a problem unmapping earlier
	 * use a more force-full uncatchable kill to prevent
	 * any accesses to the poisoned memory.
	 */
	forcekill = PageDirty(hpage) || (flags & MF_MUST_KILL);
	kill_procs(&tokill, forcekill, trapno, !unmap_success, p, pfn, flags);

	return unmap_success;
}

static int identify_page_state(unsigned long pfn, struct page *p,
				unsigned long page_flags)
{
	struct page_state *ps;

	/*
	 * The first check uses the current page flags which may not have any
	 * relevant information. The second check with the saved page flags is
	 * carried out only if the first check can't determine the page status.
	 */
	for (ps = error_states;; ps++)
		if ((p->flags & ps->mask) == ps->res)
			break;

	page_flags |= (p->flags & (1UL << PG_dirty));

	if (!ps->mask)
		for (ps = error_states;; ps++)
			if ((page_flags & ps->mask) == ps->res)
				break;
	return page_action(ps, p, pfn);
}

static int memory_failure_hugetlb(unsigned long pfn, int trapno, int flags)
{
	struct page *p = pfn_to_page(pfn);
	struct page *head = compound_head(p);
	int res;
	unsigned long page_flags;

	if (TestSetPageHWPoison(head)) {
		pr_err("Memory failure: %#lx: already hardware poisoned\n",
		       pfn);
		return 0;
	}

	num_poisoned_pages_inc();

	if (!(flags & MF_COUNT_INCREASED) && !get_hwpoison_page(p)) {
		/*
		 * Check "filter hit" and "race with other subpage."
		 */
		lock_page(head);
		if (PageHWPoison(head)) {
			if ((hwpoison_filter(p) && TestClearPageHWPoison(p))
			    || (p != head && TestSetPageHWPoison(head))) {
				num_poisoned_pages_dec();
				unlock_page(head);
				return 0;
			}
		}
		unlock_page(head);
		dissolve_free_huge_page(p);
		action_result(pfn, MF_MSG_FREE_HUGE, MF_DELAYED);
		return 0;
	}

	lock_page(head);
	page_flags = head->flags;

	if (!PageHWPoison(head)) {
		pr_err("Memory failure: %#lx: just unpoisoned\n", pfn);
		num_poisoned_pages_dec();
		unlock_page(head);
		put_hwpoison_page(head);
		return 0;
	}

	/*
	 * TODO: hwpoison for pud-sized hugetlb doesn't work right now, so
	 * simply disable it. In order to make it work properly, we need
	 * make sure that:
	 *  - conversion of a pud that maps an error hugetlb into hwpoison
	 *    entry properly works, and
	 *  - other mm code walking over page table is aware of pud-aligned
	 *    hwpoison entries.
	 */
	if (huge_page_size(page_hstate(head)) > PMD_SIZE) {
		action_result(pfn, MF_MSG_NON_PMD_HUGE, MF_IGNORED);
		res = -EBUSY;
		goto out;
	}

	if (!hwpoison_user_mappings(p, pfn, trapno, flags, &head)) {
		action_result(pfn, MF_MSG_UNMAP_FAILED, MF_IGNORED);
		res = -EBUSY;
		goto out;
	}

	res = identify_page_state(pfn, p, page_flags);
out:
	unlock_page(head);
	return res;
}

/**
 * memory_failure - Handle memory failure of a page.
 * @pfn: Page Number of the corrupted page
 * @trapno: Trap number reported in the signal to user space.
 * @flags: fine tune action taken
 *
 * This function is called by the low level machine check code
 * of an architecture when it detects hardware memory corruption
 * of a page. It tries its best to recover, which includes
 * dropping pages, killing processes etc.
 *
 * The function is primarily of use for corruptions that
 * happen outside the current execution context (e.g. when
 * detected by a background scrubber)
 *
 * Must run in process context (e.g. a work queue) with interrupts
 * enabled and no spinlocks hold.
 */
int memory_failure(unsigned long pfn, int trapno, int flags)
{
	struct page *p;
	struct page *hpage;
	struct page *orig_head;
	int res;
	unsigned long page_flags;

	if (!sysctl_memory_failure_recovery)
		panic("Memory failure from trap %d on page %lx", trapno, pfn);

	if (!pfn_valid(pfn)) {
		pr_err("Memory failure: %#lx: memory outside kernel control\n",
			pfn);
		return -ENXIO;
	}

	p = pfn_to_page(pfn);
	if (PageHuge(p))
		return memory_failure_hugetlb(pfn, trapno, flags);
	if (TestSetPageHWPoison(p)) {
		pr_err("Memory failure: %#lx: already hardware poisoned\n",
			pfn);
		return 0;
	}

	orig_head = hpage = compound_head(p);
	num_poisoned_pages_inc();

	/*
	 * We need/can do nothing about count=0 pages.
	 * 1) it's a free page, and therefore in safe hand:
	 *    prep_new_page() will be the gate keeper.
	 * 2) it's part of a non-compound high order page.
	 *    Implies some kernel user: cannot stop them from
	 *    R/W the page; let's pray that the page has been
	 *    used and will be freed some time later.
	 * In fact it's dangerous to directly bump up page count from 0,
	 * that may make page_freeze_refs()/page_unfreeze_refs() mismatch.
	 */
	if (!(flags & MF_COUNT_INCREASED) && !get_hwpoison_page(p)) {
		if (is_free_buddy_page(p)) {
			action_result(pfn, MF_MSG_BUDDY, MF_DELAYED);
			return 0;
		} else {
			action_result(pfn, MF_MSG_KERNEL_HIGH_ORDER, MF_IGNORED);
			return -EBUSY;
		}
	}

	if (PageTransHuge(hpage)) {
		lock_page(p);
		if (!PageAnon(p) || unlikely(split_huge_page(p))) {
			unlock_page(p);
			if (!PageAnon(p))
				pr_err("Memory failure: %#lx: non anonymous thp\n",
					pfn);
			else
				pr_err("Memory failure: %#lx: thp split failed\n",
					pfn);
			if (TestClearPageHWPoison(p))
				num_poisoned_pages_dec();
			put_hwpoison_page(p);
			return -EBUSY;
		}
		unlock_page(p);
		VM_BUG_ON_PAGE(!page_count(p), p);
		hpage = compound_head(p);
	}

	/*
	 * We ignore non-LRU pages for good reasons.
	 * - PG_locked is only well defined for LRU pages and a few others
	 * - to avoid races with __SetPageLocked()
	 * - to avoid races with __SetPageSlab*() (and more non-atomic ops)
	 * The check (unnecessarily) ignores LRU pages being isolated and
	 * walked by the page reclaim code, however that's not a big loss.
	 */
	shake_page(p, 0);
	/* shake_page could have turned it free. */
	if (!PageLRU(p) && is_free_buddy_page(p)) {
		if (flags & MF_COUNT_INCREASED)
			action_result(pfn, MF_MSG_BUDDY, MF_DELAYED);
		else
			action_result(pfn, MF_MSG_BUDDY_2ND, MF_DELAYED);
		return 0;
	}

	lock_page(p);

	/*
	 * The page could have changed compound pages during the locking.
	 * If this happens just bail out.
	 */
	if (PageCompound(p) && compound_head(p) != orig_head) {
		action_result(pfn, MF_MSG_DIFFERENT_COMPOUND, MF_IGNORED);
		res = -EBUSY;
		goto out;
	}

	/*
	 * We use page flags to determine what action should be taken, but
	 * the flags can be modified by the error containment action.  One
	 * example is an mlocked page, where PG_mlocked is cleared by
	 * page_remove_rmap() in try_to_unmap_one(). So to determine page status
	 * correctly, we save a copy of the page flags at this time.
	 */
	if (PageHuge(p))
		page_flags = hpage->flags;
	else
		page_flags = p->flags;

	/*
	 * unpoison always clear PG_hwpoison inside page lock
	 */
	if (!PageHWPoison(p)) {
		pr_err("Memory failure: %#lx: just unpoisoned\n", pfn);
		num_poisoned_pages_dec();
		unlock_page(p);
		put_hwpoison_page(p);
		return 0;
	}
	if (hwpoison_filter(p)) {
		if (TestClearPageHWPoison(p))
			num_poisoned_pages_dec();
		unlock_page(p);
		put_hwpoison_page(p);
		return 0;
	}

	/*
	 * __munlock_pagevec may clear a writeback page's LRU flag without
	 * page_lock. We need wait writeback completion for this page or it
	 * may trigger vfs BUG while evict inode.
	 */
	if (!PageTransTail(p) && !PageLRU(p) && !PageWriteback(p))
		goto identify_page_state;

	/*
	 * It's very difficult to mess with pages currently under IO
	 * and in many cases impossible, so we just avoid it here.
	 */
	wait_on_page_writeback(p);

	/*
	 * Now take care of user space mappings.
	 * Abort on fail: __delete_from_page_cache() assumes unmapped page.
	 *
	 * When the raw error page is thp tail page, hpage points to the raw
	 * page after thp split.
	 */
	if (!hwpoison_user_mappings(p, pfn, trapno, flags, &hpage)) {
		action_result(pfn, MF_MSG_UNMAP_FAILED, MF_IGNORED);
		res = -EBUSY;
		goto out;
	}

	/*
	 * Torn down by someone else?
	 */
	if (PageLRU(p) && !PageSwapCache(p) && p->mapping == NULL) {
		action_result(pfn, MF_MSG_TRUNCATED_LRU, MF_IGNORED);
		res = -EBUSY;
		goto out;
	}

identify_page_state:
	res = identify_page_state(pfn, p, page_flags);
out:
	unlock_page(p);
	return res;
}
EXPORT_SYMBOL_GPL(memory_failure);

#define MEMORY_FAILURE_FIFO_ORDER	4
#define MEMORY_FAILURE_FIFO_SIZE	(1 << MEMORY_FAILURE_FIFO_ORDER)

struct memory_failure_entry {
	unsigned long pfn;
	int trapno;
	int flags;
};

struct memory_failure_cpu {
	DECLARE_KFIFO(fifo, struct memory_failure_entry,
		      MEMORY_FAILURE_FIFO_SIZE);
	spinlock_t lock;
	struct work_struct work;
};

static DEFINE_PER_CPU(struct memory_failure_cpu, memory_failure_cpu);

/**
 * memory_failure_queue - Schedule handling memory failure of a page.
 * @pfn: Page Number of the corrupted page
 * @trapno: Trap number reported in the signal to user space.
 * @flags: Flags for memory failure handling
 *
 * This function is called by the low level hardware error handler
 * when it detects hardware memory corruption of a page. It schedules
 * the recovering of error page, including dropping pages, killing
 * processes etc.
 *
 * The function is primarily of use for corruptions that
 * happen outside the current execution context (e.g. when
 * detected by a background scrubber)
 *
 * Can run in IRQ context.
 */
void memory_failure_queue(unsigned long pfn, int trapno, int flags)
{
	struct memory_failure_cpu *mf_cpu;
	unsigned long proc_flags;
	struct memory_failure_entry entry = {
		.pfn =		pfn,
		.trapno =	trapno,
		.flags =	flags,
	};

	mf_cpu = &get_cpu_var(memory_failure_cpu);
	spin_lock_irqsave(&mf_cpu->lock, proc_flags);
	if (kfifo_put(&mf_cpu->fifo, entry))
		schedule_work_on(smp_processor_id(), &mf_cpu->work);
	else
		pr_err("Memory failure: buffer overflow when queuing memory failure at %#lx\n",
		       pfn);
	spin_unlock_irqrestore(&mf_cpu->lock, proc_flags);
	put_cpu_var(memory_failure_cpu);
}
EXPORT_SYMBOL_GPL(memory_failure_queue);

static void memory_failure_work_func(struct work_struct *work)
{
	struct memory_failure_cpu *mf_cpu;
	struct memory_failure_entry entry = { 0, };
	unsigned long proc_flags;
	int gotten;

	mf_cpu = this_cpu_ptr(&memory_failure_cpu);
	for (;;) {
		spin_lock_irqsave(&mf_cpu->lock, proc_flags);
		gotten = kfifo_get(&mf_cpu->fifo, &entry);
		spin_unlock_irqrestore(&mf_cpu->lock, proc_flags);
		if (!gotten)
			break;
		if (entry.flags & MF_SOFT_OFFLINE)
			soft_offline_page(pfn_to_page(entry.pfn), entry.flags);
		else
			memory_failure(entry.pfn, entry.trapno, entry.flags);
	}
}

static int __init memory_failure_init(void)
{
	struct memory_failure_cpu *mf_cpu;
	int cpu;

	for_each_possible_cpu(cpu) {
		mf_cpu = &per_cpu(memory_failure_cpu, cpu);
		spin_lock_init(&mf_cpu->lock);
		INIT_KFIFO(mf_cpu->fifo);
		INIT_WORK(&mf_cpu->work, memory_failure_work_func);
	}

	return 0;
}
core_initcall(memory_failure_init);

#define unpoison_pr_info(fmt, pfn, rs)			\
({							\
	if (__ratelimit(rs))				\
		pr_info(fmt, pfn);			\
})

/**
 * unpoison_memory - Unpoison a previously poisoned page
 * @pfn: Page number of the to be unpoisoned page
 *
 * Software-unpoison a page that has been poisoned by
 * memory_failure() earlier.
 *
 * This is only done on the software-level, so it only works
 * for linux injected failures, not real hardware failures
 *
 * Returns 0 for success, otherwise -errno.
 */
int unpoison_memory(unsigned long pfn)
{
	struct page *page;
	struct page *p;
	int freeit = 0;
	static DEFINE_RATELIMIT_STATE(unpoison_rs, DEFAULT_RATELIMIT_INTERVAL,
					DEFAULT_RATELIMIT_BURST);

	if (!pfn_valid(pfn))
		return -ENXIO;

	p = pfn_to_page(pfn);
	page = compound_head(p);

	if (!PageHWPoison(p)) {
		unpoison_pr_info("Unpoison: Page was already unpoisoned %#lx\n",
				 pfn, &unpoison_rs);
		return 0;
	}

	if (page_count(page) > 1) {
		unpoison_pr_info("Unpoison: Someone grabs the hwpoison page %#lx\n",
				 pfn, &unpoison_rs);
		return 0;
	}

	if (page_mapped(page)) {
		unpoison_pr_info("Unpoison: Someone maps the hwpoison page %#lx\n",
				 pfn, &unpoison_rs);
		return 0;
	}

	if (page_mapping(page)) {
		unpoison_pr_info("Unpoison: the hwpoison page has non-NULL mapping %#lx\n",
				 pfn, &unpoison_rs);
		return 0;
	}

	/*
	 * unpoison_memory() can encounter thp only when the thp is being
	 * worked by memory_failure() and the page lock is not held yet.
	 * In such case, we yield to memory_failure() and make unpoison fail.
	 */
	if (!PageHuge(page) && PageTransHuge(page)) {
		unpoison_pr_info("Unpoison: Memory failure is now running on %#lx\n",
				 pfn, &unpoison_rs);
		return 0;
	}

	if (!get_hwpoison_page(p)) {
		if (TestClearPageHWPoison(p))
			num_poisoned_pages_dec();
		unpoison_pr_info("Unpoison: Software-unpoisoned free page %#lx\n",
				 pfn, &unpoison_rs);
		return 0;
	}

	lock_page(page);
	/*
	 * This test is racy because PG_hwpoison is set outside of page lock.
	 * That's acceptable because that won't trigger kernel panic. Instead,
	 * the PG_hwpoison page will be caught and isolated on the entrance to
	 * the free buddy page pool.
	 */
	if (TestClearPageHWPoison(page)) {
		unpoison_pr_info("Unpoison: Software-unpoisoned page %#lx\n",
				 pfn, &unpoison_rs);
		num_poisoned_pages_dec();
		freeit = 1;
	}
	unlock_page(page);

	put_hwpoison_page(page);
	if (freeit && !(pfn == my_zero_pfn(0) && page_count(p) == 1))
		put_hwpoison_page(page);

	return 0;
}
EXPORT_SYMBOL(unpoison_memory);

static struct page *new_page(struct page *p, unsigned long private, int **x)
{
	int nid = page_to_nid(p);

	return new_page_nodemask(p, nid, &node_states[N_MEMORY]);
}

/*
 * Safely get reference count of an arbitrary page.
 * Returns 0 for a free page, -EIO for a zero refcount page
 * that is not free, and 1 for any other page type.
 * For 1 the page is returned with increased page count, otherwise not.
 */
static int __get_any_page(struct page *p, unsigned long pfn, int flags)
{
	int ret;

	if (flags & MF_COUNT_INCREASED)
		return 1;

	/*
	 * When the target page is a free hugepage, just remove it
	 * from free hugepage list.
	 */
	if (!get_hwpoison_page(p)) {
		if (PageHuge(p)) {
			pr_info("%s: %#lx free huge page\n", __func__, pfn);
			ret = 0;
		} else if (is_free_buddy_page(p)) {
			pr_info("%s: %#lx free buddy page\n", __func__, pfn);
			ret = 0;
		} else {
			pr_info("%s: %#lx: unknown zero refcount page type %lx\n",
				__func__, pfn, p->flags);
			ret = -EIO;
		}
	} else {
		/* Not a free page */
		ret = 1;
	}
	return ret;
}

static int get_any_page(struct page *page, unsigned long pfn, int flags)
{
	int ret = __get_any_page(page, pfn, flags);

	if (ret == 1 && !PageHuge(page) &&
	    !PageLRU(page) && !__PageMovable(page)) {
		/*
		 * Try to free it.
		 */
		put_hwpoison_page(page);
		shake_page(page, 1);

		/*
		 * Did it turn free?
		 */
		ret = __get_any_page(page, pfn, 0);
		if (ret == 1 && !PageLRU(page)) {
			/* Drop page reference which is from __get_any_page() */
			put_hwpoison_page(page);
			pr_info("soft_offline: %#lx: unknown non LRU page type %lx (%pGp)\n",
				pfn, page->flags, &page->flags);
			return -EIO;
		}
	}
	return ret;
}

static int soft_offline_huge_page(struct page *page, int flags)
{
	int ret;
	unsigned long pfn = page_to_pfn(page);
	struct page *hpage = compound_head(page);
	LIST_HEAD(pagelist);

	/*
	 * This double-check of PageHWPoison is to avoid the race with
	 * memory_failure(). See also comment in __soft_offline_page().
	 */
	lock_page(hpage);
	if (PageHWPoison(hpage)) {
		unlock_page(hpage);
		put_hwpoison_page(hpage);
		pr_info("soft offline: %#lx hugepage already poisoned\n", pfn);
		return -EBUSY;
	}
	unlock_page(hpage);

	ret = isolate_huge_page(hpage, &pagelist);
	/*
	 * get_any_page() and isolate_huge_page() takes a refcount each,
	 * so need to drop one here.
	 */
	put_hwpoison_page(hpage);
	if (!ret) {
		pr_info("soft offline: %#lx hugepage failed to isolate\n", pfn);
		return -EBUSY;
	}

	ret = migrate_pages(&pagelist, new_page, NULL, MPOL_MF_MOVE_ALL,
				MIGRATE_SYNC, MR_MEMORY_FAILURE);
	if (ret) {
		pr_info("soft offline: %#lx: migration failed %d, type %lx (%pGp)\n",
			pfn, ret, page->flags, &page->flags);
		if (!list_empty(&pagelist))
			putback_movable_pages(&pagelist);
		if (ret > 0)
			ret = -EIO;
	} else {
		if (PageHuge(page))
			dissolve_free_huge_page(page);
	}
	return ret;
}

static int __soft_offline_page(struct page *page, int flags)
{
	int ret;
	unsigned long pfn = page_to_pfn(page);

	/*
	 * Check PageHWPoison again inside page lock because PageHWPoison
	 * is set by memory_failure() outside page lock. Note that
	 * memory_failure() also double-checks PageHWPoison inside page lock,
	 * so there's no race between soft_offline_page() and memory_failure().
	 */
	lock_page(page);
	wait_on_page_writeback(page);
	if (PageHWPoison(page)) {
		unlock_page(page);
		put_hwpoison_page(page);
		pr_info("soft offline: %#lx page already poisoned\n", pfn);
		return -EBUSY;
	}
	/*
	 * Try to invalidate first. This should work for
	 * non dirty unmapped page cache pages.
	 */
	ret = invalidate_inode_page(page);
	unlock_page(page);
	/*
	 * RED-PEN would be better to keep it isolated here, but we
	 * would need to fix isolation locking first.
	 */
	if (ret == 1) {
		put_hwpoison_page(page);
		pr_info("soft_offline: %#lx: invalidated\n", pfn);
		SetPageHWPoison(page);
		num_poisoned_pages_inc();
		return 0;
	}

	/*
	 * Simple invalidation didn't work.
	 * Try to migrate to a new page instead. migrate.c
	 * handles a large number of cases for us.
	 */
	if (PageLRU(page))
		ret = isolate_lru_page(page);
	else
		ret = isolate_movable_page(page, ISOLATE_UNEVICTABLE);
	/*
	 * Drop page reference which is came from get_any_page()
	 * successful isolate_lru_page() already took another one.
	 */
	put_hwpoison_page(page);
	if (!ret) {
		LIST_HEAD(pagelist);
		/*
		 * After isolated lru page, the PageLRU will be cleared,
		 * so use !__PageMovable instead for LRU page's mapping
		 * cannot have PAGE_MAPPING_MOVABLE.
		 */
		if (!__PageMovable(page))
			inc_node_page_state(page, NR_ISOLATED_ANON +
						page_is_file_cache(page));
		list_add(&page->lru, &pagelist);
		ret = migrate_pages(&pagelist, new_page, NULL, MPOL_MF_MOVE_ALL,
					MIGRATE_SYNC, MR_MEMORY_FAILURE);
		if (ret) {
			if (!list_empty(&pagelist))
				putback_movable_pages(&pagelist);

			pr_info("soft offline: %#lx: migration failed %d, type %lx (%pGp)\n",
				pfn, ret, page->flags, &page->flags);
			if (ret > 0)
				ret = -EIO;
		}
	} else {
		pr_info("soft offline: %#lx: isolation failed: %d, page count %d, type %lx (%pGp)\n",
			pfn, ret, page_count(page), page->flags, &page->flags);
	}
	return ret;
}

static int soft_offline_in_use_page(struct page *page, int flags)
{
	int ret;
	struct page *hpage = compound_head(page);

	if (!PageHuge(page) && PageTransHuge(hpage)) {
		lock_page(page);
		if (!PageAnon(page) || unlikely(split_huge_page(page))) {
			unlock_page(page);
			if (!PageAnon(page))
				pr_info("soft offline: %#lx: non anonymous thp\n", page_to_pfn(page));
			else
				pr_info("soft offline: %#lx: thp split failed\n", page_to_pfn(page));
			put_hwpoison_page(page);
			return -EBUSY;
		}
		unlock_page(page);
	}

	if (PageHuge(page))
		ret = soft_offline_huge_page(page, flags);
	else
		ret = __soft_offline_page(page, flags);

	return ret;
}

static void soft_offline_free_page(struct page *page)
{
	struct page *head = compound_head(page);

	if (!TestSetPageHWPoison(head)) {
		num_poisoned_pages_inc();
		if (PageHuge(head))
			dissolve_free_huge_page(page);
	}
}

/**
 * soft_offline_page - Soft offline a page.
 * @page: page to offline
 * @flags: flags. Same as memory_failure().
 *
 * Returns 0 on success, otherwise negated errno.
 *
 * Soft offline a page, by migration or invalidation,
 * without killing anything. This is for the case when
 * a page is not corrupted yet (so it's still valid to access),
 * but has had a number of corrected errors and is better taken
 * out.
 *
 * The actual policy on when to do that is maintained by
 * user space.
 *
 * This should never impact any application or cause data loss,
 * however it might take some time.
 *
 * This is not a 100% solution for all memory, but tries to be
 * ``good enough'' for the majority of memory.
 */
int soft_offline_page(struct page *page, int flags)
{
	int ret;
	unsigned long pfn = page_to_pfn(page);

	if (PageHWPoison(page)) {
		pr_info("soft offline: %#lx page already poisoned\n", pfn);
		if (flags & MF_COUNT_INCREASED)
			put_hwpoison_page(page);
		return -EBUSY;
	}

	get_online_mems();
	ret = get_any_page(page, pfn, flags);
	put_online_mems();

	if (ret > 0)
		ret = soft_offline_in_use_page(page, flags);
	else if (ret == 0)
		soft_offline_free_page(page);

	return ret;
}<|MERGE_RESOLUTION|>--- conflicted
+++ resolved
@@ -996,11 +996,7 @@
 	if (kill)
 		collect_procs(hpage, &tokill, flags & MF_ACTION_REQUIRED);
 
-<<<<<<< HEAD
-	unmap_success = try_to_unmap(hpage, ttu, NULL);
-=======
-	unmap_success = try_to_unmap(p, ttu);
->>>>>>> 2ebc6e4a
+	unmap_success = try_to_unmap(p, ttu, NULL);
 	if (!unmap_success)
 		pr_err("Memory failure: %#lx: failed to unmap page (mapcount=%d)\n",
 		       pfn, page_mapcount(p));
