--- conflicted
+++ resolved
@@ -418,15 +418,11 @@
 		mnt->mnt_count = 1;
 		mnt->mnt_writers = 0;
 #endif
-<<<<<<< HEAD
 #ifdef CONFIG_RKP_NS_PROT
 		rkp_set_data(mnt->mnt,NULL);
 #else
 		mnt->mnt.data = NULL;
 #endif
-=======
-		mnt->mnt.data = NULL;
->>>>>>> 8a685dfc
 
 		INIT_HLIST_NODE(&mnt->mnt_hash);
 		INIT_LIST_HEAD(&mnt->mnt_child);
@@ -871,15 +867,11 @@
 #endif
 static void free_vfsmnt(struct mount *mnt)
 {
-<<<<<<< HEAD
 #ifdef CONFIG_RKP_NS_PROT
 	kfree(mnt->mnt->data);
 #else
 	kfree(mnt->mnt.data);
 #endif
-=======
-	kfree(mnt->mnt.data);
->>>>>>> 8a685dfc
 	kfree_const(mnt->mnt_devname);
 #ifdef CONFIG_SMP
 	free_percpu(mnt->mnt_pcp);
@@ -1308,7 +1300,6 @@
 	mnt = alloc_vfsmnt(name);
 	if (!mnt)
 		return ERR_PTR(-ENOMEM);
-<<<<<<< HEAD
 #ifdef CONFIG_RKP_NS_PROT
 		rkp_set_data(mnt->mnt,NULL);
 #else
@@ -1322,12 +1313,6 @@
 		mnt->mnt.data = type->alloc_mnt_data();
 		if (!mnt->mnt.data) {
 #endif
-=======
-
-	if (type->alloc_mnt_data) {
-		mnt->mnt.data = type->alloc_mnt_data();
-		if (!mnt->mnt.data) {
->>>>>>> 8a685dfc
 			mnt_free_id(mnt);
 			free_vfsmnt(mnt);
 			return ERR_PTR(-ENOMEM);
@@ -1342,10 +1327,6 @@
 	root = mount_fs(type, flags, name, &mnt->mnt, data);
 #endif
 
-<<<<<<< HEAD
-=======
-	root = mount_fs(type, flags, name, &mnt->mnt, data);
->>>>>>> 8a685dfc
 	if (IS_ERR(root)) {
 		mnt_free_id(mnt);
 		free_vfsmnt(mnt);
@@ -1405,7 +1386,6 @@
 		return ERR_PTR(-ENOMEM);
 
 	if (sb->s_op->clone_mnt_data) {
-<<<<<<< HEAD
 #ifdef CONFIG_RKP_NS_PROT
 		rkp_set_data(mnt->mnt,sb->s_op->clone_mnt_data(old->mnt->data));
 		if (!mnt->mnt->data) {
@@ -1413,10 +1393,6 @@
 		mnt->mnt.data = sb->s_op->clone_mnt_data(old->mnt.data);
 		if (!mnt->mnt.data) {
 #endif
-=======
-		mnt->mnt.data = sb->s_op->clone_mnt_data(old->mnt.data);
-		if (!mnt->mnt.data) {
->>>>>>> 8a685dfc
 			err = -ENOMEM;
 			goto out_free;
 		}
