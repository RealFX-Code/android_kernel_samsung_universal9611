/*
 * Copyright 2014  Google, Inc.
 *
 * This software is licensed under the terms of the GNU General Public
 * License version 2, as published by the Free Software Foundation, and
 * may be copied, distributed, and modified under those terms.
 *
 * This program is distributed in the hope that it will be useful,
 * but WITHOUT ANY WARRANTY; without even the implied warranty of
 * MERCHANTABILITY or FITNESS FOR A PARTICULAR PURPOSE.  See the
 * GNU General Public License for more details.
 */

#include <linux/cdev.h>
#include <linux/device.h>
#include <linux/fs.h>
#include <linux/uaccess.h>
#include "internal.h"
#ifdef CONFIG_SEC_EXT
#include <linux/sec_ext.h>
#endif

static DEFINE_MUTEX(pmsg_lock);

static ssize_t write_pmsg(struct file *file, const char __user *buf,
			  size_t count, loff_t *ppos)
{
	struct pstore_record record;
	int ret;
#ifdef CONFIG_SEC_EXT
	char sec_buf[256];
	size_t sec_count = 0;
#endif

	if (!count)
		return 0;

	pstore_record_init(&record, psinfo);
	record.type = PSTORE_TYPE_PMSG;
	record.size = count;

	/* check outside lock, page in any data. write_user also checks */
	if (!access_ok(VERIFY_READ, buf, count))
		return -EFAULT;

<<<<<<< HEAD
	rt_mutex_lock(&pmsg_lock);
#ifdef CONFIG_SEC_EXT
	if (count > 256)
		sec_count = 256;
	else
		sec_count = count;

	__copy_from_user(sec_buf, buf, sec_count);

	if (count > 1 && strncmp(sec_buf, "!@", 2) == 0) {
		sec_buf[sec_count-1] = '\0';
		pr_info("%s\n", sec_buf);
#ifdef CONFIG_SEC_BOOTSTAT
		if (count > 5 && strncmp(sec_buf, "!@Boot", 6) == 0)
			sec_bootstat_add(sec_buf);
#endif /* CONFIG_SEC_BOOTSTAT */
	}
#endif /* CONFIG_SEC_EXT */
=======
	mutex_lock(&pmsg_lock);
>>>>>>> 014241ad
	ret = psinfo->write_user(&record, buf);
	mutex_unlock(&pmsg_lock);
	return ret ? ret : count;
}

static const struct file_operations pmsg_fops = {
	.owner		= THIS_MODULE,
	.llseek		= noop_llseek,
	.write		= write_pmsg,
};

static struct class *pmsg_class;
static int pmsg_major;
#define PMSG_NAME "pmsg"
#undef pr_fmt
#define pr_fmt(fmt) PMSG_NAME ": " fmt

static char *pmsg_devnode(struct device *dev, umode_t *mode)
{
	if (mode)
		*mode = 0220;
	return NULL;
}

void pstore_register_pmsg(void)
{
	struct device *pmsg_device;

	pmsg_major = register_chrdev(0, PMSG_NAME, &pmsg_fops);
	if (pmsg_major < 0) {
		pr_err("register_chrdev failed\n");
		goto err;
	}

	pmsg_class = class_create(THIS_MODULE, PMSG_NAME);
	if (IS_ERR(pmsg_class)) {
		pr_err("device class file already in use\n");
		goto err_class;
	}
	pmsg_class->devnode = pmsg_devnode;

	pmsg_device = device_create(pmsg_class, NULL, MKDEV(pmsg_major, 0),
					NULL, "%s%d", PMSG_NAME, 0);
	if (IS_ERR(pmsg_device)) {
		pr_err("failed to create device\n");
		goto err_device;
	}
	return;

err_device:
	class_destroy(pmsg_class);
err_class:
	unregister_chrdev(pmsg_major, PMSG_NAME);
err:
	return;
}

void pstore_unregister_pmsg(void)
{
	device_destroy(pmsg_class, MKDEV(pmsg_major, 0));
	class_destroy(pmsg_class);
	unregister_chrdev(pmsg_major, PMSG_NAME);
}<|MERGE_RESOLUTION|>--- conflicted
+++ resolved
@@ -43,8 +43,7 @@
 	if (!access_ok(VERIFY_READ, buf, count))
 		return -EFAULT;
 
-<<<<<<< HEAD
-	rt_mutex_lock(&pmsg_lock);
+	mutex_lock(&pmsg_lock);
 #ifdef CONFIG_SEC_EXT
 	if (count > 256)
 		sec_count = 256;
@@ -62,9 +61,6 @@
 #endif /* CONFIG_SEC_BOOTSTAT */
 	}
 #endif /* CONFIG_SEC_EXT */
-=======
-	mutex_lock(&pmsg_lock);
->>>>>>> 014241ad
 	ret = psinfo->write_user(&record, buf);
 	mutex_unlock(&pmsg_lock);
 	return ret ? ret : count;
