/*
 *  linux/fs/buffer.c
 *
 *  Copyright (C) 1991, 1992, 2002  Linus Torvalds
 */

/*
 * Start bdflush() with kernel_thread not syscall - Paul Gortmaker, 12/95
 *
 * Removed a lot of unnecessary code and simplified things now that
 * the buffer cache isn't our primary cache - Andrew Tridgell 12/96
 *
 * Speed up hash, lru, and free list operations.  Use gfp() for allocating
 * hash table, use SLAB cache for buffer heads. SMP threading.  -DaveM
 *
 * Added 32k buffer block sizes - these are required older ARM systems. - RMK
 *
 * async buffer flushing, 1999 Andrea Arcangeli <andrea@suse.de>
 */

#include <linux/kernel.h>
#include <linux/sched/signal.h>
#include <linux/syscalls.h>
#include <linux/fs.h>
#include <linux/iomap.h>
#include <linux/mm.h>
#include <linux/percpu.h>
#include <linux/slab.h>
#include <linux/capability.h>
#include <linux/blkdev.h>
#include <linux/file.h>
#include <linux/quotaops.h>
#include <linux/highmem.h>
#include <linux/export.h>
#include <linux/backing-dev.h>
#include <linux/writeback.h>
#include <linux/hash.h>
#include <linux/suspend.h>
#include <linux/buffer_head.h>
#include <linux/task_io_accounting_ops.h>
#include <linux/bio.h>
#include <linux/notifier.h>
#include <linux/cpu.h>
#include <linux/bitops.h>
#include <linux/mpage.h>
#include <linux/bit_spinlock.h>
#include <linux/pagevec.h>
#include <trace/events/block.h>
<<<<<<< HEAD
#if defined(CONFIG_CRYPTO_DISKCIPHER_DEBUG)
#include <crypto/diskcipher.h>
#endif
#define __FS_HAS_ENCRYPTION IS_ENABLED(CONFIG_FS_ENCRYPTION)
=======
>>>>>>> 8a685dfc
#include <linux/fscrypt.h>

static int fsync_buffers_list(spinlock_t *lock, struct list_head *list);
static int submit_bh_wbc(int op, int op_flags, struct buffer_head *bh,
			 enum rw_hint hint, struct writeback_control *wbc);

#define BH_ENTRY(list) list_entry((list), struct buffer_head, b_assoc_buffers)

void init_buffer(struct buffer_head *bh, bh_end_io_t *handler, void *private)
{
	bh->b_end_io = handler;
	bh->b_private = private;
}
EXPORT_SYMBOL(init_buffer);

inline void touch_buffer(struct buffer_head *bh)
{
	trace_block_touch_buffer(bh);
	mark_page_accessed(bh->b_page);
}
EXPORT_SYMBOL(touch_buffer);

void __lock_buffer(struct buffer_head *bh)
{
	wait_on_bit_lock_io(&bh->b_state, BH_Lock, TASK_UNINTERRUPTIBLE);
}
EXPORT_SYMBOL(__lock_buffer);

void unlock_buffer(struct buffer_head *bh)
{
	clear_bit_unlock(BH_Lock, &bh->b_state);
	smp_mb__after_atomic();
	wake_up_bit(&bh->b_state, BH_Lock);
}
EXPORT_SYMBOL(unlock_buffer);

/*
 * Returns if the page has dirty or writeback buffers. If all the buffers
 * are unlocked and clean then the PageDirty information is stale. If
 * any of the pages are locked, it is assumed they are locked for IO.
 */
void buffer_check_dirty_writeback(struct page *page,
				     bool *dirty, bool *writeback)
{
	struct buffer_head *head, *bh;
	*dirty = false;
	*writeback = false;

	BUG_ON(!PageLocked(page));

	if (!page_has_buffers(page))
		return;

	if (PageWriteback(page))
		*writeback = true;

	head = page_buffers(page);
	bh = head;
	do {
		if (buffer_locked(bh))
			*writeback = true;

		if (buffer_dirty(bh))
			*dirty = true;

		bh = bh->b_this_page;
	} while (bh != head);
}
EXPORT_SYMBOL(buffer_check_dirty_writeback);

/*
 * Block until a buffer comes unlocked.  This doesn't stop it
 * from becoming locked again - you have to lock it yourself
 * if you want to preserve its state.
 */
void __wait_on_buffer(struct buffer_head * bh)
{
	wait_on_bit_io(&bh->b_state, BH_Lock, TASK_UNINTERRUPTIBLE);
}
EXPORT_SYMBOL(__wait_on_buffer);

static void
__clear_page_buffers(struct page *page)
{
	ClearPagePrivate(page);
	set_page_private(page, 0);
	put_page(page);
}

static void buffer_io_error(struct buffer_head *bh, char *msg)
{
	if (!test_bit(BH_Quiet, &bh->b_state))
		printk_ratelimited(KERN_ERR
			"Buffer I/O error on dev %pg, logical block %llu%s\n",
			bh->b_bdev, (unsigned long long)bh->b_blocknr, msg);
}

/*
 * End-of-IO handler helper function which does not touch the bh after
 * unlocking it.
 * Note: unlock_buffer() sort-of does touch the bh after unlocking it, but
 * a race there is benign: unlock_buffer() only use the bh's address for
 * hashing after unlocking the buffer, so it doesn't actually touch the bh
 * itself.
 */
static void __end_buffer_read_notouch(struct buffer_head *bh, int uptodate)
{
	if (uptodate) {
		set_buffer_uptodate(bh);
	} else {
		/* This happens, due to failed read-ahead attempts. */
		clear_buffer_uptodate(bh);
	}
	unlock_buffer(bh);
}

/*
 * Default synchronous end-of-IO handler..  Just mark it up-to-date and
 * unlock the buffer. This is what ll_rw_block uses too.
 */
void end_buffer_read_sync(struct buffer_head *bh, int uptodate)
{
	__end_buffer_read_notouch(bh, uptodate);
	put_bh(bh);
}
EXPORT_SYMBOL(end_buffer_read_sync);

void end_buffer_write_sync(struct buffer_head *bh, int uptodate)
{
	if (uptodate) {
		set_buffer_uptodate(bh);
	} else {
		buffer_io_error(bh, ", lost sync page write");
		mark_buffer_write_io_error(bh);
		clear_buffer_uptodate(bh);
	}
	unlock_buffer(bh);
	put_bh(bh);
}
EXPORT_SYMBOL(end_buffer_write_sync);

/*
 * Various filesystems appear to want __find_get_block to be non-blocking.
 * But it's the page lock which protects the buffers.  To get around this,
 * we get exclusion from try_to_free_buffers with the blockdev mapping's
 * private_lock.
 *
 * Hack idea: for the blockdev mapping, i_bufferlist_lock contention
 * may be quite high.  This code could TryLock the page, and if that
 * succeeds, there is no need to take private_lock. (But if
 * private_lock is contended then so is mapping->tree_lock).
 */
static struct buffer_head *
__find_get_block_slow(struct block_device *bdev, sector_t block)
{
	struct inode *bd_inode = bdev->bd_inode;
	struct address_space *bd_mapping = bd_inode->i_mapping;
	struct buffer_head *ret = NULL;
	pgoff_t index;
	struct buffer_head *bh;
	struct buffer_head *head;
	struct page *page;
	int all_mapped = 1;
	static DEFINE_RATELIMIT_STATE(last_warned, HZ, 1);

	index = block >> (PAGE_SHIFT - bd_inode->i_blkbits);
	page = find_get_page_flags(bd_mapping, index, FGP_ACCESSED);
	if (!page)
		goto out;

	spin_lock(&bd_mapping->private_lock);
	if (!page_has_buffers(page))
		goto out_unlock;
	head = page_buffers(page);
	bh = head;
	do {
		if (!buffer_mapped(bh))
			all_mapped = 0;
		else if (bh->b_blocknr == block) {
			ret = bh;
			get_bh(bh);
			goto out_unlock;
		}
		bh = bh->b_this_page;
	} while (bh != head);

	/* we might be here because some of the buffers on this page are
	 * not mapped.  This is due to various races between
	 * file io on the block device and getblk.  It gets dealt with
	 * elsewhere, don't buffer_error if we had some unmapped buffers
	 */
	ratelimit_set_flags(&last_warned, RATELIMIT_MSG_ON_RELEASE);
	if (all_mapped && __ratelimit(&last_warned)) {
		printk("__find_get_block_slow() failed. block=%llu, "
		       "b_blocknr=%llu, b_state=0x%08lx, b_size=%zu, "
		       "device %pg blocksize: %d\n",
		       (unsigned long long)block,
		       (unsigned long long)bh->b_blocknr,
		       bh->b_state, bh->b_size, bdev,
		       1 << bd_inode->i_blkbits);
	}
out_unlock:
	spin_unlock(&bd_mapping->private_lock);
	put_page(page);
out:
	return ret;
}

/*
 * Kick the writeback threads then try to free up some ZONE_NORMAL memory.
 */
static void free_more_memory(void)
{
	struct zoneref *z;
	int nid;

	wakeup_flusher_threads(1024, WB_REASON_FREE_MORE_MEM);
	yield();

	for_each_online_node(nid) {

		z = first_zones_zonelist(node_zonelist(nid, GFP_NOFS),
						gfp_zone(GFP_NOFS), NULL);
		if (z->zone)
			try_to_free_pages(node_zonelist(nid, GFP_NOFS), 0,
						GFP_NOFS, NULL);
	}
}

/*
 * I/O completion handler for block_read_full_page() - pages
 * which come unlocked at the end of I/O.
 */
static void end_buffer_async_read(struct buffer_head *bh, int uptodate)
{
	unsigned long flags;
	struct buffer_head *first;
	struct buffer_head *tmp;
	struct page *page;
	int page_uptodate = 1;

	BUG_ON(!buffer_async_read(bh));

	page = bh->b_page;
	if (uptodate) {
		set_buffer_uptodate(bh);
	} else {
		clear_buffer_uptodate(bh);
		buffer_io_error(bh, ", async page read");
		SetPageError(page);
	}

	/*
	 * Be _very_ careful from here on. Bad things can happen if
	 * two buffer heads end IO at almost the same time and both
	 * decide that the page is now completely done.
	 */
	first = page_buffers(page);
	local_irq_save(flags);
	bit_spin_lock(BH_Uptodate_Lock, &first->b_state);
	clear_buffer_async_read(bh);
	unlock_buffer(bh);
	tmp = bh;
	do {
		if (!buffer_uptodate(tmp))
			page_uptodate = 0;
		if (buffer_async_read(tmp)) {
			BUG_ON(!buffer_locked(tmp));
			goto still_busy;
		}
		tmp = tmp->b_this_page;
	} while (tmp != bh);
	bit_spin_unlock(BH_Uptodate_Lock, &first->b_state);
	local_irq_restore(flags);

	/*
	 * If none of the buffers had errors and they are all
	 * uptodate then we can set the page uptodate.
	 */
	if (page_uptodate && !PageError(page))
		SetPageUptodate(page);
	unlock_page(page);
	return;

still_busy:
	bit_spin_unlock(BH_Uptodate_Lock, &first->b_state);
	local_irq_restore(flags);
	return;
}

/*
 * Completion handler for block_write_full_page() - pages which are unlocked
 * during I/O, and which have PageWriteback cleared upon I/O completion.
 */
void end_buffer_async_write(struct buffer_head *bh, int uptodate)
{
	unsigned long flags;
	struct buffer_head *first;
	struct buffer_head *tmp;
	struct page *page;

	BUG_ON(!buffer_async_write(bh));

	page = bh->b_page;
	if (uptodate) {
		set_buffer_uptodate(bh);
	} else {
		buffer_io_error(bh, ", lost async page write");
		mark_buffer_write_io_error(bh);
		clear_buffer_uptodate(bh);
		SetPageError(page);
	}

	first = page_buffers(page);
	local_irq_save(flags);
	bit_spin_lock(BH_Uptodate_Lock, &first->b_state);

	clear_buffer_async_write(bh);
	unlock_buffer(bh);
	tmp = bh->b_this_page;
	while (tmp != bh) {
		if (buffer_async_write(tmp)) {
			BUG_ON(!buffer_locked(tmp));
			goto still_busy;
		}
		tmp = tmp->b_this_page;
	}
	bit_spin_unlock(BH_Uptodate_Lock, &first->b_state);
	local_irq_restore(flags);
	end_page_writeback(page);
	return;

still_busy:
	bit_spin_unlock(BH_Uptodate_Lock, &first->b_state);
	local_irq_restore(flags);
	return;
}
EXPORT_SYMBOL(end_buffer_async_write);

/*
 * If a page's buffers are under async readin (end_buffer_async_read
 * completion) then there is a possibility that another thread of
 * control could lock one of the buffers after it has completed
 * but while some of the other buffers have not completed.  This
 * locked buffer would confuse end_buffer_async_read() into not unlocking
 * the page.  So the absence of BH_Async_Read tells end_buffer_async_read()
 * that this buffer is not under async I/O.
 *
 * The page comes unlocked when it has no locked buffer_async buffers
 * left.
 *
 * PageLocked prevents anyone starting new async I/O reads any of
 * the buffers.
 *
 * PageWriteback is used to prevent simultaneous writeout of the same
 * page.
 *
 * PageLocked prevents anyone from starting writeback of a page which is
 * under read I/O (PageWriteback is only ever set against a locked page).
 */
static void mark_buffer_async_read(struct buffer_head *bh)
{
	bh->b_end_io = end_buffer_async_read;
	set_buffer_async_read(bh);
}

static void mark_buffer_async_write_endio(struct buffer_head *bh,
					  bh_end_io_t *handler)
{
	bh->b_end_io = handler;
	set_buffer_async_write(bh);
}

void mark_buffer_async_write(struct buffer_head *bh)
{
	mark_buffer_async_write_endio(bh, end_buffer_async_write);
}
EXPORT_SYMBOL(mark_buffer_async_write);


/*
 * fs/buffer.c contains helper functions for buffer-backed address space's
 * fsync functions.  A common requirement for buffer-based filesystems is
 * that certain data from the backing blockdev needs to be written out for
 * a successful fsync().  For example, ext2 indirect blocks need to be
 * written back and waited upon before fsync() returns.
 *
 * The functions mark_buffer_inode_dirty(), fsync_inode_buffers(),
 * inode_has_buffers() and invalidate_inode_buffers() are provided for the
 * management of a list of dependent buffers at ->i_mapping->private_list.
 *
 * Locking is a little subtle: try_to_free_buffers() will remove buffers
 * from their controlling inode's queue when they are being freed.  But
 * try_to_free_buffers() will be operating against the *blockdev* mapping
 * at the time, not against the S_ISREG file which depends on those buffers.
 * So the locking for private_list is via the private_lock in the address_space
 * which backs the buffers.  Which is different from the address_space 
 * against which the buffers are listed.  So for a particular address_space,
 * mapping->private_lock does *not* protect mapping->private_list!  In fact,
 * mapping->private_list will always be protected by the backing blockdev's
 * ->private_lock.
 *
 * Which introduces a requirement: all buffers on an address_space's
 * ->private_list must be from the same address_space: the blockdev's.
 *
 * address_spaces which do not place buffers at ->private_list via these
 * utility functions are free to use private_lock and private_list for
 * whatever they want.  The only requirement is that list_empty(private_list)
 * be true at clear_inode() time.
 *
 * FIXME: clear_inode should not call invalidate_inode_buffers().  The
 * filesystems should do that.  invalidate_inode_buffers() should just go
 * BUG_ON(!list_empty).
 *
 * FIXME: mark_buffer_dirty_inode() is a data-plane operation.  It should
 * take an address_space, not an inode.  And it should be called
 * mark_buffer_dirty_fsync() to clearly define why those buffers are being
 * queued up.
 *
 * FIXME: mark_buffer_dirty_inode() doesn't need to add the buffer to the
 * list if it is already on a list.  Because if the buffer is on a list,
 * it *must* already be on the right one.  If not, the filesystem is being
 * silly.  This will save a ton of locking.  But first we have to ensure
 * that buffers are taken *off* the old inode's list when they are freed
 * (presumably in truncate).  That requires careful auditing of all
 * filesystems (do it inside bforget()).  It could also be done by bringing
 * b_inode back.
 */

/*
 * The buffer's backing address_space's private_lock must be held
 */
static void __remove_assoc_queue(struct buffer_head *bh)
{
	list_del_init(&bh->b_assoc_buffers);
	WARN_ON(!bh->b_assoc_map);
	bh->b_assoc_map = NULL;
}

int inode_has_buffers(struct inode *inode)
{
	return !list_empty(&inode->i_data.private_list);
}

/*
 * osync is designed to support O_SYNC io.  It waits synchronously for
 * all already-submitted IO to complete, but does not queue any new
 * writes to the disk.
 *
 * To do O_SYNC writes, just queue the buffer writes with ll_rw_block as
 * you dirty the buffers, and then use osync_inode_buffers to wait for
 * completion.  Any other dirty buffers which are not yet queued for
 * write will not be flushed to disk by the osync.
 */
static int osync_buffers_list(spinlock_t *lock, struct list_head *list)
{
	struct buffer_head *bh;
	struct list_head *p;
	int err = 0;

	spin_lock(lock);
repeat:
	list_for_each_prev(p, list) {
		bh = BH_ENTRY(p);
		if (buffer_locked(bh)) {
			get_bh(bh);
			spin_unlock(lock);
			wait_on_buffer(bh);
			if (!buffer_uptodate(bh))
				err = -EIO;
			brelse(bh);
			spin_lock(lock);
			goto repeat;
		}
	}
	spin_unlock(lock);
	return err;
}

static void do_thaw_one(struct super_block *sb, void *unused)
{
	while (sb->s_bdev && !thaw_bdev(sb->s_bdev, sb))
		printk(KERN_WARNING "Emergency Thaw on %pg\n", sb->s_bdev);
}

static void do_thaw_all(struct work_struct *work)
{
	iterate_supers(do_thaw_one, NULL);
	kfree(work);
	printk(KERN_WARNING "Emergency Thaw complete\n");
}

/**
 * emergency_thaw_all -- forcibly thaw every frozen filesystem
 *
 * Used for emergency unfreeze of all filesystems via SysRq
 */
void emergency_thaw_all(void)
{
	struct work_struct *work;

	work = kmalloc(sizeof(*work), GFP_ATOMIC);
	if (work) {
		INIT_WORK(work, do_thaw_all);
		schedule_work(work);
	}
}

/**
 * sync_mapping_buffers - write out & wait upon a mapping's "associated" buffers
 * @mapping: the mapping which wants those buffers written
 *
 * Starts I/O against the buffers at mapping->private_list, and waits upon
 * that I/O.
 *
 * Basically, this is a convenience function for fsync().
 * @mapping is a file or directory which needs those buffers to be written for
 * a successful fsync().
 */
int sync_mapping_buffers(struct address_space *mapping)
{
	struct address_space *buffer_mapping = mapping->private_data;

	if (buffer_mapping == NULL || list_empty(&mapping->private_list))
		return 0;

	return fsync_buffers_list(&buffer_mapping->private_lock,
					&mapping->private_list);
}
EXPORT_SYMBOL(sync_mapping_buffers);

/*
 * Called when we've recently written block `bblock', and it is known that
 * `bblock' was for a buffer_boundary() buffer.  This means that the block at
 * `bblock + 1' is probably a dirty indirect block.  Hunt it down and, if it's
 * dirty, schedule it for IO.  So that indirects merge nicely with their data.
 */
void write_boundary_block(struct block_device *bdev,
			sector_t bblock, unsigned blocksize)
{
	struct buffer_head *bh = __find_get_block(bdev, bblock + 1, blocksize);
	if (bh) {
		if (buffer_dirty(bh))
			ll_rw_block(REQ_OP_WRITE, 0, 1, &bh);
		put_bh(bh);
	}
}

void mark_buffer_dirty_inode(struct buffer_head *bh, struct inode *inode)
{
	struct address_space *mapping = inode->i_mapping;
	struct address_space *buffer_mapping = bh->b_page->mapping;

	mark_buffer_dirty(bh);
	if (!mapping->private_data) {
		mapping->private_data = buffer_mapping;
	} else {
		BUG_ON(mapping->private_data != buffer_mapping);
	}
	if (!bh->b_assoc_map) {
		spin_lock(&buffer_mapping->private_lock);
		list_move_tail(&bh->b_assoc_buffers,
				&mapping->private_list);
		bh->b_assoc_map = mapping;
		spin_unlock(&buffer_mapping->private_lock);
	}
}
EXPORT_SYMBOL(mark_buffer_dirty_inode);

void mark_buffer_dirty_inode_sync(struct buffer_head *bh, struct inode *inode)
{
	set_buffer_sync_flush(bh);
	mark_buffer_dirty_inode(bh, inode);
}
EXPORT_SYMBOL(mark_buffer_dirty_inode_sync);

/*
 * Mark the page dirty, and set it dirty in the radix tree, and mark the inode
 * dirty.
 *
 * If warn is true, then emit a warning if the page is not uptodate and has
 * not been truncated.
 *
 * The caller must hold lock_page_memcg().
 */
static void __set_page_dirty(struct page *page, struct address_space *mapping,
			     int warn)
{
	unsigned long flags;

	spin_lock_irqsave(&mapping->tree_lock, flags);
	if (page->mapping) {	/* Race with truncate? */
		WARN_ON_ONCE(warn && !PageUptodate(page));
		account_page_dirtied(page, mapping);
		radix_tree_tag_set(&mapping->page_tree,
				page_index(page), PAGECACHE_TAG_DIRTY);
	}
	spin_unlock_irqrestore(&mapping->tree_lock, flags);
}

/*
 * Add a page to the dirty page list.
 *
 * It is a sad fact of life that this function is called from several places
 * deeply under spinlocking.  It may not sleep.
 *
 * If the page has buffers, the uptodate buffers are set dirty, to preserve
 * dirty-state coherency between the page and the buffers.  It the page does
 * not have buffers then when they are later attached they will all be set
 * dirty.
 *
 * The buffers are dirtied before the page is dirtied.  There's a small race
 * window in which a writepage caller may see the page cleanness but not the
 * buffer dirtiness.  That's fine.  If this code were to set the page dirty
 * before the buffers, a concurrent writepage caller could clear the page dirty
 * bit, see a bunch of clean buffers and we'd end up with dirty buffers/clean
 * page on the dirty page list.
 *
 * We use private_lock to lock against try_to_free_buffers while using the
 * page's buffer list.  Also use this to protect against clean buffers being
 * added to the page after it was set dirty.
 *
 * FIXME: may need to call ->reservepage here as well.  That's rather up to the
 * address_space though.
 */
int __set_page_dirty_buffers(struct page *page)
{
	int newly_dirty;
	struct address_space *mapping = page_mapping(page);

	if (unlikely(!mapping))
		return !TestSetPageDirty(page);

	spin_lock(&mapping->private_lock);
	if (page_has_buffers(page)) {
		struct buffer_head *head = page_buffers(page);
		struct buffer_head *bh = head;

		do {
			set_buffer_dirty(bh);
			bh = bh->b_this_page;
		} while (bh != head);
	}
	/*
	 * Lock out page->mem_cgroup migration to keep PageDirty
	 * synchronized with per-memcg dirty page counters.
	 */
	lock_page_memcg(page);
	newly_dirty = !TestSetPageDirty(page);
	spin_unlock(&mapping->private_lock);

	if (newly_dirty)
		__set_page_dirty(page, mapping, 1);

	unlock_page_memcg(page);

	if (newly_dirty)
		__mark_inode_dirty(mapping->host, I_DIRTY_PAGES);

	return newly_dirty;
}
EXPORT_SYMBOL(__set_page_dirty_buffers);

/*
 * Write out and wait upon a list of buffers.
 *
 * We have conflicting pressures: we want to make sure that all
 * initially dirty buffers get waited on, but that any subsequently
 * dirtied buffers don't.  After all, we don't want fsync to last
 * forever if somebody is actively writing to the file.
 *
 * Do this in two main stages: first we copy dirty buffers to a
 * temporary inode list, queueing the writes as we go.  Then we clean
 * up, waiting for those writes to complete.
 * 
 * During this second stage, any subsequent updates to the file may end
 * up refiling the buffer on the original inode's dirty list again, so
 * there is a chance we will end up with a buffer queued for write but
 * not yet completed on that list.  So, as a final cleanup we go through
 * the osync code to catch these locked, dirty buffers without requeuing
 * any newly dirty buffers for write.
 */
static int fsync_buffers_list(spinlock_t *lock, struct list_head *list)
{
	struct buffer_head *bh;
	struct list_head tmp;
	struct address_space *mapping;
	int err = 0, err2;
	struct blk_plug plug;

	INIT_LIST_HEAD(&tmp);
	blk_start_plug(&plug);

	spin_lock(lock);
	while (!list_empty(list)) {
		bh = BH_ENTRY(list->next);
		mapping = bh->b_assoc_map;
		__remove_assoc_queue(bh);
		/* Avoid race with mark_buffer_dirty_inode() which does
		 * a lockless check and we rely on seeing the dirty bit */
		smp_mb();
		if (buffer_dirty(bh) || buffer_locked(bh)) {
			list_add(&bh->b_assoc_buffers, &tmp);
			bh->b_assoc_map = mapping;
			if (buffer_dirty(bh)) {
				get_bh(bh);
				spin_unlock(lock);
				/*
				 * Ensure any pending I/O completes so that
				 * write_dirty_buffer() actually writes the
				 * current contents - it is a noop if I/O is
				 * still in flight on potentially older
				 * contents.
				 */
				write_dirty_buffer(bh, REQ_SYNC);

				/*
				 * Kick off IO for the previous mapping. Note
				 * that we will not run the very last mapping,
				 * wait_on_buffer() will do that for us
				 * through sync_buffer().
				 */
				brelse(bh);
				spin_lock(lock);
			}
		}
	}

	spin_unlock(lock);
	blk_finish_plug(&plug);
	spin_lock(lock);

	while (!list_empty(&tmp)) {
		bh = BH_ENTRY(tmp.prev);
		get_bh(bh);
		mapping = bh->b_assoc_map;
		__remove_assoc_queue(bh);
		/* Avoid race with mark_buffer_dirty_inode() which does
		 * a lockless check and we rely on seeing the dirty bit */
		smp_mb();
		if (buffer_dirty(bh)) {
			list_add(&bh->b_assoc_buffers,
				 &mapping->private_list);
			bh->b_assoc_map = mapping;
		}
		spin_unlock(lock);
		wait_on_buffer(bh);
		if (!buffer_uptodate(bh))
			err = -EIO;
		brelse(bh);
		spin_lock(lock);
	}
	
	spin_unlock(lock);
	err2 = osync_buffers_list(lock, list);
	if (err)
		return err;
	else
		return err2;
}

/*
 * Invalidate any and all dirty buffers on a given inode.  We are
 * probably unmounting the fs, but that doesn't mean we have already
 * done a sync().  Just drop the buffers from the inode list.
 *
 * NOTE: we take the inode's blockdev's mapping's private_lock.  Which
 * assumes that all the buffers are against the blockdev.  Not true
 * for reiserfs.
 */
void invalidate_inode_buffers(struct inode *inode)
{
	if (inode_has_buffers(inode)) {
		struct address_space *mapping = &inode->i_data;
		struct list_head *list = &mapping->private_list;
		struct address_space *buffer_mapping = mapping->private_data;

		spin_lock(&buffer_mapping->private_lock);
		while (!list_empty(list))
			__remove_assoc_queue(BH_ENTRY(list->next));
		spin_unlock(&buffer_mapping->private_lock);
	}
}
EXPORT_SYMBOL(invalidate_inode_buffers);

/*
 * Remove any clean buffers from the inode's buffer list.  This is called
 * when we're trying to free the inode itself.  Those buffers can pin it.
 *
 * Returns true if all buffers were removed.
 */
int remove_inode_buffers(struct inode *inode)
{
	int ret = 1;

	if (inode_has_buffers(inode)) {
		struct address_space *mapping = &inode->i_data;
		struct list_head *list = &mapping->private_list;
		struct address_space *buffer_mapping = mapping->private_data;

		spin_lock(&buffer_mapping->private_lock);
		while (!list_empty(list)) {
			struct buffer_head *bh = BH_ENTRY(list->next);
			if (buffer_dirty(bh)) {
				ret = 0;
				break;
			}
			__remove_assoc_queue(bh);
		}
		spin_unlock(&buffer_mapping->private_lock);
	}
	return ret;
}

/*
 * Create the appropriate buffers when given a page for data area and
 * the size of each buffer.. Use the bh->b_this_page linked list to
 * follow the buffers created.  Return NULL if unable to create more
 * buffers.
 *
 * The retry flag is used to differentiate async IO (paging, swapping)
 * which may not fail from ordinary buffer allocations.
 */
struct buffer_head *alloc_page_buffers(struct page *page, unsigned long size,
		int retry)
{
	struct buffer_head *bh, *head;
	long offset;

try_again:
	head = NULL;
	offset = PAGE_SIZE;
	while ((offset -= size) >= 0) {
		bh = alloc_buffer_head(GFP_NOFS);
		if (!bh)
			goto no_grow;

		bh->b_this_page = head;
		bh->b_blocknr = -1;
		head = bh;

		bh->b_size = size;

		/* Link the buffer to its page */
		set_bh_page(bh, page, offset);
	}
	return head;
/*
 * In case anything failed, we just free everything we got.
 */
no_grow:
	if (head) {
		do {
			bh = head;
			head = head->b_this_page;
			free_buffer_head(bh);
		} while (head);
	}

	/*
	 * Return failure for non-async IO requests.  Async IO requests
	 * are not allowed to fail, so we have to wait until buffer heads
	 * become available.  But we don't want tasks sleeping with 
	 * partially complete buffers, so all were released above.
	 */
	if (!retry)
		return NULL;

	/* We're _really_ low on memory. Now we just
	 * wait for old buffer heads to become free due to
	 * finishing IO.  Since this is an async request and
	 * the reserve list is empty, we're sure there are 
	 * async buffer heads in use.
	 */
	free_more_memory();
	goto try_again;
}
EXPORT_SYMBOL_GPL(alloc_page_buffers);

static inline void
link_dev_buffers(struct page *page, struct buffer_head *head)
{
	struct buffer_head *bh, *tail;

	bh = head;
	do {
		tail = bh;
		bh = bh->b_this_page;
	} while (bh);
	tail->b_this_page = head;
	attach_page_buffers(page, head);
}

static sector_t blkdev_max_block(struct block_device *bdev, unsigned int size)
{
	sector_t retval = ~((sector_t)0);
	loff_t sz = i_size_read(bdev->bd_inode);

	if (sz) {
		unsigned int sizebits = blksize_bits(size);
		retval = (sz >> sizebits);
	}
	return retval;
}

/*
 * Initialise the state of a blockdev page's buffers.
 */ 
static sector_t
init_page_buffers(struct page *page, struct block_device *bdev,
			sector_t block, int size)
{
	struct buffer_head *head = page_buffers(page);
	struct buffer_head *bh = head;
	int uptodate = PageUptodate(page);
	sector_t end_block = blkdev_max_block(I_BDEV(bdev->bd_inode), size);

	do {
		if (!buffer_mapped(bh)) {
			init_buffer(bh, NULL, NULL);
			bh->b_bdev = bdev;
			bh->b_blocknr = block;
			if (uptodate)
				set_buffer_uptodate(bh);
			if (block < end_block)
				set_buffer_mapped(bh);
		}
		block++;
		bh = bh->b_this_page;
	} while (bh != head);

	/*
	 * Caller needs to validate requested block against end of device.
	 */
	return end_block;
}

/*
 * Create the page-cache page that contains the requested block.
 *
 * This is used purely for blockdev mappings.
 */
static int
grow_dev_page(struct block_device *bdev, sector_t block,
	      pgoff_t index, int size, int sizebits, gfp_t gfp)
{
	struct inode *inode = bdev->bd_inode;
	struct page *page;
	struct buffer_head *bh;
	sector_t end_block;
	int ret = 0;		/* Will call free_more_memory() */
	gfp_t gfp_mask;

	gfp_mask = mapping_gfp_constraint(inode->i_mapping, ~__GFP_FS) | gfp;

	/*
	 * XXX: __getblk_slow() can not really deal with failure and
	 * will endlessly loop on improvised global reclaim.  Prefer
	 * looping in the allocator rather than here, at least that
	 * code knows what it's doing.
	 */
	gfp_mask |= __GFP_NOFAIL;

	page = find_or_create_page(inode->i_mapping, index, gfp_mask);
	if (!page)
		return ret;

	BUG_ON(!PageLocked(page));

	if (page_has_buffers(page)) {
		bh = page_buffers(page);
		if (bh->b_size == size) {
			end_block = init_page_buffers(page, bdev,
						(sector_t)index << sizebits,
						size);
			goto done;
		}
		if (!try_to_free_buffers(page))
			goto failed;
	}

	/*
	 * Allocate some buffers for this page
	 */
	bh = alloc_page_buffers(page, size, 0);
	if (!bh)
		goto failed;

	/*
	 * Link the page to the buffers and initialise them.  Take the
	 * lock to be atomic wrt __find_get_block(), which does not
	 * run under the page lock.
	 */
	spin_lock(&inode->i_mapping->private_lock);
	link_dev_buffers(page, bh);
	end_block = init_page_buffers(page, bdev, (sector_t)index << sizebits,
			size);
	spin_unlock(&inode->i_mapping->private_lock);
done:
	ret = (block < end_block) ? 1 : -ENXIO;
failed:
	unlock_page(page);
	put_page(page);
	return ret;
}

/*
 * Create buffers for the specified block device block's page.  If
 * that page was dirty, the buffers are set dirty also.
 */
static int
grow_buffers(struct block_device *bdev, sector_t block, int size, gfp_t gfp)
{
	pgoff_t index;
	int sizebits;

	sizebits = -1;
	do {
		sizebits++;
	} while ((size << sizebits) < PAGE_SIZE);

	index = block >> sizebits;

	/*
	 * Check for a block which wants to lie outside our maximum possible
	 * pagecache index.  (this comparison is done using sector_t types).
	 */
	if (unlikely(index != block >> sizebits)) {
		printk(KERN_ERR "%s: requested out-of-range block %llu for "
			"device %pg\n",
			__func__, (unsigned long long)block,
			bdev);
		return -EIO;
	}

	/* Create a page with the proper size buffers.. */
	return grow_dev_page(bdev, block, index, size, sizebits, gfp);
}

static struct buffer_head *
__getblk_slow(struct block_device *bdev, sector_t block,
	     unsigned size, gfp_t gfp)
{
	/* Size must be multiple of hard sectorsize */
	if (unlikely(size & (bdev_logical_block_size(bdev)-1) ||
			(size < 512 || size > PAGE_SIZE))) {
		printk(KERN_ERR "getblk(): invalid block size %d requested\n",
					size);
		printk(KERN_ERR "logical block size: %d\n",
					bdev_logical_block_size(bdev));

		dump_stack();
		return NULL;
	}

	for (;;) {
		struct buffer_head *bh;
		int ret;

		bh = __find_get_block(bdev, block, size);
		if (bh)
			return bh;

		ret = grow_buffers(bdev, block, size, gfp);
		if (ret < 0)
			return NULL;
		if (ret == 0)
			free_more_memory();
	}
}

/*
 * The relationship between dirty buffers and dirty pages:
 *
 * Whenever a page has any dirty buffers, the page's dirty bit is set, and
 * the page is tagged dirty in its radix tree.
 *
 * At all times, the dirtiness of the buffers represents the dirtiness of
 * subsections of the page.  If the page has buffers, the page dirty bit is
 * merely a hint about the true dirty state.
 *
 * When a page is set dirty in its entirety, all its buffers are marked dirty
 * (if the page has buffers).
 *
 * When a buffer is marked dirty, its page is dirtied, but the page's other
 * buffers are not.
 *
 * Also.  When blockdev buffers are explicitly read with bread(), they
 * individually become uptodate.  But their backing page remains not
 * uptodate - even if all of its buffers are uptodate.  A subsequent
 * block_read_full_page() against that page will discover all the uptodate
 * buffers, will set the page uptodate and will perform no I/O.
 */

/**
 * mark_buffer_dirty - mark a buffer_head as needing writeout
 * @bh: the buffer_head to mark dirty
 *
 * mark_buffer_dirty() will set the dirty bit against the buffer, then set its
 * backing page dirty, then tag the page as dirty in its address_space's radix
 * tree and then attach the address_space's inode to its superblock's dirty
 * inode list.
 *
 * mark_buffer_dirty() is atomic.  It takes bh->b_page->mapping->private_lock,
 * mapping->tree_lock and mapping->host->i_lock.
 */
void mark_buffer_dirty(struct buffer_head *bh)
{
	WARN_ON_ONCE(!buffer_uptodate(bh));

	trace_block_dirty_buffer(bh);

	/*
	 * Very *carefully* optimize the it-is-already-dirty case.
	 *
	 * Don't let the final "is it dirty" escape to before we
	 * perhaps modified the buffer.
	 */
	if (buffer_dirty(bh)) {
		smp_mb();
		if (buffer_dirty(bh))
			return;
	}

	if (!test_set_buffer_dirty(bh)) {
		struct page *page = bh->b_page;
		struct address_space *mapping = NULL;

		lock_page_memcg(page);
		if (!TestSetPageDirty(page)) {
			mapping = page_mapping(page);
			if (mapping)
				__set_page_dirty(page, mapping, 0);
		}
		unlock_page_memcg(page);
		if (mapping)
			__mark_inode_dirty(mapping->host, I_DIRTY_PAGES);
	}
}
EXPORT_SYMBOL(mark_buffer_dirty);

void mark_buffer_dirty_sync(struct buffer_head *bh)
{
	WARN_ON_ONCE(!buffer_uptodate(bh));

	trace_block_dirty_buffer(bh);

	/*
	 * Very *carefully* optimize the it-is-already-dirty case.
	 *
	 * Don't let the final "is it dirty" escape to before we
	 * perhaps modified the buffer.
	 */
	if (buffer_dirty(bh)) {
		smp_mb();
		if (buffer_dirty(bh))
			return;
	}

	set_buffer_sync_flush(bh);
	if (!test_set_buffer_dirty(bh)) {
		struct page *page = bh->b_page;
		struct address_space *mapping = NULL;

		lock_page_memcg(page);
		if (!TestSetPageDirty(page)) {
			mapping = page_mapping(page);
			if (mapping)
				__set_page_dirty(page, mapping, 0);
		}
		unlock_page_memcg(page);
		if (mapping)
			__mark_inode_dirty(mapping->host, I_DIRTY_PAGES);
	}
}
EXPORT_SYMBOL(mark_buffer_dirty_sync);

void mark_buffer_write_io_error(struct buffer_head *bh)
{
	set_buffer_write_io_error(bh);
	/* FIXME: do we need to set this in both places? */
	if (bh->b_page && bh->b_page->mapping)
		mapping_set_error(bh->b_page->mapping, -EIO);
	if (bh->b_assoc_map)
		mapping_set_error(bh->b_assoc_map, -EIO);
}
EXPORT_SYMBOL(mark_buffer_write_io_error);

/*
 * Decrement a buffer_head's reference count.  If all buffers against a page
 * have zero reference count, are clean and unlocked, and if the page is clean
 * and unlocked then try_to_free_buffers() may strip the buffers from the page
 * in preparation for freeing it (sometimes, rarely, buffers are removed from
 * a page but it ends up not being freed, and buffers may later be reattached).
 */
void __brelse(struct buffer_head * buf)
{
	if (atomic_read(&buf->b_count)) {
		put_bh(buf);
		return;
	}
	WARN(1, KERN_ERR "VFS: brelse: Trying to free free buffer\n");
}
EXPORT_SYMBOL(__brelse);

/*
 * bforget() is like brelse(), except it discards any
 * potentially dirty data.
 */
void __bforget(struct buffer_head *bh)
{
	clear_buffer_dirty(bh);
	if (bh->b_assoc_map) {
		struct address_space *buffer_mapping = bh->b_page->mapping;

		spin_lock(&buffer_mapping->private_lock);
		list_del_init(&bh->b_assoc_buffers);
		bh->b_assoc_map = NULL;
		spin_unlock(&buffer_mapping->private_lock);
	}
	__brelse(bh);
}
EXPORT_SYMBOL(__bforget);

static struct buffer_head *__bread_slow(struct buffer_head *bh)
{
	lock_buffer(bh);
	if (buffer_uptodate(bh)) {
		unlock_buffer(bh);
		return bh;
	} else {
		get_bh(bh);
		bh->b_end_io = end_buffer_read_sync;
		submit_bh(REQ_OP_READ, 0, bh);
		wait_on_buffer(bh);
		if (buffer_uptodate(bh))
			return bh;
	}
	brelse(bh);
	return NULL;
}

/*
 * Per-cpu buffer LRU implementation.  To reduce the cost of __find_get_block().
 * The bhs[] array is sorted - newest buffer is at bhs[0].  Buffers have their
 * refcount elevated by one when they're in an LRU.  A buffer can only appear
 * once in a particular CPU's LRU.  A single buffer can be present in multiple
 * CPU's LRUs at the same time.
 *
 * This is a transparent caching front-end to sb_bread(), sb_getblk() and
 * sb_find_get_block().
 *
 * The LRUs themselves only need locking against invalidate_bh_lrus.  We use
 * a local interrupt disable for that.
 */

#define BH_LRU_SIZE	16

struct bh_lru {
	struct buffer_head *bhs[BH_LRU_SIZE];
};

static DEFINE_PER_CPU(struct bh_lru, bh_lrus) = {{ NULL }};

#ifdef CONFIG_SMP
#define bh_lru_lock()	local_irq_disable()
#define bh_lru_unlock()	local_irq_enable()
#else
#define bh_lru_lock()	preempt_disable()
#define bh_lru_unlock()	preempt_enable()
#endif

static inline void check_irqs_on(void)
{
#ifdef irqs_disabled
	BUG_ON(irqs_disabled());
#endif
}

/*
 * Install a buffer_head into this cpu's LRU.  If not already in the LRU, it is
 * inserted at the front, and the buffer_head at the back if any is evicted.
 * Or, if already in the LRU it is moved to the front.
 */
static void bh_lru_install(struct buffer_head *bh)
{
	struct buffer_head *evictee = bh;
	struct bh_lru *b;
	int i;

	check_irqs_on();
	bh_lru_lock();

	b = this_cpu_ptr(&bh_lrus);
	for (i = 0; i < BH_LRU_SIZE; i++) {
		swap(evictee, b->bhs[i]);
		if (evictee == bh) {
			bh_lru_unlock();
			return;
		}
	}

	get_bh(bh);
	bh_lru_unlock();
	brelse(evictee);
}

/*
 * Look up the bh in this cpu's LRU.  If it's there, move it to the head.
 */
static struct buffer_head *
lookup_bh_lru(struct block_device *bdev, sector_t block, unsigned size)
{
	struct buffer_head *ret = NULL;
	unsigned int i;

	check_irqs_on();
	bh_lru_lock();
	for (i = 0; i < BH_LRU_SIZE; i++) {
		struct buffer_head *bh = __this_cpu_read(bh_lrus.bhs[i]);

		if (bh && bh->b_blocknr == block && bh->b_bdev == bdev &&
		    bh->b_size == size) {
			if (i) {
				while (i) {
					__this_cpu_write(bh_lrus.bhs[i],
						__this_cpu_read(bh_lrus.bhs[i - 1]));
					i--;
				}
				__this_cpu_write(bh_lrus.bhs[0], bh);
			}
			get_bh(bh);
			ret = bh;
			break;
		}
	}
	bh_lru_unlock();
	return ret;
}

/*
 * Perform a pagecache lookup for the matching buffer.  If it's there, refresh
 * it in the LRU and mark it as accessed.  If it is not present then return
 * NULL
 */
struct buffer_head *
__find_get_block(struct block_device *bdev, sector_t block, unsigned size)
{
	struct buffer_head *bh = lookup_bh_lru(bdev, block, size);

	if (bh == NULL) {
		/* __find_get_block_slow will mark the page accessed */
		bh = __find_get_block_slow(bdev, block);
		if (bh)
			bh_lru_install(bh);
	} else
		touch_buffer(bh);

	return bh;
}
EXPORT_SYMBOL(__find_get_block);

/*
 * __getblk_gfp() will locate (and, if necessary, create) the buffer_head
 * which corresponds to the passed block_device, block and size. The
 * returned buffer has its reference count incremented.
 *
 * __getblk_gfp() will lock up the machine if grow_dev_page's
 * try_to_free_buffers() attempt is failing.  FIXME, perhaps?
 */
struct buffer_head *
__getblk_gfp(struct block_device *bdev, sector_t block,
	     unsigned size, gfp_t gfp)
{
	struct buffer_head *bh = __find_get_block(bdev, block, size);

	might_sleep();
	if (bh == NULL)
		bh = __getblk_slow(bdev, block, size, gfp);
	return bh;
}
EXPORT_SYMBOL(__getblk_gfp);

/*
 * Do async read-ahead on a buffer..
 */
void __breadahead(struct block_device *bdev, sector_t block, unsigned size)
{
	struct buffer_head *bh = __getblk(bdev, block, size);
	if (likely(bh)) {
		ll_rw_block(REQ_OP_READ, REQ_RAHEAD, 1, &bh);
		brelse(bh);
	}
}
EXPORT_SYMBOL(__breadahead);

void __breadahead_gfp(struct block_device *bdev, sector_t block, unsigned size,
		      gfp_t gfp)
{
	struct buffer_head *bh = __getblk_gfp(bdev, block, size, gfp);
	if (likely(bh)) {
		ll_rw_block(REQ_OP_READ, REQ_RAHEAD, 1, &bh);
		brelse(bh);
	}
}
EXPORT_SYMBOL(__breadahead_gfp);

/**
 *  __bread_gfp() - reads a specified block and returns the bh
 *  @bdev: the block_device to read from
 *  @block: number of block
 *  @size: size (in bytes) to read
 *  @gfp: page allocation flag
 *
 *  Reads a specified block, and returns buffer head that contains it.
 *  The page cache can be allocated from non-movable area
 *  not to prevent page migration if you set gfp to zero.
 *  It returns NULL if the block was unreadable.
 */
struct buffer_head *
__bread_gfp(struct block_device *bdev, sector_t block,
		   unsigned size, gfp_t gfp)
{
	struct buffer_head *bh = __getblk_gfp(bdev, block, size, gfp);

	if (likely(bh) && !buffer_uptodate(bh))
		bh = __bread_slow(bh);
	return bh;
}
EXPORT_SYMBOL(__bread_gfp);

/*
 * invalidate_bh_lrus() is called rarely - but not only at unmount.
 * This doesn't race because it runs in each cpu either in irq
 * or with preempt disabled.
 */
static void invalidate_bh_lru(void *arg)
{
	struct bh_lru *b = &get_cpu_var(bh_lrus);
	int i;

	for (i = 0; i < BH_LRU_SIZE; i++) {
		brelse(b->bhs[i]);
		b->bhs[i] = NULL;
	}
	put_cpu_var(bh_lrus);
}

static bool has_bh_in_lru(int cpu, void *dummy)
{
	struct bh_lru *b = per_cpu_ptr(&bh_lrus, cpu);
	int i;
	
	for (i = 0; i < BH_LRU_SIZE; i++) {
		if (b->bhs[i])
			return 1;
	}

	return 0;
}

void invalidate_bh_lrus(void)
{
	on_each_cpu_cond(has_bh_in_lru, invalidate_bh_lru, NULL, 1, GFP_KERNEL);
}
EXPORT_SYMBOL_GPL(invalidate_bh_lrus);

void set_bh_page(struct buffer_head *bh,
		struct page *page, unsigned long offset)
{
	bh->b_page = page;
	BUG_ON(offset >= PAGE_SIZE);
	if (PageHighMem(page))
		/*
		 * This catches illegal uses and preserves the offset:
		 */
		bh->b_data = (char *)(0 + offset);
	else
		bh->b_data = page_address(page) + offset;
}
EXPORT_SYMBOL(set_bh_page);

/*
 * Called when truncating a buffer on a page completely.
 */

/* Bits that are cleared during an invalidate */
#define BUFFER_FLAGS_DISCARD \
	(1 << BH_Mapped | 1 << BH_New | 1 << BH_Req | \
	 1 << BH_Delay | 1 << BH_Unwritten)

static void discard_buffer(struct buffer_head * bh)
{
	unsigned long b_state, b_state_old;

	lock_buffer(bh);
	clear_buffer_dirty(bh);
	bh->b_bdev = NULL;
	b_state = bh->b_state;
	for (;;) {
		b_state_old = cmpxchg(&bh->b_state, b_state,
				      (b_state & ~BUFFER_FLAGS_DISCARD));
		if (b_state_old == b_state)
			break;
		b_state = b_state_old;
	}
	unlock_buffer(bh);
}

/**
 * block_invalidatepage - invalidate part or all of a buffer-backed page
 *
 * @page: the page which is affected
 * @offset: start of the range to invalidate
 * @length: length of the range to invalidate
 *
 * block_invalidatepage() is called when all or part of the page has become
 * invalidated by a truncate operation.
 *
 * block_invalidatepage() does not have to release all buffers, but it must
 * ensure that no dirty buffer is left outside @offset and that no I/O
 * is underway against any of the blocks which are outside the truncation
 * point.  Because the caller is about to free (and possibly reuse) those
 * blocks on-disk.
 */
void block_invalidatepage(struct page *page, unsigned int offset,
			  unsigned int length)
{
	struct buffer_head *head, *bh, *next;
	unsigned int curr_off = 0;
	unsigned int stop = length + offset;

	BUG_ON(!PageLocked(page));
	if (!page_has_buffers(page))
		goto out;

	/*
	 * Check for overflow
	 */
	BUG_ON(stop > PAGE_SIZE || stop < length);

	head = page_buffers(page);
	bh = head;
	do {
		unsigned int next_off = curr_off + bh->b_size;
		next = bh->b_this_page;

		/*
		 * Are we still fully in range ?
		 */
		if (next_off > stop)
			goto out;

		/*
		 * is this block fully invalidated?
		 */
		if (offset <= curr_off)
			discard_buffer(bh);
		curr_off = next_off;
		bh = next;
	} while (bh != head);

	/*
	 * We release buffers only if the entire page is being invalidated.
	 * The get_block cached value has been unconditionally invalidated,
	 * so real IO is not possible anymore.
	 */
	if (offset == 0)
		try_to_release_page(page, 0);
out:
	return;
}
EXPORT_SYMBOL(block_invalidatepage);


/*
 * We attach and possibly dirty the buffers atomically wrt
 * __set_page_dirty_buffers() via private_lock.  try_to_free_buffers
 * is already excluded via the page lock.
 */
void create_empty_buffers(struct page *page,
			unsigned long blocksize, unsigned long b_state)
{
	struct buffer_head *bh, *head, *tail;

	head = alloc_page_buffers(page, blocksize, 1);
	bh = head;
	do {
		bh->b_state |= b_state;
		tail = bh;
		bh = bh->b_this_page;
	} while (bh);
	tail->b_this_page = head;

	spin_lock(&page->mapping->private_lock);
	if (PageUptodate(page) || PageDirty(page)) {
		bh = head;
		do {
			if (PageDirty(page))
				set_buffer_dirty(bh);
			if (PageUptodate(page))
				set_buffer_uptodate(bh);
			bh = bh->b_this_page;
		} while (bh != head);
	}
	attach_page_buffers(page, head);
	spin_unlock(&page->mapping->private_lock);
}
EXPORT_SYMBOL(create_empty_buffers);

/**
 * clean_bdev_aliases: clean a range of buffers in block device
 * @bdev: Block device to clean buffers in
 * @block: Start of a range of blocks to clean
 * @len: Number of blocks to clean
 *
 * We are taking a range of blocks for data and we don't want writeback of any
 * buffer-cache aliases starting from return from this function and until the
 * moment when something will explicitly mark the buffer dirty (hopefully that
 * will not happen until we will free that block ;-) We don't even need to mark
 * it not-uptodate - nobody can expect anything from a newly allocated buffer
 * anyway. We used to use unmap_buffer() for such invalidation, but that was
 * wrong. We definitely don't want to mark the alias unmapped, for example - it
 * would confuse anyone who might pick it with bread() afterwards...
 *
 * Also..  Note that bforget() doesn't lock the buffer.  So there can be
 * writeout I/O going on against recently-freed buffers.  We don't wait on that
 * I/O in bforget() - it's more efficient to wait on the I/O only if we really
 * need to.  That happens here.
 */
void clean_bdev_aliases(struct block_device *bdev, sector_t block, sector_t len)
{
	struct inode *bd_inode = bdev->bd_inode;
	struct address_space *bd_mapping = bd_inode->i_mapping;
	struct pagevec pvec;
	pgoff_t index = block >> (PAGE_SHIFT - bd_inode->i_blkbits);
	pgoff_t end;
	int i, count;
	struct buffer_head *bh;
	struct buffer_head *head;

	end = (block + len - 1) >> (PAGE_SHIFT - bd_inode->i_blkbits);
	pagevec_init(&pvec, 0);
	while (pagevec_lookup_range(&pvec, bd_mapping, &index, end)) {
		count = pagevec_count(&pvec);
		for (i = 0; i < count; i++) {
			struct page *page = pvec.pages[i];

			if (!page_has_buffers(page))
				continue;
			/*
			 * We use page lock instead of bd_mapping->private_lock
			 * to pin buffers here since we can afford to sleep and
			 * it scales better than a global spinlock lock.
			 */
			lock_page(page);
			/* Recheck when the page is locked which pins bhs */
			if (!page_has_buffers(page))
				goto unlock_page;
			head = page_buffers(page);
			bh = head;
			do {
				if (!buffer_mapped(bh) || (bh->b_blocknr < block))
					goto next;
				if (bh->b_blocknr >= block + len)
					break;
				clear_buffer_dirty(bh);
				wait_on_buffer(bh);
				clear_buffer_req(bh);
next:
				bh = bh->b_this_page;
			} while (bh != head);
unlock_page:
			unlock_page(page);
		}
		pagevec_release(&pvec);
		cond_resched();
		/* End of range already reached? */
		if (index > end || !index)
			break;
	}
}
EXPORT_SYMBOL(clean_bdev_aliases);

/*
 * Size is a power-of-two in the range 512..PAGE_SIZE,
 * and the case we care about most is PAGE_SIZE.
 *
 * So this *could* possibly be written with those
 * constraints in mind (relevant mostly if some
 * architecture has a slow bit-scan instruction)
 */
static inline int block_size_bits(unsigned int blocksize)
{
	return ilog2(blocksize);
}

static struct buffer_head *create_page_buffers(struct page *page, struct inode *inode, unsigned int b_state)
{
	BUG_ON(!PageLocked(page));

	if (!page_has_buffers(page))
		create_empty_buffers(page, 1 << ACCESS_ONCE(inode->i_blkbits), b_state);
	return page_buffers(page);
}

/*
 * NOTE! All mapped/uptodate combinations are valid:
 *
 *	Mapped	Uptodate	Meaning
 *
 *	No	No		"unknown" - must do get_block()
 *	No	Yes		"hole" - zero-filled
 *	Yes	No		"allocated" - allocated on disk, not read in
 *	Yes	Yes		"valid" - allocated and up-to-date in memory.
 *
 * "Dirty" is valid only with the last case (mapped+uptodate).
 */

/*
 * While block_write_full_page is writing back the dirty buffers under
 * the page lock, whoever dirtied the buffers may decide to clean them
 * again at any time.  We handle that by only looking at the buffer
 * state inside lock_buffer().
 *
 * If block_write_full_page() is called for regular writeback
 * (wbc->sync_mode == WB_SYNC_NONE) then it will redirty a page which has a
 * locked buffer.   This only can happen if someone has written the buffer
 * directly, with submit_bh().  At the address_space level PageWriteback
 * prevents this contention from occurring.
 *
 * If block_write_full_page() is called with wbc->sync_mode ==
 * WB_SYNC_ALL, the writes are posted using REQ_SYNC; this
 * causes the writes to be flagged as synchronous writes.
 */
int __block_write_full_page(struct inode *inode, struct page *page,
			get_block_t *get_block, struct writeback_control *wbc,
			bh_end_io_t *handler)
{
	int err;
	sector_t block;
	sector_t last_block;
	struct buffer_head *bh, *head;
	unsigned int blocksize, bbits;
	int nr_underway = 0;
	int write_flags = wbc_to_write_flags(wbc);

	head = create_page_buffers(page, inode,
					(1 << BH_Dirty)|(1 << BH_Uptodate));

	/*
	 * Be very careful.  We have no exclusion from __set_page_dirty_buffers
	 * here, and the (potentially unmapped) buffers may become dirty at
	 * any time.  If a buffer becomes dirty here after we've inspected it
	 * then we just miss that fact, and the page stays dirty.
	 *
	 * Buffers outside i_size may be dirtied by __set_page_dirty_buffers;
	 * handle that here by just cleaning them.
	 */

	bh = head;
	blocksize = bh->b_size;
	bbits = block_size_bits(blocksize);

	block = (sector_t)page->index << (PAGE_SHIFT - bbits);
	last_block = (i_size_read(inode) - 1) >> bbits;

	/*
	 * Get all the dirty buffers mapped to disk addresses and
	 * handle any aliases from the underlying blockdev's mapping.
	 */
	do {
		if (block > last_block) {
			/*
			 * mapped buffers outside i_size will occur, because
			 * this page can be outside i_size when there is a
			 * truncate in progress.
			 */
			/*
			 * The buffer was zeroed by block_write_full_page()
			 */
			clear_buffer_dirty(bh);
			set_buffer_uptodate(bh);
		} else if ((!buffer_mapped(bh) || buffer_delay(bh)) &&
			   buffer_dirty(bh)) {
			WARN_ON(bh->b_size != blocksize);
			err = get_block(inode, block, bh, 1);
			if (err)
				goto recover;
			clear_buffer_delay(bh);
			if (buffer_new(bh)) {
				/* blockdev mappings never come here */
				clear_buffer_new(bh);
				clean_bdev_bh_alias(bh);
			}
		}
		bh = bh->b_this_page;
		block++;
	} while (bh != head);

	do {
		if (!buffer_mapped(bh))
			continue;
		/*
		 * If it's a fully non-blocking write attempt and we cannot
		 * lock the buffer then redirty the page.  Note that this can
		 * potentially cause a busy-wait loop from writeback threads
		 * and kswapd activity, but those code paths have their own
		 * higher-level throttling.
		 */
		if (wbc->sync_mode != WB_SYNC_NONE) {
			lock_buffer(bh);
		} else if (!trylock_buffer(bh)) {
			redirty_page_for_writepage(wbc, page);
			continue;
		}
		if (test_clear_buffer_dirty(bh)) {
			mark_buffer_async_write_endio(bh, handler);
		} else {
			unlock_buffer(bh);
		}
	} while ((bh = bh->b_this_page) != head);

	/*
	 * The page and its buffers are protected by PageWriteback(), so we can
	 * drop the bh refcounts early.
	 */
	BUG_ON(PageWriteback(page));
	set_page_writeback(page);

	do {
		struct buffer_head *next = bh->b_this_page;
		if (buffer_async_write(bh)) {
			submit_bh_wbc(REQ_OP_WRITE, write_flags, bh,
					inode->i_write_hint, wbc);
			nr_underway++;
		}
		bh = next;
	} while (bh != head);
	unlock_page(page);

	err = 0;
done:
	if (nr_underway == 0) {
		/*
		 * The page was marked dirty, but the buffers were
		 * clean.  Someone wrote them back by hand with
		 * ll_rw_block/submit_bh.  A rare case.
		 */
		end_page_writeback(page);

		/*
		 * The page and buffer_heads can be released at any time from
		 * here on.
		 */
	}
	return err;

recover:
	/*
	 * ENOSPC, or some other error.  We may already have added some
	 * blocks to the file, so we need to write these out to avoid
	 * exposing stale data.
	 * The page is currently locked and not marked for writeback
	 */
	bh = head;
	/* Recovery: lock and submit the mapped buffers */
	do {
		if (buffer_mapped(bh) && buffer_dirty(bh) &&
		    !buffer_delay(bh)) {
			lock_buffer(bh);
			mark_buffer_async_write_endio(bh, handler);
		} else {
			/*
			 * The buffer may have been set dirty during
			 * attachment to a dirty page.
			 */
			clear_buffer_dirty(bh);
		}
	} while ((bh = bh->b_this_page) != head);
	SetPageError(page);
	BUG_ON(PageWriteback(page));
	mapping_set_error(page->mapping, err);
	set_page_writeback(page);
	do {
		struct buffer_head *next = bh->b_this_page;
		if (buffer_async_write(bh)) {
			clear_buffer_dirty(bh);
			submit_bh_wbc(REQ_OP_WRITE, write_flags, bh,
					inode->i_write_hint, wbc);
			nr_underway++;
		}
		bh = next;
	} while (bh != head);
	unlock_page(page);
	goto done;
}
EXPORT_SYMBOL(__block_write_full_page);

/*
 * If a page has any new buffers, zero them out here, and mark them uptodate
 * and dirty so they'll be written out (in order to prevent uninitialised
 * block data from leaking). And clear the new bit.
 */
void page_zero_new_buffers(struct page *page, unsigned from, unsigned to)
{
	unsigned int block_start, block_end;
	struct buffer_head *head, *bh;

	BUG_ON(!PageLocked(page));
	if (!page_has_buffers(page))
		return;

	bh = head = page_buffers(page);
	block_start = 0;
	do {
		block_end = block_start + bh->b_size;

		if (buffer_new(bh)) {
			if (block_end > from && block_start < to) {
				if (!PageUptodate(page)) {
					unsigned start, size;

					start = max(from, block_start);
					size = min(to, block_end) - start;

					zero_user(page, start, size);
					set_buffer_uptodate(bh);
				}

				clear_buffer_new(bh);
				mark_buffer_dirty(bh);
			}
		}

		block_start = block_end;
		bh = bh->b_this_page;
	} while (bh != head);
}
EXPORT_SYMBOL(page_zero_new_buffers);

static void
iomap_to_bh(struct inode *inode, sector_t block, struct buffer_head *bh,
		struct iomap *iomap)
{
	loff_t offset = block << inode->i_blkbits;

	bh->b_bdev = iomap->bdev;

	/*
	 * Block points to offset in file we need to map, iomap contains
	 * the offset at which the map starts. If the map ends before the
	 * current block, then do not map the buffer and let the caller
	 * handle it.
	 */
	BUG_ON(offset >= iomap->offset + iomap->length);

	switch (iomap->type) {
	case IOMAP_HOLE:
		/*
		 * If the buffer is not up to date or beyond the current EOF,
		 * we need to mark it as new to ensure sub-block zeroing is
		 * executed if necessary.
		 */
		if (!buffer_uptodate(bh) ||
		    (offset >= i_size_read(inode)))
			set_buffer_new(bh);
		break;
	case IOMAP_DELALLOC:
		if (!buffer_uptodate(bh) ||
		    (offset >= i_size_read(inode)))
			set_buffer_new(bh);
		set_buffer_uptodate(bh);
		set_buffer_mapped(bh);
		set_buffer_delay(bh);
		break;
	case IOMAP_UNWRITTEN:
		/*
		 * For unwritten regions, we always need to ensure that
		 * sub-block writes cause the regions in the block we are not
		 * writing to are zeroed. Set the buffer as new to ensure this.
		 */
		set_buffer_new(bh);
		set_buffer_unwritten(bh);
		/* FALLTHRU */
	case IOMAP_MAPPED:
		if (offset >= i_size_read(inode))
			set_buffer_new(bh);
		bh->b_blocknr = (iomap->blkno >> (inode->i_blkbits - 9)) +
				((offset - iomap->offset) >> inode->i_blkbits);
		set_buffer_mapped(bh);
		break;
	}
}

int __block_write_begin_int(struct page *page, loff_t pos, unsigned len,
		get_block_t *get_block, struct iomap *iomap)
{
	unsigned from = pos & (PAGE_SIZE - 1);
	unsigned to = from + len;
	struct inode *inode = page->mapping->host;
	unsigned block_start, block_end;
	sector_t block;
	int err = 0;
	unsigned blocksize, bbits;
	struct buffer_head *bh, *head, *wait[2], **wait_bh=wait;

	BUG_ON(!PageLocked(page));
	BUG_ON(from > PAGE_SIZE);
	BUG_ON(to > PAGE_SIZE);
	BUG_ON(from > to);

	head = create_page_buffers(page, inode, 0);
	blocksize = head->b_size;
	bbits = block_size_bits(blocksize);

	block = (sector_t)page->index << (PAGE_SHIFT - bbits);

	for(bh = head, block_start = 0; bh != head || !block_start;
	    block++, block_start=block_end, bh = bh->b_this_page) {
		block_end = block_start + blocksize;
		if (block_end <= from || block_start >= to) {
			if (PageUptodate(page)) {
				if (!buffer_uptodate(bh))
					set_buffer_uptodate(bh);
			}
			continue;
		}
		if (buffer_new(bh))
			clear_buffer_new(bh);
		if (!buffer_mapped(bh)) {
			WARN_ON(bh->b_size != blocksize);
			if (get_block) {
				err = get_block(inode, block, bh, 1);
				if (err)
					break;
			} else {
				iomap_to_bh(inode, block, bh, iomap);
			}

			if (buffer_new(bh)) {
				clean_bdev_bh_alias(bh);
				if (PageUptodate(page)) {
					clear_buffer_new(bh);
					set_buffer_uptodate(bh);
					mark_buffer_dirty(bh);
					continue;
				}
				if (block_end > to || block_start < from)
					zero_user_segments(page,
						to, block_end,
						block_start, from);
				continue;
			}
		}
		if (PageUptodate(page)) {
			if (!buffer_uptodate(bh))
				set_buffer_uptodate(bh);
			continue; 
		}
		if (!buffer_uptodate(bh) && !buffer_delay(bh) &&
		    !buffer_unwritten(bh) &&
		     (block_start < from || block_end > to)) {
			ll_rw_block(REQ_OP_READ, 0, 1, &bh);
			*wait_bh++=bh;
		}
	}
	/*
	 * If we issued read requests - let them complete.
	 */
	while(wait_bh > wait) {
		wait_on_buffer(*--wait_bh);
		if (!buffer_uptodate(*wait_bh))
			err = -EIO;
	}
	if (unlikely(err))
		page_zero_new_buffers(page, from, to);
	return err;
}

int __block_write_begin(struct page *page, loff_t pos, unsigned len,
		get_block_t *get_block)
{
	return __block_write_begin_int(page, pos, len, get_block, NULL);
}
EXPORT_SYMBOL(__block_write_begin);

static int __block_commit_write(struct inode *inode, struct page *page,
		unsigned from, unsigned to)
{
	unsigned block_start, block_end;
	int partial = 0;
	unsigned blocksize;
	struct buffer_head *bh, *head;

	bh = head = page_buffers(page);
	blocksize = bh->b_size;

	block_start = 0;
	do {
		block_end = block_start + blocksize;
		if (block_end <= from || block_start >= to) {
			if (!buffer_uptodate(bh))
				partial = 1;
		} else {
			set_buffer_uptodate(bh);
			mark_buffer_dirty(bh);
		}
		clear_buffer_new(bh);

		block_start = block_end;
		bh = bh->b_this_page;
	} while (bh != head);

	/*
	 * If this is a partial write which happened to make all buffers
	 * uptodate then we can optimize away a bogus readpage() for
	 * the next read(). Here we 'discover' whether the page went
	 * uptodate as a result of this (potentially partial) write.
	 */
	if (!partial)
		SetPageUptodate(page);
	return 0;
}

/*
 * block_write_begin takes care of the basic task of block allocation and
 * bringing partial write blocks uptodate first.
 *
 * The filesystem needs to handle block truncation upon failure.
 */
int block_write_begin(struct address_space *mapping, loff_t pos, unsigned len,
		unsigned flags, struct page **pagep, get_block_t *get_block)
{
	pgoff_t index = pos >> PAGE_SHIFT;
	struct page *page;
	int status;

	page = grab_cache_page_write_begin(mapping, index, flags);
	if (!page)
		return -ENOMEM;

	status = __block_write_begin(page, pos, len, get_block);
	if (unlikely(status)) {
		unlock_page(page);
		put_page(page);
		page = NULL;
	}

	*pagep = page;
	return status;
}
EXPORT_SYMBOL(block_write_begin);

int block_write_end(struct file *file, struct address_space *mapping,
			loff_t pos, unsigned len, unsigned copied,
			struct page *page, void *fsdata)
{
	struct inode *inode = mapping->host;
	unsigned start;

	start = pos & (PAGE_SIZE - 1);

	if (unlikely(copied < len)) {
		/*
		 * The buffers that were written will now be uptodate, so we
		 * don't have to worry about a readpage reading them and
		 * overwriting a partial write. However if we have encountered
		 * a short write and only partially written into a buffer, it
		 * will not be marked uptodate, so a readpage might come in and
		 * destroy our partial write.
		 *
		 * Do the simplest thing, and just treat any short write to a
		 * non uptodate page as a zero-length write, and force the
		 * caller to redo the whole thing.
		 */
		if (!PageUptodate(page))
			copied = 0;

		page_zero_new_buffers(page, start+copied, start+len);
	}
	flush_dcache_page(page);

	/* This could be a short (even 0-length) commit */
	__block_commit_write(inode, page, start, start+copied);

	return copied;
}
EXPORT_SYMBOL(block_write_end);

int generic_write_end(struct file *file, struct address_space *mapping,
			loff_t pos, unsigned len, unsigned copied,
			struct page *page, void *fsdata)
{
	struct inode *inode = mapping->host;
	loff_t old_size = inode->i_size;
	int i_size_changed = 0;

	copied = block_write_end(file, mapping, pos, len, copied, page, fsdata);

	/*
	 * No need to use i_size_read() here, the i_size
	 * cannot change under us because we hold i_mutex.
	 *
	 * But it's important to update i_size while still holding page lock:
	 * page writeout could otherwise come in and zero beyond i_size.
	 */
	if (pos+copied > inode->i_size) {
		i_size_write(inode, pos+copied);
		i_size_changed = 1;
	}

	unlock_page(page);
	put_page(page);

	if (old_size < pos)
		pagecache_isize_extended(inode, old_size, pos);
	/*
	 * Don't mark the inode dirty under page lock. First, it unnecessarily
	 * makes the holding time of page lock longer. Second, it forces lock
	 * ordering of page lock and transaction start for journaling
	 * filesystems.
	 */
	if (i_size_changed)
		mark_inode_dirty(inode);

	return copied;
}
EXPORT_SYMBOL(generic_write_end);

/*
 * block_is_partially_uptodate checks whether buffers within a page are
 * uptodate or not.
 *
 * Returns true if all buffers which correspond to a file portion
 * we want to read are uptodate.
 */
int block_is_partially_uptodate(struct page *page, unsigned long from,
					unsigned long count)
{
	unsigned block_start, block_end, blocksize;
	unsigned to;
	struct buffer_head *bh, *head;
	int ret = 1;

	if (!page_has_buffers(page))
		return 0;

	head = page_buffers(page);
	blocksize = head->b_size;
	to = min_t(unsigned, PAGE_SIZE - from, count);
	to = from + to;
	if (from < blocksize && to > PAGE_SIZE - blocksize)
		return 0;

	bh = head;
	block_start = 0;
	do {
		block_end = block_start + blocksize;
		if (block_end > from && block_start < to) {
			if (!buffer_uptodate(bh)) {
				ret = 0;
				break;
			}
			if (block_end >= to)
				break;
		}
		block_start = block_end;
		bh = bh->b_this_page;
	} while (bh != head);

	return ret;
}
EXPORT_SYMBOL(block_is_partially_uptodate);

/*
 * Generic "read page" function for block devices that have the normal
 * get_block functionality. This is most of the block device filesystems.
 * Reads the page asynchronously --- the unlock_buffer() and
 * set/clear_buffer_uptodate() functions propagate buffer state into the
 * page struct once IO has completed.
 */
int block_read_full_page(struct page *page, get_block_t *get_block)
{
	struct inode *inode = page->mapping->host;
	sector_t iblock, lblock;
	struct buffer_head *bh, *head, *arr[MAX_BUF_PER_PAGE];
	unsigned int blocksize, bbits;
	int nr, i;
	int fully_mapped = 1;

	head = create_page_buffers(page, inode, 0);
	blocksize = head->b_size;
	bbits = block_size_bits(blocksize);

	iblock = (sector_t)page->index << (PAGE_SHIFT - bbits);
	lblock = (i_size_read(inode)+blocksize-1) >> bbits;
	bh = head;
	nr = 0;
	i = 0;

	do {
		if (buffer_uptodate(bh))
			continue;

		if (!buffer_mapped(bh)) {
			int err = 0;

			fully_mapped = 0;
			if (iblock < lblock) {
				WARN_ON(bh->b_size != blocksize);
				err = get_block(inode, iblock, bh, 0);
				if (err)
					SetPageError(page);
			}
			if (!buffer_mapped(bh)) {
				zero_user(page, i * blocksize, blocksize);
				if (!err)
					set_buffer_uptodate(bh);
				continue;
			}
			/*
			 * get_block() might have updated the buffer
			 * synchronously
			 */
			if (buffer_uptodate(bh))
				continue;
		}
		arr[nr++] = bh;
	} while (i++, iblock++, (bh = bh->b_this_page) != head);

	if (fully_mapped)
		SetPageMappedToDisk(page);

	if (!nr) {
		/*
		 * All buffers are uptodate - we can set the page uptodate
		 * as well. But not if get_block() returned an error.
		 */
		if (!PageError(page))
			SetPageUptodate(page);
		unlock_page(page);
		return 0;
	}

	/* Stage two: lock the buffers */
	for (i = 0; i < nr; i++) {
		bh = arr[i];
		lock_buffer(bh);
		mark_buffer_async_read(bh);
	}

	/*
	 * Stage 3: start the IO.  Check for uptodateness
	 * inside the buffer lock in case another process reading
	 * the underlying blockdev brought it uptodate (the sct fix).
	 */
	for (i = 0; i < nr; i++) {
		bh = arr[i];
		if (buffer_uptodate(bh))
			end_buffer_async_read(bh, 1);
		else
			submit_bh(REQ_OP_READ, 0, bh);
	}
	return 0;
}
EXPORT_SYMBOL(block_read_full_page);

/* utility function for filesystems that need to do work on expanding
 * truncates.  Uses filesystem pagecache writes to allow the filesystem to
 * deal with the hole.  
 */
int generic_cont_expand_simple(struct inode *inode, loff_t size)
{
	struct address_space *mapping = inode->i_mapping;
	struct page *page;
	void *fsdata = NULL;
	int err;

	err = inode_newsize_ok(inode, size);
	if (err)
		goto out;

	err = pagecache_write_begin(NULL, mapping, size, 0,
				    AOP_FLAG_CONT_EXPAND, &page, &fsdata);
	if (err)
		goto out;

	err = pagecache_write_end(NULL, mapping, size, 0, 0, page, fsdata);
	BUG_ON(err > 0);

out:
	return err;
}
EXPORT_SYMBOL(generic_cont_expand_simple);

static int cont_expand_zero(struct file *file, struct address_space *mapping,
			    loff_t pos, loff_t *bytes)
{
	struct inode *inode = mapping->host;
	unsigned int blocksize = i_blocksize(inode);
	struct page *page;
	void *fsdata = NULL;
	pgoff_t index, curidx;
	loff_t curpos;
	unsigned zerofrom, offset, len;
	int err = 0;

	index = pos >> PAGE_SHIFT;
	offset = pos & ~PAGE_MASK;

	while (index > (curidx = (curpos = *bytes)>>PAGE_SHIFT)) {
		zerofrom = curpos & ~PAGE_MASK;
		if (zerofrom & (blocksize-1)) {
			*bytes |= (blocksize-1);
			(*bytes)++;
		}
		len = PAGE_SIZE - zerofrom;

		err = pagecache_write_begin(file, mapping, curpos, len, 0,
					    &page, &fsdata);
		if (err)
			goto out;
		zero_user(page, zerofrom, len);
		err = pagecache_write_end(file, mapping, curpos, len, len,
						page, fsdata);
		if (err < 0)
			goto out;
		BUG_ON(err != len);
		err = 0;

		balance_dirty_pages_ratelimited(mapping);

		if (unlikely(fatal_signal_pending(current))) {
			err = -EINTR;
			goto out;
		}
	}

	/* page covers the boundary, find the boundary offset */
	if (index == curidx) {
		zerofrom = curpos & ~PAGE_MASK;
		/* if we will expand the thing last block will be filled */
		if (offset <= zerofrom) {
			goto out;
		}
		if (zerofrom & (blocksize-1)) {
			*bytes |= (blocksize-1);
			(*bytes)++;
		}
		len = offset - zerofrom;

		err = pagecache_write_begin(file, mapping, curpos, len, 0,
					    &page, &fsdata);
		if (err)
			goto out;
		zero_user(page, zerofrom, len);
		err = pagecache_write_end(file, mapping, curpos, len, len,
						page, fsdata);
		if (err < 0)
			goto out;
		BUG_ON(err != len);
		err = 0;
	}
out:
	return err;
}

/*
 * For moronic filesystems that do not allow holes in file.
 * We may have to extend the file.
 */
int cont_write_begin(struct file *file, struct address_space *mapping,
			loff_t pos, unsigned len, unsigned flags,
			struct page **pagep, void **fsdata,
			get_block_t *get_block, loff_t *bytes)
{
	struct inode *inode = mapping->host;
	unsigned int blocksize = i_blocksize(inode);
	unsigned int zerofrom;
	int err;

	err = cont_expand_zero(file, mapping, pos, bytes);
	if (err)
		return err;

	zerofrom = *bytes & ~PAGE_MASK;
	if (pos+len > *bytes && zerofrom & (blocksize-1)) {
		*bytes |= (blocksize-1);
		(*bytes)++;
	}

	return block_write_begin(mapping, pos, len, flags, pagep, get_block);
}
EXPORT_SYMBOL(cont_write_begin);

int block_commit_write(struct page *page, unsigned from, unsigned to)
{
	struct inode *inode = page->mapping->host;
	__block_commit_write(inode,page,from,to);
	return 0;
}
EXPORT_SYMBOL(block_commit_write);

/*
 * block_page_mkwrite() is not allowed to change the file size as it gets
 * called from a page fault handler when a page is first dirtied. Hence we must
 * be careful to check for EOF conditions here. We set the page up correctly
 * for a written page which means we get ENOSPC checking when writing into
 * holes and correct delalloc and unwritten extent mapping on filesystems that
 * support these features.
 *
 * We are not allowed to take the i_mutex here so we have to play games to
 * protect against truncate races as the page could now be beyond EOF.  Because
 * truncate writes the inode size before removing pages, once we have the
 * page lock we can determine safely if the page is beyond EOF. If it is not
 * beyond EOF, then the page is guaranteed safe against truncation until we
 * unlock the page.
 *
 * Direct callers of this function should protect against filesystem freezing
 * using sb_start_pagefault() - sb_end_pagefault() functions.
 */
int block_page_mkwrite(struct vm_area_struct *vma, struct vm_fault *vmf,
			 get_block_t get_block)
{
	struct page *page = vmf->page;
	struct inode *inode = file_inode(vma->vm_file);
	unsigned long end;
	loff_t size;
	int ret;

	lock_page(page);
	size = i_size_read(inode);
	if ((page->mapping != inode->i_mapping) ||
	    (page_offset(page) > size)) {
		/* We overload EFAULT to mean page got truncated */
		ret = -EFAULT;
		goto out_unlock;
	}

	/* page is wholly or partially inside EOF */
	if (((page->index + 1) << PAGE_SHIFT) > size)
		end = size & ~PAGE_MASK;
	else
		end = PAGE_SIZE;

	ret = __block_write_begin(page, 0, end, get_block);
	if (!ret)
		ret = block_commit_write(page, 0, end);

	if (unlikely(ret < 0))
		goto out_unlock;
	set_page_dirty(page);
	wait_for_stable_page(page);
	return 0;
out_unlock:
	unlock_page(page);
	return ret;
}
EXPORT_SYMBOL(block_page_mkwrite);

/*
 * nobh_write_begin()'s prereads are special: the buffer_heads are freed
 * immediately, while under the page lock.  So it needs a special end_io
 * handler which does not touch the bh after unlocking it.
 */
static void end_buffer_read_nobh(struct buffer_head *bh, int uptodate)
{
	__end_buffer_read_notouch(bh, uptodate);
}

/*
 * Attach the singly-linked list of buffers created by nobh_write_begin, to
 * the page (converting it to circular linked list and taking care of page
 * dirty races).
 */
static void attach_nobh_buffers(struct page *page, struct buffer_head *head)
{
	struct buffer_head *bh;

	BUG_ON(!PageLocked(page));

	spin_lock(&page->mapping->private_lock);
	bh = head;
	do {
		if (PageDirty(page))
			set_buffer_dirty(bh);
		if (!bh->b_this_page)
			bh->b_this_page = head;
		bh = bh->b_this_page;
	} while (bh != head);
	attach_page_buffers(page, head);
	spin_unlock(&page->mapping->private_lock);
}

/*
 * On entry, the page is fully not uptodate.
 * On exit the page is fully uptodate in the areas outside (from,to)
 * The filesystem needs to handle block truncation upon failure.
 */
int nobh_write_begin(struct address_space *mapping,
			loff_t pos, unsigned len, unsigned flags,
			struct page **pagep, void **fsdata,
			get_block_t *get_block)
{
	struct inode *inode = mapping->host;
	const unsigned blkbits = inode->i_blkbits;
	const unsigned blocksize = 1 << blkbits;
	struct buffer_head *head, *bh;
	struct page *page;
	pgoff_t index;
	unsigned from, to;
	unsigned block_in_page;
	unsigned block_start, block_end;
	sector_t block_in_file;
	int nr_reads = 0;
	int ret = 0;
	int is_mapped_to_disk = 1;

	index = pos >> PAGE_SHIFT;
	from = pos & (PAGE_SIZE - 1);
	to = from + len;

	page = grab_cache_page_write_begin(mapping, index, flags);
	if (!page)
		return -ENOMEM;
	*pagep = page;
	*fsdata = NULL;

	if (page_has_buffers(page)) {
		ret = __block_write_begin(page, pos, len, get_block);
		if (unlikely(ret))
			goto out_release;
		return ret;
	}

	if (PageMappedToDisk(page))
		return 0;

	/*
	 * Allocate buffers so that we can keep track of state, and potentially
	 * attach them to the page if an error occurs. In the common case of
	 * no error, they will just be freed again without ever being attached
	 * to the page (which is all OK, because we're under the page lock).
	 *
	 * Be careful: the buffer linked list is a NULL terminated one, rather
	 * than the circular one we're used to.
	 */
	head = alloc_page_buffers(page, blocksize, 0);
	if (!head) {
		ret = -ENOMEM;
		goto out_release;
	}

	block_in_file = (sector_t)page->index << (PAGE_SHIFT - blkbits);

	/*
	 * We loop across all blocks in the page, whether or not they are
	 * part of the affected region.  This is so we can discover if the
	 * page is fully mapped-to-disk.
	 */
	for (block_start = 0, block_in_page = 0, bh = head;
		  block_start < PAGE_SIZE;
		  block_in_page++, block_start += blocksize, bh = bh->b_this_page) {
		int create;

		block_end = block_start + blocksize;
		bh->b_state = 0;
		create = 1;
		if (block_start >= to)
			create = 0;
		ret = get_block(inode, block_in_file + block_in_page,
					bh, create);
		if (ret)
			goto failed;
		if (!buffer_mapped(bh))
			is_mapped_to_disk = 0;
		if (buffer_new(bh))
			clean_bdev_bh_alias(bh);
		if (PageUptodate(page)) {
			set_buffer_uptodate(bh);
			continue;
		}
		if (buffer_new(bh) || !buffer_mapped(bh)) {
			zero_user_segments(page, block_start, from,
							to, block_end);
			continue;
		}
		if (buffer_uptodate(bh))
			continue;	/* reiserfs does this */
		if (block_start < from || block_end > to) {
			lock_buffer(bh);
			bh->b_end_io = end_buffer_read_nobh;
			submit_bh(REQ_OP_READ, 0, bh);
			nr_reads++;
		}
	}

	if (nr_reads) {
		/*
		 * The page is locked, so these buffers are protected from
		 * any VM or truncate activity.  Hence we don't need to care
		 * for the buffer_head refcounts.
		 */
		for (bh = head; bh; bh = bh->b_this_page) {
			wait_on_buffer(bh);
			if (!buffer_uptodate(bh))
				ret = -EIO;
		}
		if (ret)
			goto failed;
	}

	if (is_mapped_to_disk)
		SetPageMappedToDisk(page);

	*fsdata = head; /* to be released by nobh_write_end */

	return 0;

failed:
	BUG_ON(!ret);
	/*
	 * Error recovery is a bit difficult. We need to zero out blocks that
	 * were newly allocated, and dirty them to ensure they get written out.
	 * Buffers need to be attached to the page at this point, otherwise
	 * the handling of potential IO errors during writeout would be hard
	 * (could try doing synchronous writeout, but what if that fails too?)
	 */
	attach_nobh_buffers(page, head);
	page_zero_new_buffers(page, from, to);

out_release:
	unlock_page(page);
	put_page(page);
	*pagep = NULL;

	return ret;
}
EXPORT_SYMBOL(nobh_write_begin);

int nobh_write_end(struct file *file, struct address_space *mapping,
			loff_t pos, unsigned len, unsigned copied,
			struct page *page, void *fsdata)
{
	struct inode *inode = page->mapping->host;
	struct buffer_head *head = fsdata;
	struct buffer_head *bh;
	BUG_ON(fsdata != NULL && page_has_buffers(page));

	if (unlikely(copied < len) && head)
		attach_nobh_buffers(page, head);
	if (page_has_buffers(page))
		return generic_write_end(file, mapping, pos, len,
					copied, page, fsdata);

	SetPageUptodate(page);
	set_page_dirty(page);
	if (pos+copied > inode->i_size) {
		i_size_write(inode, pos+copied);
		mark_inode_dirty(inode);
	}

	unlock_page(page);
	put_page(page);

	while (head) {
		bh = head;
		head = head->b_this_page;
		free_buffer_head(bh);
	}

	return copied;
}
EXPORT_SYMBOL(nobh_write_end);

/*
 * nobh_writepage() - based on block_full_write_page() except
 * that it tries to operate without attaching bufferheads to
 * the page.
 */
int nobh_writepage(struct page *page, get_block_t *get_block,
			struct writeback_control *wbc)
{
	struct inode * const inode = page->mapping->host;
	loff_t i_size = i_size_read(inode);
	const pgoff_t end_index = i_size >> PAGE_SHIFT;
	unsigned offset;
	int ret;

	/* Is the page fully inside i_size? */
	if (page->index < end_index)
		goto out;

	/* Is the page fully outside i_size? (truncate in progress) */
	offset = i_size & (PAGE_SIZE-1);
	if (page->index >= end_index+1 || !offset) {
		unlock_page(page);
		return 0; /* don't care */
	}

	/*
	 * The page straddles i_size.  It must be zeroed out on each and every
	 * writepage invocation because it may be mmapped.  "A file is mapped
	 * in multiples of the page size.  For a file that is not a multiple of
	 * the  page size, the remaining memory is zeroed when mapped, and
	 * writes to that region are not written out to the file."
	 */
	zero_user_segment(page, offset, PAGE_SIZE);
out:
	ret = mpage_writepage(page, get_block, wbc);
	if (ret == -EAGAIN)
		ret = __block_write_full_page(inode, page, get_block, wbc,
					      end_buffer_async_write);
	return ret;
}
EXPORT_SYMBOL(nobh_writepage);

int nobh_truncate_page(struct address_space *mapping,
			loff_t from, get_block_t *get_block)
{
	pgoff_t index = from >> PAGE_SHIFT;
	unsigned offset = from & (PAGE_SIZE-1);
	unsigned blocksize;
	sector_t iblock;
	unsigned length, pos;
	struct inode *inode = mapping->host;
	struct page *page;
	struct buffer_head map_bh;
	int err;

	blocksize = i_blocksize(inode);
	length = offset & (blocksize - 1);

	/* Block boundary? Nothing to do */
	if (!length)
		return 0;

	length = blocksize - length;
	iblock = (sector_t)index << (PAGE_SHIFT - inode->i_blkbits);

	page = grab_cache_page(mapping, index);
	err = -ENOMEM;
	if (!page)
		goto out;

	if (page_has_buffers(page)) {
has_buffers:
		unlock_page(page);
		put_page(page);
		return block_truncate_page(mapping, from, get_block);
	}

	/* Find the buffer that contains "offset" */
	pos = blocksize;
	while (offset >= pos) {
		iblock++;
		pos += blocksize;
	}

	map_bh.b_size = blocksize;
	map_bh.b_state = 0;
	err = get_block(inode, iblock, &map_bh, 0);
	if (err)
		goto unlock;
	/* unmapped? It's a hole - nothing to do */
	if (!buffer_mapped(&map_bh))
		goto unlock;

	/* Ok, it's mapped. Make sure it's up-to-date */
	if (!PageUptodate(page)) {
		err = mapping->a_ops->readpage(NULL, page);
		if (err) {
			put_page(page);
			goto out;
		}
		lock_page(page);
		if (!PageUptodate(page)) {
			err = -EIO;
			goto unlock;
		}
		if (page_has_buffers(page))
			goto has_buffers;
	}
	zero_user(page, offset, length);
	set_page_dirty(page);
	err = 0;

unlock:
	unlock_page(page);
	put_page(page);
out:
	return err;
}
EXPORT_SYMBOL(nobh_truncate_page);

int block_truncate_page(struct address_space *mapping,
			loff_t from, get_block_t *get_block)
{
	pgoff_t index = from >> PAGE_SHIFT;
	unsigned offset = from & (PAGE_SIZE-1);
	unsigned blocksize;
	sector_t iblock;
	unsigned length, pos;
	struct inode *inode = mapping->host;
	struct page *page;
	struct buffer_head *bh;
	int err;

	blocksize = i_blocksize(inode);
	length = offset & (blocksize - 1);

	/* Block boundary? Nothing to do */
	if (!length)
		return 0;

	length = blocksize - length;
	iblock = (sector_t)index << (PAGE_SHIFT - inode->i_blkbits);
	
	page = grab_cache_page(mapping, index);
	err = -ENOMEM;
	if (!page)
		goto out;

	if (!page_has_buffers(page))
		create_empty_buffers(page, blocksize, 0);

	/* Find the buffer that contains "offset" */
	bh = page_buffers(page);
	pos = blocksize;
	while (offset >= pos) {
		bh = bh->b_this_page;
		iblock++;
		pos += blocksize;
	}

	err = 0;
	if (!buffer_mapped(bh)) {
		WARN_ON(bh->b_size != blocksize);
		err = get_block(inode, iblock, bh, 0);
		if (err)
			goto unlock;
		/* unmapped? It's a hole - nothing to do */
		if (!buffer_mapped(bh))
			goto unlock;
	}

	/* Ok, it's mapped. Make sure it's up-to-date */
	if (PageUptodate(page))
		set_buffer_uptodate(bh);

	if (!buffer_uptodate(bh) && !buffer_delay(bh) && !buffer_unwritten(bh)) {
		err = -EIO;
		ll_rw_block(REQ_OP_READ, 0, 1, &bh);
		wait_on_buffer(bh);
		/* Uhhuh. Read error. Complain and punt. */
		if (!buffer_uptodate(bh))
			goto unlock;
	}

	zero_user(page, offset, length);
	mark_buffer_dirty(bh);
	err = 0;

unlock:
	unlock_page(page);
	put_page(page);
out:
	return err;
}
EXPORT_SYMBOL(block_truncate_page);

/*
 * The generic ->writepage function for buffer-backed address_spaces
 */
int block_write_full_page(struct page *page, get_block_t *get_block,
			struct writeback_control *wbc)
{
	struct inode * const inode = page->mapping->host;
	loff_t i_size = i_size_read(inode);
	const pgoff_t end_index = i_size >> PAGE_SHIFT;
	unsigned offset;

	/* Is the page fully inside i_size? */
	if (page->index < end_index)
		return __block_write_full_page(inode, page, get_block, wbc,
					       end_buffer_async_write);

	/* Is the page fully outside i_size? (truncate in progress) */
	offset = i_size & (PAGE_SIZE-1);
	if (page->index >= end_index+1 || !offset) {
		unlock_page(page);
		return 0; /* don't care */
	}

	/*
	 * The page straddles i_size.  It must be zeroed out on each and every
	 * writepage invocation because it may be mmapped.  "A file is mapped
	 * in multiples of the page size.  For a file that is not a multiple of
	 * the  page size, the remaining memory is zeroed when mapped, and
	 * writes to that region are not written out to the file."
	 */
	zero_user_segment(page, offset, PAGE_SIZE);
	return __block_write_full_page(inode, page, get_block, wbc,
							end_buffer_async_write);
}
EXPORT_SYMBOL(block_write_full_page);

sector_t generic_block_bmap(struct address_space *mapping, sector_t block,
			    get_block_t *get_block)
{
	struct inode *inode = mapping->host;
	struct buffer_head tmp = {
		.b_size = i_blocksize(inode),
	};

	get_block(inode, block, &tmp, 0);
	return tmp.b_blocknr;
}
EXPORT_SYMBOL(generic_block_bmap);

static void end_bio_bh_io_sync(struct bio *bio)
{
	struct buffer_head *bh = bio->bi_private;

	if (unlikely(bio_flagged(bio, BIO_QUIET)))
		set_bit(BH_Quiet, &bh->b_state);

	bh->b_end_io(bh, !bio->bi_status);
	bio_put(bio);
}

/*
 * This allows us to do IO even on the odd last sectors
 * of a device, even if the block size is some multiple
 * of the physical sector size.
 *
 * We'll just truncate the bio to the size of the device,
 * and clear the end of the buffer head manually.
 *
 * Truly out-of-range accesses will turn into actual IO
 * errors, this only handles the "we need to be able to
 * do IO at the final sector" case.
 */
void guard_bio_eod(int op, struct bio *bio)
{
	sector_t maxsector;
	struct bio_vec *bvec = &bio->bi_io_vec[bio->bi_vcnt - 1];
	unsigned truncated_bytes;
	struct hd_struct *part;

	rcu_read_lock();
	part = __disk_get_part(bio->bi_disk, bio->bi_partno);
	if (part)
		maxsector = part_nr_sects_read(part);
	else
		maxsector = get_capacity(bio->bi_disk);
	rcu_read_unlock();

	if (!maxsector)
		return;

	/*
	 * If the *whole* IO is past the end of the device,
	 * let it through, and the IO layer will turn it into
	 * an EIO.
	 */
	if (unlikely(bio->bi_iter.bi_sector >= maxsector))
		return;

	maxsector -= bio->bi_iter.bi_sector;
	if (likely((bio->bi_iter.bi_size >> 9) <= maxsector))
		return;

	/* Uhhuh. We've got a bio that straddles the device size! */
	truncated_bytes = bio->bi_iter.bi_size - (maxsector << 9);

	/*
	 * The bio contains more than one segment which spans EOD, just return
	 * and let IO layer turn it into an EIO
	 */
	if (truncated_bytes > bvec->bv_len)
		return;

	/* Truncate the bio.. */
	bio->bi_iter.bi_size -= truncated_bytes;
	bvec->bv_len -= truncated_bytes;

	/* ..and clear the end of the buffer for reads */
	if (op == REQ_OP_READ) {
		zero_user(bvec->bv_page, bvec->bv_offset + bvec->bv_len,
				truncated_bytes);
	}
}

static int submit_bh_wbc(int op, int op_flags, struct buffer_head *bh,
			 enum rw_hint write_hint, struct writeback_control *wbc)
{
	struct bio *bio;

	BUG_ON(!buffer_locked(bh));
	BUG_ON(!buffer_mapped(bh));
	BUG_ON(!bh->b_end_io);
	BUG_ON(buffer_delay(bh));
	BUG_ON(buffer_unwritten(bh));

	/*
	 * Only clear out a write error when rewriting
	 */
	if (test_set_buffer_req(bh) && (op == REQ_OP_WRITE))
		clear_buffer_write_io_error(bh);

	/*
	 * from here on down, it's all bio -- do the initial mapping,
	 * submit_bio -> generic_make_request may further map this bio around
	 */
	bio = bio_alloc(GFP_NOIO, 1);

	fscrypt_set_bio_crypt_ctx_bh(bio, bh, GFP_NOIO);

	if (wbc) {
		wbc_init_bio(wbc, bio);
		wbc_account_io(wbc, bh->b_page, bh->b_size);
	}

	bio->bi_iter.bi_sector = bh->b_blocknr * (bh->b_size >> 9);
	bio_set_dev(bio, bh->b_bdev);
	bio->bi_write_hint = write_hint;

	bio_add_page(bio, bh->b_page, bh->b_size, bh_offset(bh));
	BUG_ON(bio->bi_iter.bi_size != bh->b_size);

	bio->bi_end_io = end_bio_bh_io_sync;
	bio->bi_private = bh;
	if (unlikely(test_clear_buffer_bypass(bh)))
		bio->bi_sec_flags = SEC_BYPASS;

	/* Take care of bh's that straddle the end of the device */
	guard_bio_eod(op, bio);

	if (buffer_meta(bh))
		op_flags |= REQ_META;
	if (buffer_prio(bh))
		op_flags |= REQ_PRIO;
	if (buffer_sync_flush(bh)) {
		op_flags |= REQ_SYNC;
		clear_buffer_sync_flush(bh);
	}
	bio_set_op_attrs(bio, op, op_flags);

#ifdef CONFIG_FS_INLINE_ENCRYPTION
#if defined(CONFIG_CRYPTO_DISKCIPHER_DEBUG)
#endif
	if (bio->bi_opf & REQ_CRYPT)
		bio->bi_cryptd = bh->b_private;
#endif
	submit_bio(bio);
	return 0;
}

int submit_bh(int op, int op_flags, struct buffer_head *bh)
{
	return submit_bh_wbc(op, op_flags, bh, 0, NULL);
}
EXPORT_SYMBOL(submit_bh);

/**
 * ll_rw_block: low-level access to block devices (DEPRECATED)
 * @op: whether to %READ or %WRITE
 * @op_flags: req_flag_bits
 * @nr: number of &struct buffer_heads in the array
 * @bhs: array of pointers to &struct buffer_head
 *
 * ll_rw_block() takes an array of pointers to &struct buffer_heads, and
 * requests an I/O operation on them, either a %REQ_OP_READ or a %REQ_OP_WRITE.
 * @op_flags contains flags modifying the detailed I/O behavior, most notably
 * %REQ_RAHEAD.
 *
 * This function drops any buffer that it cannot get a lock on (with the
 * BH_Lock state bit), any buffer that appears to be clean when doing a write
 * request, and any buffer that appears to be up-to-date when doing read
 * request.  Further it marks as clean buffers that are processed for
 * writing (the buffer cache won't assume that they are actually clean
 * until the buffer gets unlocked).
 *
 * ll_rw_block sets b_end_io to simple completion handler that marks
 * the buffer up-to-date (if appropriate), unlocks the buffer and wakes
 * any waiters. 
 *
 * All of the buffers must be for the same device, and must also be a
 * multiple of the current approved size for the device.
 */
void ll_rw_block(int op, int op_flags,  int nr, struct buffer_head *bhs[])
{
	int i;

	for (i = 0; i < nr; i++) {
		struct buffer_head *bh = bhs[i];

		if (!trylock_buffer(bh))
			continue;
		if (op == WRITE) {
			if (test_clear_buffer_dirty(bh)) {
				bh->b_end_io = end_buffer_write_sync;
				get_bh(bh);
				submit_bh(op, op_flags, bh);
				continue;
			}
		} else {
			if (!buffer_uptodate(bh)) {
				bh->b_end_io = end_buffer_read_sync;
				get_bh(bh);
				submit_bh(op, op_flags, bh);
				continue;
			}
		}
		unlock_buffer(bh);
	}
}
EXPORT_SYMBOL(ll_rw_block);

void write_dirty_buffer(struct buffer_head *bh, int op_flags)
{
	lock_buffer(bh);
	if (!test_clear_buffer_dirty(bh)) {
		unlock_buffer(bh);
		return;
	}
	bh->b_end_io = end_buffer_write_sync;
	get_bh(bh);
	submit_bh(REQ_OP_WRITE, op_flags, bh);
}
EXPORT_SYMBOL(write_dirty_buffer);

/*
 * For a data-integrity writeout, we need to wait upon any in-progress I/O
 * and then start new I/O and then wait upon it.  The caller must have a ref on
 * the buffer_head.
 */
int __sync_dirty_buffer(struct buffer_head *bh, int op_flags)
{
	int ret = 0;

	WARN_ON(atomic_read(&bh->b_count) < 1);
	lock_buffer(bh);
	if (test_clear_buffer_dirty(bh)) {
		/*
		 * The bh should be mapped, but it might not be if the
		 * device was hot-removed. Not much we can do but fail the I/O.
		 */
		if (!buffer_mapped(bh)) {
			unlock_buffer(bh);
			return -EIO;
		}

		get_bh(bh);
		bh->b_end_io = end_buffer_write_sync;
		ret = submit_bh(REQ_OP_WRITE, op_flags, bh);
		wait_on_buffer(bh);
		if (!ret && !buffer_uptodate(bh))
			ret = -EIO;
	} else {
		unlock_buffer(bh);
	}
	return ret;
}
EXPORT_SYMBOL(__sync_dirty_buffer);

int sync_dirty_buffer(struct buffer_head *bh)
{
	return __sync_dirty_buffer(bh, REQ_SYNC);
}
EXPORT_SYMBOL(sync_dirty_buffer);

/*
 * try_to_free_buffers() checks if all the buffers on this particular page
 * are unused, and releases them if so.
 *
 * Exclusion against try_to_free_buffers may be obtained by either
 * locking the page or by holding its mapping's private_lock.
 *
 * If the page is dirty but all the buffers are clean then we need to
 * be sure to mark the page clean as well.  This is because the page
 * may be against a block device, and a later reattachment of buffers
 * to a dirty page will set *all* buffers dirty.  Which would corrupt
 * filesystem data on the same device.
 *
 * The same applies to regular filesystem pages: if all the buffers are
 * clean then we set the page clean and proceed.  To do that, we require
 * total exclusion from __set_page_dirty_buffers().  That is obtained with
 * private_lock.
 *
 * try_to_free_buffers() is non-blocking.
 */
static inline int buffer_busy(struct buffer_head *bh)
{
	return atomic_read(&bh->b_count) |
		(bh->b_state & ((1 << BH_Dirty) | (1 << BH_Lock)));
}

static int
drop_buffers(struct page *page, struct buffer_head **buffers_to_free)
{
	struct buffer_head *head = page_buffers(page);
	struct buffer_head *bh;

	bh = head;
	do {
		if (buffer_busy(bh))
			goto failed;
		bh = bh->b_this_page;
	} while (bh != head);

	do {
		struct buffer_head *next = bh->b_this_page;

		if (bh->b_assoc_map)
			__remove_assoc_queue(bh);
		bh = next;
	} while (bh != head);
	*buffers_to_free = head;
	__clear_page_buffers(page);
	return 1;
failed:
	return 0;
}

int try_to_free_buffers(struct page *page)
{
	struct address_space * const mapping = page->mapping;
	struct buffer_head *buffers_to_free = NULL;
	int ret = 0;

	BUG_ON(!PageLocked(page));
	if (PageWriteback(page))
		return 0;

	if (mapping == NULL) {		/* can this still happen? */
		ret = drop_buffers(page, &buffers_to_free);
		goto out;
	}

	spin_lock(&mapping->private_lock);
	ret = drop_buffers(page, &buffers_to_free);

	/*
	 * If the filesystem writes its buffers by hand (eg ext3)
	 * then we can have clean buffers against a dirty page.  We
	 * clean the page here; otherwise the VM will never notice
	 * that the filesystem did any IO at all.
	 *
	 * Also, during truncate, discard_buffer will have marked all
	 * the page's buffers clean.  We discover that here and clean
	 * the page also.
	 *
	 * private_lock must be held over this entire operation in order
	 * to synchronise against __set_page_dirty_buffers and prevent the
	 * dirty bit from being lost.
	 */
	if (ret)
		cancel_dirty_page(page);
	spin_unlock(&mapping->private_lock);
out:
	if (buffers_to_free) {
		struct buffer_head *bh = buffers_to_free;

		do {
			struct buffer_head *next = bh->b_this_page;
			free_buffer_head(bh);
			bh = next;
		} while (bh != buffers_to_free);
	}
	return ret;
}
EXPORT_SYMBOL(try_to_free_buffers);

/*
 * There are no bdflush tunables left.  But distributions are
 * still running obsolete flush daemons, so we terminate them here.
 *
 * Use of bdflush() is deprecated and will be removed in a future kernel.
 * The `flush-X' kernel threads fully replace bdflush daemons and this call.
 */
SYSCALL_DEFINE2(bdflush, int, func, long, data)
{
	static int msg_count;

	if (!capable(CAP_SYS_ADMIN))
		return -EPERM;

	if (msg_count < 5) {
		msg_count++;
		printk(KERN_INFO
			"warning: process `%s' used the obsolete bdflush"
			" system call\n", current->comm);
		printk(KERN_INFO "Fix your initscripts?\n");
	}

	if (func == 1)
		do_exit(0);
	return 0;
}

/*
 * Buffer-head allocation
 */
static struct kmem_cache *bh_cachep __read_mostly;

/*
 * Once the number of bh's in the machine exceeds this level, we start
 * stripping them in writeback.
 */
static unsigned long max_buffer_heads;

int buffer_heads_over_limit;

struct bh_accounting {
	int nr;			/* Number of live bh's */
	int ratelimit;		/* Limit cacheline bouncing */
};

static DEFINE_PER_CPU(struct bh_accounting, bh_accounting) = {0, 0};

static void recalc_bh_state(void)
{
	int i;
	int tot = 0;

	if (__this_cpu_inc_return(bh_accounting.ratelimit) - 1 < 4096)
		return;
	__this_cpu_write(bh_accounting.ratelimit, 0);
	for_each_online_cpu(i)
		tot += per_cpu(bh_accounting, i).nr;
	buffer_heads_over_limit = (tot > max_buffer_heads);
}

struct buffer_head *alloc_buffer_head(gfp_t gfp_flags)
{
	struct buffer_head *ret = kmem_cache_zalloc(bh_cachep, gfp_flags);
	if (ret) {
		INIT_LIST_HEAD(&ret->b_assoc_buffers);
		preempt_disable();
		__this_cpu_inc(bh_accounting.nr);
		recalc_bh_state();
		preempt_enable();
	}
	return ret;
}
EXPORT_SYMBOL(alloc_buffer_head);

void free_buffer_head(struct buffer_head *bh)
{
	BUG_ON(!list_empty(&bh->b_assoc_buffers));
	kmem_cache_free(bh_cachep, bh);
	preempt_disable();
	__this_cpu_dec(bh_accounting.nr);
	recalc_bh_state();
	preempt_enable();
}
EXPORT_SYMBOL(free_buffer_head);

static int buffer_exit_cpu_dead(unsigned int cpu)
{
	int i;
	struct bh_lru *b = &per_cpu(bh_lrus, cpu);

	for (i = 0; i < BH_LRU_SIZE; i++) {
		brelse(b->bhs[i]);
		b->bhs[i] = NULL;
	}
	this_cpu_add(bh_accounting.nr, per_cpu(bh_accounting, cpu).nr);
	per_cpu(bh_accounting, cpu).nr = 0;
	return 0;
}

/**
 * bh_uptodate_or_lock - Test whether the buffer is uptodate
 * @bh: struct buffer_head
 *
 * Return true if the buffer is up-to-date and false,
 * with the buffer locked, if not.
 */
int bh_uptodate_or_lock(struct buffer_head *bh)
{
	if (!buffer_uptodate(bh)) {
		lock_buffer(bh);
		if (!buffer_uptodate(bh))
			return 0;
		unlock_buffer(bh);
	}
	return 1;
}
EXPORT_SYMBOL(bh_uptodate_or_lock);

/**
 * bh_submit_read - Submit a locked buffer for reading
 * @bh: struct buffer_head
 *
 * Returns zero on success and -EIO on error.
 */
int bh_submit_read(struct buffer_head *bh)
{
	BUG_ON(!buffer_locked(bh));

	if (buffer_uptodate(bh)) {
		unlock_buffer(bh);
		return 0;
	}

	get_bh(bh);
	bh->b_end_io = end_buffer_read_sync;
	submit_bh(REQ_OP_READ, 0, bh);
	wait_on_buffer(bh);
	if (buffer_uptodate(bh))
		return 0;
	return -EIO;
}
EXPORT_SYMBOL(bh_submit_read);

/**
 * bh_submit_read - Submit a locked buffer for reading
 * @bh: struct buffer_head
 *
 * Returns zero on success and -EIO on error.
 */
int bh_submit_read_fbe(struct inode *inode, struct buffer_head *bh)
{
	BUG_ON(!buffer_locked(bh));

	if (buffer_uptodate(bh)) {
		unlock_buffer(bh);
		return 0;
	}
	get_bh(bh);
	bh->b_end_io = end_buffer_read_sync;

	bh->b_private = fscrypt_get_bio_cryptd(inode);
	submit_bh(REQ_OP_READ, bh->b_private?REQ_CRYPT:0, bh);

	/* Restore bh->b_private */
	bh->b_private = NULL;
	wait_on_buffer(bh);
	if (buffer_uptodate(bh))
		return 0;
	return -EIO;
}
EXPORT_SYMBOL(bh_submit_read_fbe);

/*
 * Seek for SEEK_DATA / SEEK_HOLE within @page, starting at @lastoff.
 *
 * Returns the offset within the file on success, and -ENOENT otherwise.
 */
static loff_t
page_seek_hole_data(struct page *page, loff_t lastoff, int whence)
{
	loff_t offset = page_offset(page);
	struct buffer_head *bh, *head;
	bool seek_data = whence == SEEK_DATA;

	if (lastoff < offset)
		lastoff = offset;

	bh = head = page_buffers(page);
	do {
		offset += bh->b_size;
		if (lastoff >= offset)
			continue;

		/*
		 * Unwritten extents that have data in the page cache covering
		 * them can be identified by the BH_Unwritten state flag.
		 * Pages with multiple buffers might have a mix of holes, data
		 * and unwritten extents - any buffer with valid data in it
		 * should have BH_Uptodate flag set on it.
		 */

		if ((buffer_unwritten(bh) || buffer_uptodate(bh)) == seek_data)
			return lastoff;

		lastoff = offset;
	} while ((bh = bh->b_this_page) != head);
	return -ENOENT;
}

/*
 * Seek for SEEK_DATA / SEEK_HOLE in the page cache.
 *
 * Within unwritten extents, the page cache determines which parts are holes
 * and which are data: unwritten and uptodate buffer heads count as data;
 * everything else counts as a hole.
 *
 * Returns the resulting offset on successs, and -ENOENT otherwise.
 */
loff_t
page_cache_seek_hole_data(struct inode *inode, loff_t offset, loff_t length,
			  int whence)
{
	pgoff_t index = offset >> PAGE_SHIFT;
	pgoff_t end = DIV_ROUND_UP(offset + length, PAGE_SIZE);
	loff_t lastoff = offset;
	struct pagevec pvec;

	if (length <= 0)
		return -ENOENT;

	pagevec_init(&pvec, 0);

	do {
		unsigned nr_pages, i;

		nr_pages = pagevec_lookup_range(&pvec, inode->i_mapping, &index,
						end - 1);
		if (nr_pages == 0)
			break;

		for (i = 0; i < nr_pages; i++) {
			struct page *page = pvec.pages[i];

			/*
			 * At this point, the page may be truncated or
			 * invalidated (changing page->mapping to NULL), or
			 * even swizzled back from swapper_space to tmpfs file
			 * mapping.  However, page->index will not change
			 * because we have a reference on the page.
                         *
			 * If current page offset is beyond where we've ended,
			 * we've found a hole.
                         */
			if (whence == SEEK_HOLE &&
			    lastoff < page_offset(page))
				goto check_range;

			lock_page(page);
			if (likely(page->mapping == inode->i_mapping) &&
			    page_has_buffers(page)) {
				lastoff = page_seek_hole_data(page, lastoff, whence);
				if (lastoff >= 0) {
					unlock_page(page);
					goto check_range;
				}
			}
			unlock_page(page);
			lastoff = page_offset(page) + PAGE_SIZE;
		}
		pagevec_release(&pvec);
	} while (index < end);

	/* When no page at lastoff and we are not done, we found a hole. */
	if (whence != SEEK_HOLE)
		goto not_found;

check_range:
	if (lastoff < offset + length)
		goto out;
not_found:
	lastoff = -ENOENT;
out:
	pagevec_release(&pvec);
	return lastoff;
}

void __init buffer_init(void)
{
	unsigned long nrpages;
	int ret;

	bh_cachep = kmem_cache_create("buffer_head",
			sizeof(struct buffer_head), 0,
				(SLAB_RECLAIM_ACCOUNT|SLAB_PANIC|
				SLAB_MEM_SPREAD),
				NULL);

	/*
	 * Limit the bh occupancy to 10% of ZONE_NORMAL
	 */
	nrpages = (nr_free_buffer_pages() * 10) / 100;
	max_buffer_heads = nrpages * (PAGE_SIZE / sizeof(struct buffer_head));
	ret = cpuhp_setup_state_nocalls(CPUHP_FS_BUFF_DEAD, "fs/buffer:dead",
					NULL, buffer_exit_cpu_dead);
	WARN_ON(ret < 0);
}<|MERGE_RESOLUTION|>--- conflicted
+++ resolved
@@ -46,13 +46,6 @@
 #include <linux/bit_spinlock.h>
 #include <linux/pagevec.h>
 #include <trace/events/block.h>
-<<<<<<< HEAD
-#if defined(CONFIG_CRYPTO_DISKCIPHER_DEBUG)
-#include <crypto/diskcipher.h>
-#endif
-#define __FS_HAS_ENCRYPTION IS_ENABLED(CONFIG_FS_ENCRYPTION)
-=======
->>>>>>> 8a685dfc
 #include <linux/fscrypt.h>
 
 static int fsync_buffers_list(spinlock_t *lock, struct list_head *list);
@@ -3572,35 +3565,6 @@
 }
 EXPORT_SYMBOL(bh_submit_read);
 
-/**
- * bh_submit_read - Submit a locked buffer for reading
- * @bh: struct buffer_head
- *
- * Returns zero on success and -EIO on error.
- */
-int bh_submit_read_fbe(struct inode *inode, struct buffer_head *bh)
-{
-	BUG_ON(!buffer_locked(bh));
-
-	if (buffer_uptodate(bh)) {
-		unlock_buffer(bh);
-		return 0;
-	}
-	get_bh(bh);
-	bh->b_end_io = end_buffer_read_sync;
-
-	bh->b_private = fscrypt_get_bio_cryptd(inode);
-	submit_bh(REQ_OP_READ, bh->b_private?REQ_CRYPT:0, bh);
-
-	/* Restore bh->b_private */
-	bh->b_private = NULL;
-	wait_on_buffer(bh);
-	if (buffer_uptodate(bh))
-		return 0;
-	return -EIO;
-}
-EXPORT_SYMBOL(bh_submit_read_fbe);
-
 /*
  * Seek for SEEK_DATA / SEEK_HOLE within @page, starting at @lastoff.
  *
