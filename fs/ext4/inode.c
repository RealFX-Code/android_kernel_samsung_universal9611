--- conflicted
+++ resolved
@@ -4822,15 +4822,9 @@
 		if (EXT4_GOOD_OLD_INODE_SIZE + ei->i_extra_isize >
 			EXT4_INODE_SIZE(inode->i_sb) ||
 		    (ei->i_extra_isize & 3)) {
-<<<<<<< HEAD
-			print_iloc_info(sb, iloc);
-			EXT4_ERROR_INODE(inode,
-					 "bad extra_isize %u (inode size %u)",
-=======
 			ext4_error_inode(inode, function, line, 0,
 					 "iget: bad extra_isize %u "
 					 "(inode size %u)",
->>>>>>> ccc0db65
 					 ei->i_extra_isize,
 					 EXT4_INODE_SIZE(inode->i_sb));
 			ret = -EFSCORRUPTED;
@@ -4852,13 +4846,8 @@
 	}
 
 	if (!ext4_inode_csum_verify(inode, raw_inode, ei)) {
-<<<<<<< HEAD
-		print_iloc_info(sb, iloc);
-		EXT4_ERROR_INODE(inode, "checksum invalid");
-=======
 		ext4_error_inode(inode, function, line, 0,
 				 "iget: checksum invalid");
->>>>>>> ccc0db65
 		ret = -EFSBADCRC;
 		goto bad_inode;
 	}
@@ -4918,10 +4907,6 @@
 
 	inode->i_size = ext4_isize(sb, raw_inode);
 	if ((size = i_size_read(inode)) < 0) {
-<<<<<<< HEAD
-		print_iloc_info(sb, iloc);
-		EXT4_ERROR_INODE(inode, "bad i_size value: %lld", size);
-=======
 		ext4_error_inode(inode, function, line, 0,
 				 "iget: bad i_size value: %lld", size);
 		ret = -EFSCORRUPTED;
@@ -4936,7 +4921,6 @@
 	    ext4_test_inode_flag(inode, EXT4_INODE_INDEX)) {
 		EXT4_ERROR_INODE(inode,
 				 "iget: Dir with htree data on filesystem without dir_index feature.");
->>>>>>> ccc0db65
 		ret = -EFSCORRUPTED;
 		goto bad_inode;
 	}
@@ -5010,13 +4994,8 @@
 	ret = 0;
 	if (ei->i_file_acl &&
 	    !ext4_data_block_valid(EXT4_SB(sb), ei->i_file_acl, 1)) {
-<<<<<<< HEAD
-		print_iloc_info(sb, iloc);
-		EXT4_ERROR_INODE(inode, "bad extended attribute block %llu",
-=======
 		ext4_error_inode(inode, function, line, 0,
 				 "iget: bad extended attribute block %llu",
->>>>>>> ccc0db65
 				 ei->i_file_acl);
 		ret = -EFSCORRUPTED;
 		goto bad_inode;
@@ -5073,13 +5052,8 @@
 		make_bad_inode(inode);
 	} else {
 		ret = -EFSCORRUPTED;
-<<<<<<< HEAD
-		print_iloc_info(sb, iloc);
-		EXT4_ERROR_INODE(inode, "bogus i_mode (%o)", inode->i_mode);
-=======
 		ext4_error_inode(inode, function, line, 0,
 				 "iget: bogus i_mode (%o)", inode->i_mode);
->>>>>>> ccc0db65
 		goto bad_inode;
 	}
 	brelse(iloc.bh);
