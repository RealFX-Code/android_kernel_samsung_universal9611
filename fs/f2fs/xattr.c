// SPDX-License-Identifier: GPL-2.0
/*
 * fs/f2fs/xattr.c
 *
 * Copyright (c) 2012 Samsung Electronics Co., Ltd.
 *             http://www.samsung.com/
 *
 * Portions of this code from linux/fs/ext2/xattr.c
 *
 * Copyright (C) 2001-2003 Andreas Gruenbacher <agruen@suse.de>
 *
 * Fix by Harrison Xing <harrison@mountainviewdata.com>.
 * Extended attributes for symlinks and special files added per
 *  suggestion of Luka Renko <luka.renko@hermes.si>.
 * xattr consolidation Copyright (c) 2004 James Morris <jmorris@redhat.com>,
 *  Red Hat Inc.
 */
#include <linux/rwsem.h>
#include <linux/f2fs_fs.h>
#include <linux/security.h>
#include <linux/posix_acl_xattr.h>
#include "f2fs.h"
#include "xattr.h"
#include "segment.h"

static void *xattr_alloc(struct f2fs_sb_info *sbi, int size, bool *is_inline)
{
	if (likely(size == sbi->inline_xattr_slab_size)) {
		*is_inline = true;
		return kmem_cache_zalloc(sbi->inline_xattr_slab, GFP_NOFS);
	}
	*is_inline = false;
	return f2fs_kzalloc(sbi, size, GFP_NOFS);
}

static void xattr_free(struct f2fs_sb_info *sbi, void *xattr_addr,
							bool is_inline)
{
	if (is_inline)
		kmem_cache_free(sbi->inline_xattr_slab, xattr_addr);
	else
		kvfree(xattr_addr);
}

static int f2fs_xattr_generic_get(const struct xattr_handler *handler,
		struct dentry *unused, struct inode *inode,
		const char *name, void *buffer, size_t size)
{
	struct f2fs_sb_info *sbi = F2FS_SB(inode->i_sb);

	switch (handler->flags) {
	case F2FS_XATTR_INDEX_USER:
		if (!test_opt(sbi, XATTR_USER))
			return -EOPNOTSUPP;
		break;
	case F2FS_XATTR_INDEX_TRUSTED:
	case F2FS_XATTR_INDEX_SECURITY:
		break;
	default:
		return -EINVAL;
	}
	return f2fs_getxattr(inode, handler->flags, name,
			     buffer, size, NULL);
}

static int f2fs_xattr_generic_set(const struct xattr_handler *handler,
		struct dentry *unused, struct inode *inode,
		const char *name, const void *value,
		size_t size, int flags)
{
	struct f2fs_sb_info *sbi = F2FS_SB(inode->i_sb);

	switch (handler->flags) {
	case F2FS_XATTR_INDEX_USER:
		if (!test_opt(sbi, XATTR_USER))
			return -EOPNOTSUPP;
		break;
	case F2FS_XATTR_INDEX_TRUSTED:
	case F2FS_XATTR_INDEX_SECURITY:
		break;
	default:
		return -EINVAL;
	}
	return f2fs_setxattr(inode, handler->flags, name,
					value, size, NULL, flags);
}

static bool f2fs_xattr_user_list(struct dentry *dentry)
{
	struct f2fs_sb_info *sbi = F2FS_SB(dentry->d_sb);

	return test_opt(sbi, XATTR_USER);
}

static bool f2fs_xattr_trusted_list(struct dentry *dentry)
{
	return capable(CAP_SYS_ADMIN);
}

static int f2fs_xattr_advise_get(const struct xattr_handler *handler,
		struct dentry *unused, struct inode *inode,
		const char *name, void *buffer, size_t size)
{
	if (buffer)
		*((char *)buffer) = F2FS_I(inode)->i_advise;
	return sizeof(char);
}

static int f2fs_xattr_advise_set(const struct xattr_handler *handler,
		struct dentry *unused, struct inode *inode,
		const char *name, const void *value,
		size_t size, int flags)
{
	unsigned char old_advise = F2FS_I(inode)->i_advise;
	unsigned char new_advise;

	if (!inode_owner_or_capable(inode))
		return -EPERM;
	if (value == NULL)
		return -EINVAL;

	new_advise = *(char *)value;
	if (new_advise & ~FADVISE_MODIFIABLE_BITS)
		return -EINVAL;

	new_advise = new_advise & FADVISE_MODIFIABLE_BITS;
	new_advise |= old_advise & ~FADVISE_MODIFIABLE_BITS;

	F2FS_I(inode)->i_advise = new_advise;
	f2fs_mark_inode_dirty_sync(inode, true);
	return 0;
}

#ifdef CONFIG_F2FS_FS_SECURITY
static int f2fs_initxattrs(struct inode *inode, const struct xattr *xattr_array,
		void *page)
{
	const struct xattr *xattr;
	int err = 0;

	for (xattr = xattr_array; xattr->name != NULL; xattr++) {
		err = f2fs_setxattr(inode, F2FS_XATTR_INDEX_SECURITY,
				xattr->name, xattr->value,
				xattr->value_len, (struct page *)page, 0);
		if (err < 0)
			break;
	}
	return err;
}

int f2fs_init_security(struct inode *inode, struct inode *dir,
				const struct qstr *qstr, struct page *ipage)
{
	return security_inode_init_security(inode, dir, qstr,
				&f2fs_initxattrs, ipage);
}
#endif

const struct xattr_handler f2fs_xattr_user_handler = {
	.prefix	= XATTR_USER_PREFIX,
	.flags	= F2FS_XATTR_INDEX_USER,
	.list	= f2fs_xattr_user_list,
	.get	= f2fs_xattr_generic_get,
	.set	= f2fs_xattr_generic_set,
};

const struct xattr_handler f2fs_xattr_trusted_handler = {
	.prefix	= XATTR_TRUSTED_PREFIX,
	.flags	= F2FS_XATTR_INDEX_TRUSTED,
	.list	= f2fs_xattr_trusted_list,
	.get	= f2fs_xattr_generic_get,
	.set	= f2fs_xattr_generic_set,
};

const struct xattr_handler f2fs_xattr_advise_handler = {
	.name	= F2FS_SYSTEM_ADVISE_NAME,
	.flags	= F2FS_XATTR_INDEX_ADVISE,
	.get    = f2fs_xattr_advise_get,
	.set    = f2fs_xattr_advise_set,
};

const struct xattr_handler f2fs_xattr_security_handler = {
	.prefix	= XATTR_SECURITY_PREFIX,
	.flags	= F2FS_XATTR_INDEX_SECURITY,
	.get	= f2fs_xattr_generic_get,
	.set	= f2fs_xattr_generic_set,
};

static const struct xattr_handler *f2fs_xattr_handler_map[] = {
	[F2FS_XATTR_INDEX_USER] = &f2fs_xattr_user_handler,
#ifdef CONFIG_F2FS_FS_POSIX_ACL
	[F2FS_XATTR_INDEX_POSIX_ACL_ACCESS] = &posix_acl_access_xattr_handler,
	[F2FS_XATTR_INDEX_POSIX_ACL_DEFAULT] = &posix_acl_default_xattr_handler,
#endif
	[F2FS_XATTR_INDEX_TRUSTED] = &f2fs_xattr_trusted_handler,
#ifdef CONFIG_F2FS_FS_SECURITY
	[F2FS_XATTR_INDEX_SECURITY] = &f2fs_xattr_security_handler,
#endif
	[F2FS_XATTR_INDEX_ADVISE] = &f2fs_xattr_advise_handler,
};

const struct xattr_handler *f2fs_xattr_handlers[] = {
	&f2fs_xattr_user_handler,
#ifdef CONFIG_F2FS_FS_POSIX_ACL
	&posix_acl_access_xattr_handler,
	&posix_acl_default_xattr_handler,
#endif
	&f2fs_xattr_trusted_handler,
#ifdef CONFIG_F2FS_FS_SECURITY
	&f2fs_xattr_security_handler,
#endif
	&f2fs_xattr_advise_handler,
	NULL,
};

static inline const struct xattr_handler *f2fs_xattr_handler(int index)
{
	const struct xattr_handler *handler = NULL;

	if (index > 0 && index < ARRAY_SIZE(f2fs_xattr_handler_map))
		handler = f2fs_xattr_handler_map[index];
	return handler;
}

static struct f2fs_xattr_entry *__find_xattr(void *base_addr,
				void *last_base_addr, int index,
				size_t len, const char *name)
{
	struct f2fs_xattr_entry *entry;

	list_for_each_xattr(entry, base_addr) {
		if ((void *)(entry) + sizeof(__u32) > last_base_addr ||
			(void *)XATTR_NEXT_ENTRY(entry) > last_base_addr)
			return NULL;

		if (entry->e_name_index != index)
			continue;
		if (entry->e_name_len != len)
			continue;
		if (!memcmp(entry->e_name, name, len))
			break;
	}
	return entry;
}

static struct f2fs_xattr_entry *__find_inline_xattr(struct inode *inode,
				void *base_addr, void **last_addr, int index,
				size_t len, const char *name)
{
	struct f2fs_xattr_entry *entry;
	unsigned int inline_size = inline_xattr_size(inode);
	void *max_addr = base_addr + inline_size;

	list_for_each_xattr(entry, base_addr) {
		if ((void *)entry + sizeof(__u32) > max_addr ||
			(void *)XATTR_NEXT_ENTRY(entry) > max_addr) {
			*last_addr = entry;
			return NULL;
		}
		if (entry->e_name_index != index)
			continue;
		if (entry->e_name_len != len)
			continue;
		if (!memcmp(entry->e_name, name, len))
			break;
	}

	/* inline xattr header or entry across max inline xattr size */
	if (IS_XATTR_LAST_ENTRY(entry) &&
		(void *)entry + sizeof(__u32) > max_addr) {
		*last_addr = entry;
		return NULL;
	}
	return entry;
}

static int read_inline_xattr(struct inode *inode, struct page *ipage,
							void *txattr_addr)
{
	struct f2fs_sb_info *sbi = F2FS_I_SB(inode);
	unsigned int inline_size = inline_xattr_size(inode);
	struct page *page = NULL;
	void *inline_addr;

	if (ipage) {
		inline_addr = inline_xattr_addr(inode, ipage);
	} else {
		page = f2fs_get_node_page(sbi, inode->i_ino);
		if (IS_ERR(page))
			return PTR_ERR(page);

		inline_addr = inline_xattr_addr(inode, page);
	}
	memcpy(txattr_addr, inline_addr, inline_size);
	f2fs_put_page(page, 1);

	return 0;
}

static int read_xattr_block(struct inode *inode, void *txattr_addr)
{
	struct f2fs_sb_info *sbi = F2FS_I_SB(inode);
	nid_t xnid = F2FS_I(inode)->i_xattr_nid;
	unsigned int inline_size = inline_xattr_size(inode);
	struct page *xpage;
	void *xattr_addr;

	/* The inode already has an extended attribute block. */
	xpage = f2fs_get_node_page(sbi, xnid);
	if (IS_ERR(xpage))
		return PTR_ERR(xpage);

	xattr_addr = page_address(xpage);
	memcpy(txattr_addr + inline_size, xattr_addr, VALID_XATTR_BLOCK_SIZE);
	f2fs_put_page(xpage, 1);

	return 0;
}

static int lookup_all_xattrs(struct inode *inode, struct page *ipage,
				unsigned int index, unsigned int len,
				const char *name, struct f2fs_xattr_entry **xe,
				void **base_addr, int *base_size,
				bool *is_inline)
{
	void *cur_addr, *txattr_addr, *last_txattr_addr;
	void *last_addr = NULL;
	nid_t xnid = F2FS_I(inode)->i_xattr_nid;
	unsigned int inline_size = inline_xattr_size(inode);
	int err = 0;

	if (!xnid && !inline_size)
		return -ENODATA;

<<<<<<< HEAD
	*base_size = XATTR_SIZE(xnid, inode) + XATTR_PADDING_SIZE;
	txattr_addr = f2fs_kzalloc(F2FS_I_SB(inode), *base_size, GFP_NOFS);
=======
	*base_size = XATTR_SIZE(inode) + XATTR_PADDING_SIZE;
	txattr_addr = xattr_alloc(F2FS_I_SB(inode), *base_size, is_inline);
>>>>>>> 8a685dfc
	if (!txattr_addr)
		return -ENOMEM;

	last_txattr_addr = (void *)txattr_addr + XATTR_SIZE(inode);

	/* read from inline xattr */
	if (inline_size) {
		err = read_inline_xattr(inode, ipage, txattr_addr);
		if (err)
			goto out;

		*xe = __find_inline_xattr(inode, txattr_addr, &last_addr,
						index, len, name);
		if (*xe) {
			*base_size = inline_size;
			goto check;
		}
	}

	/* read from xattr node block */
	if (xnid) {
		err = read_xattr_block(inode, txattr_addr);
		if (err)
			goto out;
	}

	if (last_addr)
		cur_addr = XATTR_HDR(last_addr) - 1;
	else
		cur_addr = txattr_addr;

	*xe = __find_xattr(cur_addr, last_txattr_addr, index, len, name);
	if (!*xe) {
		f2fs_err(F2FS_I_SB(inode), "inode (%lu) has corrupted xattr",
								inode->i_ino);
		set_sbi_flag(F2FS_I_SB(inode), SBI_NEED_FSCK);
		err = -EFSCORRUPTED;
		goto out;
	}
check:
	if (IS_XATTR_LAST_ENTRY(*xe)) {
		err = -ENODATA;
		goto out;
	}

	*base_addr = txattr_addr;
	return 0;
out:
<<<<<<< HEAD
	kvfree(txattr_addr);
=======
	xattr_free(F2FS_I_SB(inode), txattr_addr, *is_inline);
>>>>>>> 8a685dfc
	return err;
}

static int read_all_xattrs(struct inode *inode, struct page *ipage,
							void **base_addr)
{
	struct f2fs_xattr_header *header;
	nid_t xnid = F2FS_I(inode)->i_xattr_nid;
	unsigned int size = VALID_XATTR_BLOCK_SIZE;
	unsigned int inline_size = inline_xattr_size(inode);
	void *txattr_addr;
	int err;

	txattr_addr = f2fs_kzalloc(F2FS_I_SB(inode),
			inline_size + size + XATTR_PADDING_SIZE, GFP_NOFS);
	if (!txattr_addr)
		return -ENOMEM;

	/* read from inline xattr */
	if (inline_size) {
		err = read_inline_xattr(inode, ipage, txattr_addr);
		if (err)
			goto fail;
	}

	/* read from xattr node block */
	if (xnid) {
		err = read_xattr_block(inode, txattr_addr);
		if (err)
			goto fail;
	}

	header = XATTR_HDR(txattr_addr);

	/* never been allocated xattrs */
	if (le32_to_cpu(header->h_magic) != F2FS_XATTR_MAGIC) {
		header->h_magic = cpu_to_le32(F2FS_XATTR_MAGIC);
		header->h_refcount = cpu_to_le32(1);
	}
	*base_addr = txattr_addr;
	return 0;
fail:
	kvfree(txattr_addr);
	return err;
}

static inline int write_all_xattrs(struct inode *inode, __u32 hsize,
				void *txattr_addr, struct page *ipage)
{
	struct f2fs_sb_info *sbi = F2FS_I_SB(inode);
	size_t inline_size = inline_xattr_size(inode);
	struct page *in_page = NULL;
	void *xattr_addr;
	void *inline_addr = NULL;
	struct page *xpage;
	nid_t new_nid = 0;
	int err = 0;

	if (hsize > inline_size && !F2FS_I(inode)->i_xattr_nid)
		if (!f2fs_alloc_nid(sbi, &new_nid))
			return -ENOSPC;

	/* write to inline xattr */
	if (inline_size) {
		if (ipage) {
			inline_addr = inline_xattr_addr(inode, ipage);
		} else {
			in_page = f2fs_get_node_page(sbi, inode->i_ino);
			if (IS_ERR(in_page)) {
				f2fs_alloc_nid_failed(sbi, new_nid);
				return PTR_ERR(in_page);
			}
			inline_addr = inline_xattr_addr(inode, in_page);
		}

		f2fs_wait_on_page_writeback(ipage ? ipage : in_page,
							NODE, true, true);
		/* no need to use xattr node block */
		if (hsize <= inline_size) {
			err = f2fs_truncate_xattr_node(inode);
			f2fs_alloc_nid_failed(sbi, new_nid);
			if (err) {
				f2fs_put_page(in_page, 1);
				return err;
			}
			memcpy(inline_addr, txattr_addr, inline_size);
			set_page_dirty(ipage ? ipage : in_page);
			goto in_page_out;
		}
	}

	/* write to xattr node block */
	if (F2FS_I(inode)->i_xattr_nid) {
		xpage = f2fs_get_node_page(sbi, F2FS_I(inode)->i_xattr_nid);
		if (IS_ERR(xpage)) {
			err = PTR_ERR(xpage);
			f2fs_alloc_nid_failed(sbi, new_nid);
			goto in_page_out;
		}
		f2fs_bug_on(sbi, new_nid);
		f2fs_wait_on_page_writeback(xpage, NODE, true, true);
	} else {
		struct dnode_of_data dn;
		set_new_dnode(&dn, inode, NULL, NULL, new_nid);
		xpage = f2fs_new_node_page(&dn, XATTR_NODE_OFFSET);
		if (IS_ERR(xpage)) {
			err = PTR_ERR(xpage);
			f2fs_alloc_nid_failed(sbi, new_nid);
			goto in_page_out;
		}
		f2fs_alloc_nid_done(sbi, new_nid);
	}
	xattr_addr = page_address(xpage);

	if (inline_size)
		memcpy(inline_addr, txattr_addr, inline_size);
	memcpy(xattr_addr, txattr_addr + inline_size, VALID_XATTR_BLOCK_SIZE);

	if (inline_size)
		set_page_dirty(ipage ? ipage : in_page);
	set_page_dirty(xpage);

	f2fs_put_page(xpage, 1);
in_page_out:
	f2fs_put_page(in_page, 1);
	return err;
}

int f2fs_getxattr(struct inode *inode, int index, const char *name,
		void *buffer, size_t buffer_size, struct page *ipage)
{
	struct f2fs_xattr_entry *entry = NULL;
	int error = 0;
	unsigned int size, len;
	void *base_addr = NULL;
	int base_size;
	bool is_inline;

	if (name == NULL)
		return -EINVAL;

	len = strlen(name);
	if (len > F2FS_NAME_LEN)
		return -ERANGE;

	down_read(&F2FS_I(inode)->i_xattr_sem);
	error = lookup_all_xattrs(inode, ipage, index, len, name,
				&entry, &base_addr, &base_size, &is_inline);
	up_read(&F2FS_I(inode)->i_xattr_sem);
	if (error)
		return error;

	size = le16_to_cpu(entry->e_value_size);

	if (buffer && size > buffer_size) {
		error = -ERANGE;
		goto out;
	}

	if (buffer) {
		char *pval = entry->e_name + entry->e_name_len;

		if (base_size - (pval - (char *)base_addr) < size) {
			error = -ERANGE;
			goto out;
		}
		memcpy(buffer, pval, size);
	}
	error = size;
out:
<<<<<<< HEAD
	kvfree(base_addr);
=======
	xattr_free(F2FS_I_SB(inode), base_addr, is_inline);
>>>>>>> 8a685dfc
	return error;
}

ssize_t f2fs_listxattr(struct dentry *dentry, char *buffer, size_t buffer_size)
{
	struct inode *inode = d_inode(dentry);
	struct f2fs_xattr_entry *entry;
	void *base_addr, *last_base_addr;
	int error = 0;
	size_t rest = buffer_size;

	down_read(&F2FS_I(inode)->i_xattr_sem);
	error = read_all_xattrs(inode, NULL, &base_addr);
	up_read(&F2FS_I(inode)->i_xattr_sem);
	if (error)
		return error;

	last_base_addr = (void *)base_addr + XATTR_SIZE(inode);

	list_for_each_xattr(entry, base_addr) {
		const struct xattr_handler *handler =
			f2fs_xattr_handler(entry->e_name_index);
		const char *prefix;
		size_t prefix_len;
		size_t size;

		if ((void *)(entry) + sizeof(__u32) > last_base_addr ||
			(void *)XATTR_NEXT_ENTRY(entry) > last_base_addr) {
			f2fs_err(F2FS_I_SB(inode), "inode (%lu) has corrupted xattr",
						inode->i_ino);
			set_sbi_flag(F2FS_I_SB(inode), SBI_NEED_FSCK);
			error = -EFSCORRUPTED;
			goto cleanup;
		}

		if (!handler || (handler->list && !handler->list(dentry)))
			continue;

		prefix = xattr_prefix(handler);
		prefix_len = strlen(prefix);
		size = prefix_len + entry->e_name_len + 1;
		if (buffer) {
			if (size > rest) {
				error = -ERANGE;
				goto cleanup;
			}
			memcpy(buffer, prefix, prefix_len);
			buffer += prefix_len;
			memcpy(buffer, entry->e_name, entry->e_name_len);
			buffer += entry->e_name_len;
			*buffer++ = 0;
		}
		rest -= size;
	}
	error = buffer_size - rest;
cleanup:
	kvfree(base_addr);
	return error;
}

static bool f2fs_xattr_value_same(struct f2fs_xattr_entry *entry,
					const void *value, size_t size)
{
	void *pval = entry->e_name + entry->e_name_len;

	return (le16_to_cpu(entry->e_value_size) == size) &&
					!memcmp(pval, value, size);
}

static int __f2fs_setxattr(struct inode *inode, int index,
			const char *name, const void *value, size_t size,
			struct page *ipage, int flags)
{
	struct f2fs_xattr_entry *here, *last;
	void *base_addr, *last_base_addr;
	int found, newsize;
	size_t len;
	__u32 new_hsize;
	int error = 0;

	if (name == NULL)
		return -EINVAL;

	if (value == NULL)
		size = 0;

	len = strlen(name);

	if (len > F2FS_NAME_LEN)
		return -ERANGE;

	if (size > MAX_VALUE_LEN(inode))
		return -E2BIG;

	error = read_all_xattrs(inode, ipage, &base_addr);
	if (error)
		return error;

	last_base_addr = (void *)base_addr + XATTR_SIZE(inode);

	/* find entry with wanted name. */
	here = __find_xattr(base_addr, last_base_addr, index, len, name);
	if (!here) {
		f2fs_err(F2FS_I_SB(inode), "inode (%lu) has corrupted xattr",
								inode->i_ino);
		set_sbi_flag(F2FS_I_SB(inode), SBI_NEED_FSCK);
		error = -EFSCORRUPTED;
		goto exit;
	}

	found = IS_XATTR_LAST_ENTRY(here) ? 0 : 1;

	if (found) {
		if ((flags & XATTR_CREATE)) {
			error = -EEXIST;
			goto exit;
		}

		if (value && f2fs_xattr_value_same(here, value, size))
			goto exit;
	} else if ((flags & XATTR_REPLACE)) {
		error = -ENODATA;
		goto exit;
	}

	last = here;
	while (!IS_XATTR_LAST_ENTRY(last)) {
		if ((void *)(last) + sizeof(__u32) > last_base_addr ||
			(void *)XATTR_NEXT_ENTRY(last) > last_base_addr) {
			set_sbi_flag(F2FS_I_SB(inode), SBI_NEED_FSCK);
			error = -EFSCORRUPTED;
			goto exit;
		}
		last = XATTR_NEXT_ENTRY(last);
	}

	newsize = XATTR_ALIGN(sizeof(struct f2fs_xattr_entry) + len + size);

	/* 1. Check space */
	if (value) {
		int free;
		/*
		 * If value is NULL, it is remove operation.
		 * In case of update operation, we calculate free.
		 */
		free = MIN_OFFSET(inode) - ((char *)last - (char *)base_addr);
		if (found)
			free = free + ENTRY_SIZE(here);

		if (unlikely(free < newsize)) {
			error = -E2BIG;
			goto exit;
		}
	}

	/* 2. Remove old entry */
	if (found) {
		/*
		 * If entry is found, remove old entry.
		 * If not found, remove operation is not needed.
		 */
		struct f2fs_xattr_entry *next = XATTR_NEXT_ENTRY(here);
		int oldsize = ENTRY_SIZE(here);

		memmove(here, next, (char *)last - (char *)next);
		last = (struct f2fs_xattr_entry *)((char *)last - oldsize);
		memset(last, 0, oldsize);
	}

	new_hsize = (char *)last - (char *)base_addr;

	/* 3. Write new entry */
	if (value) {
		char *pval;
		/*
		 * Before we come here, old entry is removed.
		 * We just write new entry.
		 */
		last->e_name_index = index;
		last->e_name_len = len;
		memcpy(last->e_name, name, len);
		pval = last->e_name + len;
		memcpy(pval, value, size);
		last->e_value_size = cpu_to_le16(size);
		new_hsize += newsize;
	}

	error = write_all_xattrs(inode, new_hsize, base_addr, ipage);
	if (error)
		goto exit;

	if (is_inode_flag_set(inode, FI_ACL_MODE)) {
		inode->i_mode = F2FS_I(inode)->i_acl_mode;
		inode->i_ctime = current_time(inode);
		clear_inode_flag(inode, FI_ACL_MODE);
	}
	if (index == F2FS_XATTR_INDEX_ENCRYPTION &&
			!strcmp(name, F2FS_XATTR_NAME_ENCRYPTION_CONTEXT))
		f2fs_set_encrypted_inode(inode);
	f2fs_mark_inode_dirty_sync(inode, true);
	if (!error && S_ISDIR(inode->i_mode))
		set_sbi_flag(F2FS_I_SB(inode), SBI_NEED_CP);
exit:
	kvfree(base_addr);
	return error;
}

int f2fs_setxattr(struct inode *inode, int index, const char *name,
				const void *value, size_t size,
				struct page *ipage, int flags)
{
	struct f2fs_sb_info *sbi = F2FS_I_SB(inode);
	int err;

<<<<<<< HEAD
=======
	if (unlikely(f2fs_cp_error(sbi)))
		return -EIO;
	if (!f2fs_is_checkpoint_ready(sbi))
		return -ENOSPC;

>>>>>>> 8a685dfc
	err = dquot_initialize(inode);
	if (err)
		return err;

	/* this case is only from f2fs_init_inode_metadata */
	if (ipage)
		return __f2fs_setxattr(inode, index, name, value,
						size, ipage, flags);
	f2fs_balance_fs(sbi, true);

	f2fs_lock_op(sbi);
	down_write(&F2FS_I(inode)->i_xattr_sem);
	err = __f2fs_setxattr(inode, index, name, value, size, ipage, flags);
	up_write(&F2FS_I(inode)->i_xattr_sem);
	f2fs_unlock_op(sbi);

	f2fs_update_time(sbi, REQ_TIME);
	return err;
}

int f2fs_init_xattr_caches(struct f2fs_sb_info *sbi)
{
	dev_t dev = sbi->sb->s_bdev->bd_dev;
	char slab_name[32];

	sprintf(slab_name, "f2fs_xattr_entry-%u:%u", MAJOR(dev), MINOR(dev));

	sbi->inline_xattr_slab_size = F2FS_OPTION(sbi).inline_xattr_size *
					sizeof(__le32) + XATTR_PADDING_SIZE;

	sbi->inline_xattr_slab = f2fs_kmem_cache_create(slab_name,
					sbi->inline_xattr_slab_size);
	if (!sbi->inline_xattr_slab)
		return -ENOMEM;

	return 0;
}

void f2fs_destroy_xattr_caches(struct f2fs_sb_info *sbi)
{
	kmem_cache_destroy(sbi->inline_xattr_slab);
}<|MERGE_RESOLUTION|>--- conflicted
+++ resolved
@@ -332,13 +332,8 @@
 	if (!xnid && !inline_size)
 		return -ENODATA;
 
-<<<<<<< HEAD
-	*base_size = XATTR_SIZE(xnid, inode) + XATTR_PADDING_SIZE;
-	txattr_addr = f2fs_kzalloc(F2FS_I_SB(inode), *base_size, GFP_NOFS);
-=======
 	*base_size = XATTR_SIZE(inode) + XATTR_PADDING_SIZE;
 	txattr_addr = xattr_alloc(F2FS_I_SB(inode), *base_size, is_inline);
->>>>>>> 8a685dfc
 	if (!txattr_addr)
 		return -ENOMEM;
 
@@ -387,11 +382,7 @@
 	*base_addr = txattr_addr;
 	return 0;
 out:
-<<<<<<< HEAD
-	kvfree(txattr_addr);
-=======
 	xattr_free(F2FS_I_SB(inode), txattr_addr, *is_inline);
->>>>>>> 8a685dfc
 	return err;
 }
 
@@ -562,11 +553,7 @@
 	}
 	error = size;
 out:
-<<<<<<< HEAD
-	kvfree(base_addr);
-=======
 	xattr_free(F2FS_I_SB(inode), base_addr, is_inline);
->>>>>>> 8a685dfc
 	return error;
 }
 
@@ -781,14 +768,11 @@
 	struct f2fs_sb_info *sbi = F2FS_I_SB(inode);
 	int err;
 
-<<<<<<< HEAD
-=======
 	if (unlikely(f2fs_cp_error(sbi)))
 		return -EIO;
 	if (!f2fs_is_checkpoint_ready(sbi))
 		return -ENOSPC;
 
->>>>>>> 8a685dfc
 	err = dquot_initialize(inode);
 	if (err)
 		return err;
