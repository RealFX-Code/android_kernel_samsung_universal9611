--- conflicted
+++ resolved
@@ -26,11 +26,7 @@
 #include <linux/namei.h>
 #include "fscrypt_private.h"
 
-<<<<<<< HEAD
-static void __fscrypt_decrypt_bio(struct bio *bio, bool done)
-=======
 void fscrypt_decrypt_bio(struct bio *bio)
->>>>>>> 8a685dfc
 {
 	struct bio_vec *bv;
 	int i;
@@ -41,44 +37,9 @@
 							   bv->bv_offset);
 		if (ret)
 			SetPageError(page);
-<<<<<<< HEAD
-		} else if (done) {
-			SetPageUptodate(page);
-		}
-		if (done)
-			unlock_page(page);
-	}
-}
-
-void fscrypt_decrypt_bio(struct bio *bio)
-{
-	__fscrypt_decrypt_bio(bio, false);
-}
-EXPORT_SYMBOL(fscrypt_decrypt_bio);
-
-static void completion_pages(struct work_struct *work)
-{
-	struct fscrypt_ctx *ctx =
-		container_of(work, struct fscrypt_ctx, r.work);
-	struct bio *bio = ctx->r.bio;
-
-	__fscrypt_decrypt_bio(bio, true);
-	fscrypt_release_ctx(ctx);
-	bio_put(bio);
-}
-
-void fscrypt_enqueue_decrypt_bio(struct fscrypt_ctx *ctx, struct bio *bio)
-{
-	INIT_WORK(&ctx->r.work, completion_pages);
-	ctx->r.bio = bio;
-	fscrypt_enqueue_decrypt_work(&ctx->r.work);
-}
-EXPORT_SYMBOL(fscrypt_enqueue_decrypt_bio);
-=======
 	}
 }
 EXPORT_SYMBOL(fscrypt_decrypt_bio);
->>>>>>> 8a685dfc
 
 static int fscrypt_zeroout_range_inlinecrypt(const struct inode *inode,
 					     pgoff_t lblk,
@@ -150,34 +111,6 @@
 int fscrypt_zeroout_range(const struct inode *inode, pgoff_t lblk,
 			  sector_t pblk, unsigned int len)
 {
-<<<<<<< HEAD
-	struct fscrypt_ctx *ctx = NULL;
-	struct page *ciphertext_page = NULL;
-	struct bio *bio;
-	int ret, err = 0;
-
-	BUG_ON(inode->i_sb->s_blocksize != PAGE_SIZE);
-
-	if (__fscrypt_inline_encrypted(inode)) {
-		ciphertext_page = fscrypt_alloc_bounce_page(NULL, GFP_NOWAIT);
-		if (IS_ERR(ciphertext_page)) {
-			err = PTR_ERR(ciphertext_page);
-			goto errout;
-		}
-
-		memset(page_address(ciphertext_page), 0, PAGE_SIZE);
-		ciphertext_page->mapping = inode->i_mapping;
-	} else {
-		ctx = fscrypt_get_ctx(inode, GFP_NOFS);
-		if (IS_ERR(ctx))
-			return PTR_ERR(ctx);
-
-		ciphertext_page = fscrypt_alloc_bounce_page(ctx, GFP_NOWAIT);
-		if (IS_ERR(ciphertext_page)) {
-			err = PTR_ERR(ciphertext_page);
-			goto errout;
-		}
-=======
 	const unsigned int blockbits = inode->i_blkbits;
 	const unsigned int blocksize = 1 << blockbits;
 	const unsigned int blocks_per_page_bits = PAGE_SHIFT - blockbits;
@@ -212,43 +145,18 @@
 						     GFP_NOWAIT | __GFP_NOWARN);
 		if (!pages[i])
 			break;
->>>>>>> 8a685dfc
 	}
 	nr_pages = i;
 	if (WARN_ON(nr_pages <= 0))
 		return -EINVAL;
 
-<<<<<<< HEAD
-	while (len--) {
-		if (ctx) {
-			err = fscrypt_do_page_crypto(inode, FS_ENCRYPT, lblk,
-						     ZERO_PAGE(0), ciphertext_page,
-						     PAGE_SIZE, 0, GFP_NOFS);
-			if (err)
-				goto errout;
-		}
-=======
 	/* This always succeeds since __GFP_DIRECT_RECLAIM is set. */
 	bio = bio_alloc(GFP_NOFS, nr_pages);
->>>>>>> 8a685dfc
 
 	do {
 		bio_set_dev(bio, inode->i_sb->s_bdev);
 		bio->bi_iter.bi_sector = pblk << (blockbits - 9);
 		bio_set_op_attrs(bio, REQ_OP_WRITE, 0);
-<<<<<<< HEAD
-		ret = bio_add_page(bio, ciphertext_page,
-					inode->i_sb->s_blocksize, 0);
-		if (ret != inode->i_sb->s_blocksize) {
-			/* should never happen! */
-			WARN_ON(1);
-			bio_put(bio);
-			err = -EIO;
-			goto errout;
-		}
-		if (fscrypt_inline_encrypted(inode))
-			fscrypt_set_bio_cryptd(inode, bio);
-=======
 
 		i = 0;
 		offset = 0;
@@ -272,25 +180,16 @@
 			}
 		} while (i != nr_pages && len != 0);
 
->>>>>>> 8a685dfc
 		err = submit_bio_wait(bio);
 		if (err)
 			goto out;
 		bio_reset(bio);
 	} while (len != 0);
 	err = 0;
-<<<<<<< HEAD
-errout:
-	if (!ctx && ciphertext_page)
-		fscrypt_free_bounce_page(ciphertext_page);
-	else
-		fscrypt_release_ctx(ctx);
-=======
 out:
 	bio_put(bio);
 	for (i = 0; i < nr_pages; i++)
 		fscrypt_free_bounce_page(pages[i]);
->>>>>>> 8a685dfc
 	return err;
 }
 EXPORT_SYMBOL(fscrypt_zeroout_range);