// SPDX-License-Identifier: GPL-2.0
/*
 * Key setup facility for FS encryption support.
 *
 * Copyright (C) 2015, Google, Inc.
 *
 * Originally written by Michael Halcrow, Ildar Muslukhov, and Uday Savagaonkar.
 * Heavily modified since then.
 */

#include <crypto/skcipher.h>
#include <linux/key.h>

#include "fscrypt_private.h"

struct fscrypt_mode fscrypt_modes[] = {
	[FSCRYPT_MODE_AES_256_XTS] = {
		.friendly_name = "AES-256-XTS",
		.cipher_str = "xts(aes)",
		.keysize = 64,
		.ivsize = 16,
		.blk_crypto_mode = BLK_ENCRYPTION_MODE_AES_256_XTS,
	},
	[FSCRYPT_MODE_AES_256_CTS] = {
		.friendly_name = "AES-256-CTS-CBC",
		.cipher_str = "cts(cbc(aes))",
		.keysize = 32,
		.ivsize = 16,
	},
	[FSCRYPT_MODE_AES_128_CBC] = {
		.friendly_name = "AES-128-CBC-ESSIV",
		.cipher_str = "essiv(cbc(aes),sha256)",
		.keysize = 16,
		.ivsize = 16,
		.blk_crypto_mode = BLK_ENCRYPTION_MODE_AES_128_CBC_ESSIV,
	},
	[FSCRYPT_MODE_AES_128_CTS] = {
		.friendly_name = "AES-128-CTS-CBC",
		.cipher_str = "cts(cbc(aes))",
		.keysize = 16,
		.ivsize = 16,
	},
	[FSCRYPT_MODE_ADIANTUM] = {
		.friendly_name = "Adiantum",
		.cipher_str = "adiantum(xchacha12,aes)",
		.keysize = 32,
		.ivsize = 32,
		.blk_crypto_mode = BLK_ENCRYPTION_MODE_ADIANTUM,
	},
};

static DEFINE_MUTEX(fscrypt_mode_key_setup_mutex);

static struct fscrypt_mode *
select_encryption_mode(const union fscrypt_policy *policy,
		       const struct inode *inode)
{
	if (S_ISREG(inode->i_mode))
		return &fscrypt_modes[fscrypt_policy_contents_mode(policy)];

	if (S_ISDIR(inode->i_mode) || S_ISLNK(inode->i_mode))
		return &fscrypt_modes[fscrypt_policy_fnames_mode(policy)];

	WARN_ONCE(1, "fscrypt: filesystem tried to load encryption info for inode %lu, which is not encryptable (file type %d)\n",
		  inode->i_ino, (inode->i_mode & S_IFMT));
	return ERR_PTR(-EINVAL);
}

/* Create a symmetric cipher object for the given encryption mode and key */
static struct crypto_skcipher *
fscrypt_allocate_skcipher(struct fscrypt_mode *mode, const u8 *raw_key,
			  const struct inode *inode)
{
	struct crypto_skcipher *tfm;
	int err;

	tfm = crypto_alloc_skcipher(mode->cipher_str, 0, 0);
	if (IS_ERR(tfm)) {
		if (PTR_ERR(tfm) == -ENOENT) {
			fscrypt_warn(inode,
				     "Missing crypto API support for %s (API name: \"%s\")",
				     mode->friendly_name, mode->cipher_str);
			return ERR_PTR(-ENOPKG);
		}
		fscrypt_err(inode, "Error allocating '%s' transform: %ld",
			    mode->cipher_str, PTR_ERR(tfm));
		return tfm;
	}
	if (!xchg(&mode->logged_impl_name, 1)) {
		/*
		 * fscrypt performance can vary greatly depending on which
		 * crypto algorithm implementation is used.  Help people debug
		 * performance problems by logging the ->cra_driver_name the
		 * first time a mode is used.
		 */
		pr_info("fscrypt: %s using implementation \"%s\"\n",
			mode->friendly_name, crypto_skcipher_driver_name(tfm));
	}
	if (WARN_ON(crypto_skcipher_ivsize(tfm) != mode->ivsize)) {
		err = -EINVAL;
		goto err_free_tfm;
	}
	crypto_skcipher_set_flags(tfm, CRYPTO_TFM_REQ_WEAK_KEY);
	err = crypto_skcipher_setkey(tfm, raw_key, mode->keysize);
	if (err)
		goto err_free_tfm;

	return tfm;

err_free_tfm:
	crypto_free_skcipher(tfm);
	return ERR_PTR(err);
}

/*
 * Prepare the crypto transform object or blk-crypto key in @prep_key, given the
 * raw key, encryption mode, and flag indicating which encryption implementation
 * (fs-layer or blk-crypto) will be used.
 */
int fscrypt_prepare_key(struct fscrypt_prepared_key *prep_key,
			const u8 *raw_key, unsigned int raw_key_size,
			bool is_hw_wrapped, const struct fscrypt_info *ci)
{
	struct crypto_skcipher *tfm;

	if (fscrypt_using_inline_encryption(ci))
		return fscrypt_prepare_inline_crypt_key(prep_key,
				raw_key, raw_key_size, is_hw_wrapped, ci);

	if (WARN_ON(is_hw_wrapped || raw_key_size != ci->ci_mode->keysize))
		return -EINVAL;

	tfm = fscrypt_allocate_skcipher(ci->ci_mode, raw_key, ci->ci_inode);
	if (IS_ERR(tfm))
		return PTR_ERR(tfm);
	/*
	 * Pairs with READ_ONCE() in fscrypt_is_key_prepared().  (Only matters
	 * for the per-mode keys, which are shared by multiple inodes.)
	 */
	smp_store_release(&prep_key->tfm, tfm);
	return 0;
}

/* Destroy a crypto transform object and/or blk-crypto key. */
void fscrypt_destroy_prepared_key(struct fscrypt_prepared_key *prep_key)
{
	crypto_free_skcipher(prep_key->tfm);
	fscrypt_destroy_inline_crypt_key(prep_key);
}

/* Given a per-file encryption key, set up the file's crypto transform object */
int fscrypt_set_per_file_enc_key(struct fscrypt_info *ci, const u8 *raw_key)
{
	ci->ci_owns_key = true;
	return fscrypt_prepare_key(&ci->ci_key, raw_key, ci->ci_mode->keysize,
				   false /*is_hw_wrapped*/, ci);
}

static int setup_per_mode_enc_key(struct fscrypt_info *ci,
				  struct fscrypt_master_key *mk,
				  struct fscrypt_prepared_key *keys,
				  u8 hkdf_context, bool include_fs_uuid)
{
	static DEFINE_MUTEX(mode_key_setup_mutex);
	const struct inode *inode = ci->ci_inode;
	const struct super_block *sb = inode->i_sb;
	struct fscrypt_mode *mode = ci->ci_mode;
	const u8 mode_num = mode - fscrypt_modes;
<<<<<<< HEAD
	struct fscrypt_prepared_key *prep_key;
=======
	struct crypto_skcipher *tfm;
>>>>>>> 3cec603f
	u8 mode_key[FSCRYPT_MAX_KEY_SIZE];
	u8 hkdf_info[sizeof(mode_num) + sizeof(sb->s_uuid)];
	unsigned int hkdf_infolen = 0;
	int err;

	if (WARN_ON(mode_num > __FSCRYPT_MODE_MAX))
		return -EINVAL;

<<<<<<< HEAD
	prep_key = &keys[mode_num];
	if (fscrypt_is_key_prepared(prep_key, ci)) {
		ci->ci_key = *prep_key;
		return 0;
	}

	mutex_lock(&fscrypt_mode_key_setup_mutex);

	if (fscrypt_is_key_prepared(prep_key, ci))
		goto done_unlock;

	if (mk->mk_secret.is_hw_wrapped && S_ISREG(inode->i_mode)) {
		int i;

		if (!fscrypt_using_inline_encryption(ci)) {
			fscrypt_warn(ci->ci_inode,
				     "Hardware-wrapped keys require inline encryption (-o inlinecrypt)");
			err = -EINVAL;
			goto out_unlock;
		}
		for (i = 0; i <= __FSCRYPT_MODE_MAX; i++) {
			if (fscrypt_is_key_prepared(&keys[i], ci)) {
				fscrypt_warn(ci->ci_inode,
					     "Each hardware-wrapped key can only be used with one encryption mode");
				err = -EINVAL;
				goto out_unlock;
			}
		}
		err = fscrypt_prepare_key(prep_key, mk->mk_secret.raw,
					  mk->mk_secret.size, true, ci);
		if (err)
			goto out_unlock;
	} else {
		BUILD_BUG_ON(sizeof(mode_num) != 1);
		BUILD_BUG_ON(sizeof(sb->s_uuid) != 16);
		BUILD_BUG_ON(sizeof(hkdf_info) != 17);
		hkdf_info[hkdf_infolen++] = mode_num;
		if (include_fs_uuid) {
			memcpy(&hkdf_info[hkdf_infolen], &sb->s_uuid,
				   sizeof(sb->s_uuid));
			hkdf_infolen += sizeof(sb->s_uuid);
		}
		err = fscrypt_hkdf_expand(&mk->mk_secret.hkdf,
					  hkdf_context, hkdf_info, hkdf_infolen,
					  mode_key, mode->keysize);
		if (err)
			goto out_unlock;
		err = fscrypt_prepare_key(prep_key, mode_key, mode->keysize,
					  false /*is_hw_wrapped*/, ci);
		memzero_explicit(mode_key, mode->keysize);
		if (err)
			goto out_unlock;
	}
done_unlock:
	ci->ci_key = *prep_key;
=======
	/* pairs with smp_store_release() below */
	tfm = READ_ONCE(tfms[mode_num]);
	if (likely(tfm != NULL)) {
		ci->ci_ctfm = tfm;
		return 0;
	}

	mutex_lock(&fscrypt_mode_key_setup_mutex);

	if (tfms[mode_num])
		goto done_unlock;

	BUILD_BUG_ON(sizeof(mode_num) != 1);
	BUILD_BUG_ON(sizeof(sb->s_uuid) != 16);
	BUILD_BUG_ON(sizeof(hkdf_info) != 17);
	hkdf_info[hkdf_infolen++] = mode_num;
	if (include_fs_uuid) {
		memcpy(&hkdf_info[hkdf_infolen], &sb->s_uuid,
		       sizeof(sb->s_uuid));
		hkdf_infolen += sizeof(sb->s_uuid);
	}
	err = fscrypt_hkdf_expand(&mk->mk_secret.hkdf,
				  hkdf_context, hkdf_info, hkdf_infolen,
				  mode_key, mode->keysize);
	if (err)
		goto out_unlock;
	tfm = fscrypt_allocate_skcipher(mode, mode_key, inode);
	memzero_explicit(mode_key, mode->keysize);
	if (IS_ERR(tfm)) {
		err = PTR_ERR(tfm);
		goto out_unlock;
	}
	/* pairs with READ_ONCE() above */
	smp_store_release(&tfms[mode_num], tfm);
done_unlock:
	ci->ci_ctfm = tfm;
>>>>>>> 3cec603f
	err = 0;
out_unlock:
	mutex_unlock(&fscrypt_mode_key_setup_mutex);
	return err;
}

int fscrypt_derive_dirhash_key(struct fscrypt_info *ci,
			       const struct fscrypt_master_key *mk)
{
	int err;

	err = fscrypt_hkdf_expand(&mk->mk_secret.hkdf, HKDF_CONTEXT_DIRHASH_KEY,
				  ci->ci_nonce, FS_KEY_DERIVATION_NONCE_SIZE,
				  (u8 *)&ci->ci_dirhash_key,
				  sizeof(ci->ci_dirhash_key));
	if (err)
		return err;
	ci->ci_dirhash_key_initialized = true;
	return 0;
}

static int fscrypt_setup_iv_ino_lblk_32_key(struct fscrypt_info *ci,
					    struct fscrypt_master_key *mk)
{
	int err;

	err = setup_per_mode_enc_key(ci, mk, mk->mk_iv_ino_lblk_32_keys,
				     HKDF_CONTEXT_IV_INO_LBLK_32_KEY, true);
	if (err)
		return err;

	/* pairs with smp_store_release() below */
	if (!smp_load_acquire(&mk->mk_ino_hash_key_initialized)) {

		mutex_lock(&fscrypt_mode_key_setup_mutex);

		if (mk->mk_ino_hash_key_initialized)
			goto unlock;

		err = fscrypt_hkdf_expand(&mk->mk_secret.hkdf,
					  HKDF_CONTEXT_INODE_HASH_KEY, NULL, 0,
					  (u8 *)&mk->mk_ino_hash_key,
					  sizeof(mk->mk_ino_hash_key));
		if (err)
			goto unlock;
		/* pairs with smp_load_acquire() above */
		smp_store_release(&mk->mk_ino_hash_key_initialized, true);
unlock:
		mutex_unlock(&fscrypt_mode_key_setup_mutex);
		if (err)
			return err;
	}

	ci->ci_hashed_ino = (u32)siphash_1u64(ci->ci_inode->i_ino,
					      &mk->mk_ino_hash_key);
	return 0;
}

static int fscrypt_setup_v2_file_key(struct fscrypt_info *ci,
				     struct fscrypt_master_key *mk)
{
	int err;

	if (mk->mk_secret.is_hw_wrapped &&
	    !(ci->ci_policy.v2.flags & (FSCRYPT_POLICY_FLAG_IV_INO_LBLK_64 |
					FSCRYPT_POLICY_FLAG_IV_INO_LBLK_32))) {
		fscrypt_warn(ci->ci_inode,
			     "Hardware-wrapped keys are only supported with IV_INO_LBLK policies");
		return -EINVAL;
	}

	if (ci->ci_policy.v2.flags & FSCRYPT_POLICY_FLAG_DIRECT_KEY) {
		/*
		 * DIRECT_KEY: instead of deriving per-file encryption keys, the
		 * per-file nonce will be included in all the IVs.  But unlike
		 * v1 policies, for v2 policies in this case we don't encrypt
		 * with the master key directly but rather derive a per-mode
		 * encryption key.  This ensures that the master key is
		 * consistently used only for HKDF, avoiding key reuse issues.
		 */
		err = setup_per_mode_enc_key(ci, mk, mk->mk_direct_keys,
					     HKDF_CONTEXT_DIRECT_KEY, false);
	} else if (ci->ci_policy.v2.flags &
		   FSCRYPT_POLICY_FLAG_IV_INO_LBLK_64) {
		/*
		 * IV_INO_LBLK_64: encryption keys are derived from (master_key,
		 * mode_num, filesystem_uuid), and inode number is included in
		 * the IVs.  This format is optimized for use with inline
		 * encryption hardware compliant with the UFS standard.
		 */
		err = setup_per_mode_enc_key(ci, mk, mk->mk_iv_ino_lblk_64_keys,
					     HKDF_CONTEXT_IV_INO_LBLK_64_KEY,
					     true);
	} else if (ci->ci_policy.v2.flags &
		   FSCRYPT_POLICY_FLAG_IV_INO_LBLK_32) {
		err = fscrypt_setup_iv_ino_lblk_32_key(ci, mk);
	} else {
		u8 derived_key[FSCRYPT_MAX_KEY_SIZE];

		err = fscrypt_hkdf_expand(&mk->mk_secret.hkdf,
					  HKDF_CONTEXT_PER_FILE_ENC_KEY,
					  ci->ci_nonce,
					  FS_KEY_DERIVATION_NONCE_SIZE,
					  derived_key, ci->ci_mode->keysize);
		if (err)
			return err;

		err = fscrypt_set_per_file_enc_key(ci, derived_key);
		memzero_explicit(derived_key, ci->ci_mode->keysize);
	}
	if (err)
		return err;

	/* Derive a secret dirhash key for directories that need it. */
	if (S_ISDIR(ci->ci_inode->i_mode) && IS_CASEFOLDED(ci->ci_inode)) {
		err = fscrypt_derive_dirhash_key(ci, mk);
		if (err)
			return err;
	}

	return 0;
}

/*
 * Find the master key, then set up the inode's actual encryption key.
 *
 * If the master key is found in the filesystem-level keyring, then the
 * corresponding 'struct key' is returned in *master_key_ret with
 * ->mk_secret_sem read-locked.  This is needed to ensure that only one task
 * links the fscrypt_info into ->mk_decrypted_inodes (as multiple tasks may race
 * to create an fscrypt_info for the same inode), and to synchronize the master
 * key being removed with a new inode starting to use it.
 */
static int setup_file_encryption_key(struct fscrypt_info *ci,
				     struct key **master_key_ret)
{
	struct key *key;
	struct fscrypt_master_key *mk = NULL;
	struct fscrypt_key_specifier mk_spec;
	int err;

	switch (ci->ci_policy.version) {
	case FSCRYPT_POLICY_V1:
		mk_spec.type = FSCRYPT_KEY_SPEC_TYPE_DESCRIPTOR;
		memcpy(mk_spec.u.descriptor,
		       ci->ci_policy.v1.master_key_descriptor,
		       FSCRYPT_KEY_DESCRIPTOR_SIZE);
		break;
	case FSCRYPT_POLICY_V2:
		mk_spec.type = FSCRYPT_KEY_SPEC_TYPE_IDENTIFIER;
		memcpy(mk_spec.u.identifier,
		       ci->ci_policy.v2.master_key_identifier,
		       FSCRYPT_KEY_IDENTIFIER_SIZE);
		break;
	default:
		WARN_ON(1);
		return -EINVAL;
	}

	key = fscrypt_find_master_key(ci->ci_inode->i_sb, &mk_spec);
	if (IS_ERR(key)) {
		if (key != ERR_PTR(-ENOKEY) ||
		    ci->ci_policy.version != FSCRYPT_POLICY_V1)
			return PTR_ERR(key);

		err = fscrypt_select_encryption_impl(ci, false);
		if (err)
			return err;

		/*
		 * As a legacy fallback for v1 policies, search for the key in
		 * the current task's subscribed keyrings too.  Don't move this
		 * to before the search of ->s_master_keys, since users
		 * shouldn't be able to override filesystem-level keys.
		 */
		return fscrypt_setup_v1_file_key_via_subscribed_keyrings(ci);
	}

	mk = key->payload.data[0];
	down_read(&mk->mk_secret_sem);

	/* Has the secret been removed (via FS_IOC_REMOVE_ENCRYPTION_KEY)? */
	if (!is_master_key_secret_present(&mk->mk_secret)) {
		err = -ENOKEY;
		goto out_release_key;
	}

	/*
	 * Require that the master key be at least as long as the derived key.
	 * Otherwise, the derived key cannot possibly contain as much entropy as
	 * that required by the encryption mode it will be used for.  For v1
	 * policies it's also required for the KDF to work at all.
	 */
	if (mk->mk_secret.size < ci->ci_mode->keysize) {
		fscrypt_warn(NULL,
			     "key with %s %*phN is too short (got %u bytes, need %u+ bytes)",
			     master_key_spec_type(&mk_spec),
			     master_key_spec_len(&mk_spec), (u8 *)&mk_spec.u,
			     mk->mk_secret.size, ci->ci_mode->keysize);
		err = -ENOKEY;
		goto out_release_key;
	}

	err = fscrypt_select_encryption_impl(ci, mk->mk_secret.is_hw_wrapped);
	if (err)
		goto out_release_key;

	switch (ci->ci_policy.version) {
	case FSCRYPT_POLICY_V1:
		err = fscrypt_setup_v1_file_key(ci, mk->mk_secret.raw);
		break;
	case FSCRYPT_POLICY_V2:
		err = fscrypt_setup_v2_file_key(ci, mk);
		break;
	default:
		WARN_ON(1);
		err = -EINVAL;
		break;
	}
	if (err)
		goto out_release_key;

	*master_key_ret = key;
	return 0;

out_release_key:
	up_read(&mk->mk_secret_sem);
	key_put(key);
	return err;
}

static void put_crypt_info(struct fscrypt_info *ci)
{
	struct key *key;

	if (!ci)
		return;

	if (ci->ci_direct_key)
		fscrypt_put_direct_key(ci->ci_direct_key);
	else if (ci->ci_owns_key)
		fscrypt_destroy_prepared_key(&ci->ci_key);

	key = ci->ci_master_key;
	if (key) {
		struct fscrypt_master_key *mk = key->payload.data[0];

		/*
		 * Remove this inode from the list of inodes that were unlocked
		 * with the master key.
		 *
		 * In addition, if we're removing the last inode from a key that
		 * already had its secret removed, invalidate the key so that it
		 * gets removed from ->s_master_keys.
		 */
		spin_lock(&mk->mk_decrypted_inodes_lock);
		list_del(&ci->ci_master_key_link);
		spin_unlock(&mk->mk_decrypted_inodes_lock);
		if (refcount_dec_and_test(&mk->mk_refcount))
			key_invalidate(key);
		key_put(key);
	}
	memzero_explicit(ci, sizeof(*ci));
	kmem_cache_free(fscrypt_info_cachep, ci);
}

int fscrypt_get_encryption_info(struct inode *inode)
{
	struct fscrypt_info *crypt_info;
	union fscrypt_context ctx;
	struct fscrypt_mode *mode;
	struct key *master_key = NULL;
	int res;

	if (fscrypt_has_encryption_key(inode))
		return 0;

	res = fscrypt_initialize(inode->i_sb->s_cop->flags);
	if (res)
		return res;

	res = inode->i_sb->s_cop->get_context(inode, &ctx, sizeof(ctx));
	if (res < 0) {
		const union fscrypt_context *dummy_ctx =
			fscrypt_get_dummy_context(inode->i_sb);

		if (IS_ENCRYPTED(inode) || !dummy_ctx) {
			fscrypt_warn(inode,
				     "Error %d getting encryption context",
				     res);
			return res;
		}
		/* Fake up a context for an unencrypted directory */
		res = fscrypt_context_size(dummy_ctx);
		memcpy(&ctx, dummy_ctx, res);
	}

	crypt_info = kmem_cache_zalloc(fscrypt_info_cachep, GFP_NOFS);
	if (!crypt_info)
		return -ENOMEM;

	crypt_info->ci_inode = inode;

	res = fscrypt_policy_from_context(&crypt_info->ci_policy, &ctx, res);
	if (res) {
		fscrypt_warn(inode,
			     "Unrecognized or corrupt encryption context");
		goto out;
	}

	memcpy(crypt_info->ci_nonce, fscrypt_context_nonce(&ctx),
	       FS_KEY_DERIVATION_NONCE_SIZE);

	if (!fscrypt_supported_policy(&crypt_info->ci_policy, inode)) {
		res = -EINVAL;
		goto out;
	}

	mode = select_encryption_mode(&crypt_info->ci_policy, inode);
	if (IS_ERR(mode)) {
		res = PTR_ERR(mode);
		goto out;
	}
	WARN_ON(mode->ivsize > FSCRYPT_MAX_IV_SIZE);
	crypt_info->ci_mode = mode;

	res = setup_file_encryption_key(crypt_info, &master_key);
	if (res)
		goto out;

	if (cmpxchg_release(&inode->i_crypt_info, NULL, crypt_info) == NULL) {
		if (master_key) {
			struct fscrypt_master_key *mk =
				master_key->payload.data[0];

			refcount_inc(&mk->mk_refcount);
			crypt_info->ci_master_key = key_get(master_key);
			spin_lock(&mk->mk_decrypted_inodes_lock);
			list_add(&crypt_info->ci_master_key_link,
				 &mk->mk_decrypted_inodes);
			spin_unlock(&mk->mk_decrypted_inodes_lock);
		}
		crypt_info = NULL;
	}
	res = 0;
out:
	if (master_key) {
		struct fscrypt_master_key *mk = master_key->payload.data[0];

		up_read(&mk->mk_secret_sem);
		key_put(master_key);
	}
	if (res == -ENOKEY)
		res = 0;
	put_crypt_info(crypt_info);
	return res;
}
EXPORT_SYMBOL(fscrypt_get_encryption_info);

/**
 * fscrypt_put_encryption_info() - free most of an inode's fscrypt data
 * @inode: an inode being evicted
 *
 * Free the inode's fscrypt_info.  Filesystems must call this when the inode is
 * being evicted.  An RCU grace period need not have elapsed yet.
 */
void fscrypt_put_encryption_info(struct inode *inode)
{
	put_crypt_info(inode->i_crypt_info);
	inode->i_crypt_info = NULL;
}
EXPORT_SYMBOL(fscrypt_put_encryption_info);

/**
 * fscrypt_free_inode() - free an inode's fscrypt data requiring RCU delay
 * @inode: an inode being freed
 *
 * Free the inode's cached decrypted symlink target, if any.  Filesystems must
 * call this after an RCU grace period, just before they free the inode.
 */
void fscrypt_free_inode(struct inode *inode)
{
	if (IS_ENCRYPTED(inode) && S_ISLNK(inode->i_mode)) {
		kfree(inode->i_link);
		inode->i_link = NULL;
	}
}
EXPORT_SYMBOL(fscrypt_free_inode);

/**
 * fscrypt_drop_inode() - check whether the inode's master key has been removed
 * @inode: an inode being considered for eviction
 *
 * Filesystems supporting fscrypt must call this from their ->drop_inode()
 * method so that encrypted inodes are evicted as soon as they're no longer in
 * use and their master key has been removed.
 *
 * Return: 1 if fscrypt wants the inode to be evicted now, otherwise 0
 */
int fscrypt_drop_inode(struct inode *inode)
{
	const struct fscrypt_info *ci = READ_ONCE(inode->i_crypt_info);
	const struct fscrypt_master_key *mk;

	/*
	 * If ci is NULL, then the inode doesn't have an encryption key set up
	 * so it's irrelevant.  If ci_master_key is NULL, then the master key
	 * was provided via the legacy mechanism of the process-subscribed
	 * keyrings, so we don't know whether it's been removed or not.
	 */
	if (!ci || !ci->ci_master_key)
		return 0;
	mk = ci->ci_master_key->payload.data[0];

	/*
	 * With proper, non-racy use of FS_IOC_REMOVE_ENCRYPTION_KEY, all inodes
	 * protected by the key were cleaned by sync_filesystem().  But if
	 * userspace is still using the files, inodes can be dirtied between
	 * then and now.  We mustn't lose any writes, so skip dirty inodes here.
	 */
	if (inode->i_state & I_DIRTY_ALL)
		return 0;

	/*
	 * Note: since we aren't holding ->mk_secret_sem, the result here can
	 * immediately become outdated.  But there's no correctness problem with
	 * unnecessarily evicting.  Nor is there a correctness problem with not
	 * evicting while iput() is racing with the key being removed, since
	 * then the thread removing the key will either evict the inode itself
	 * or will correctly detect that it wasn't evicted due to the race.
	 */
	return !is_master_key_secret_present(&mk->mk_secret);
}
EXPORT_SYMBOL_GPL(fscrypt_drop_inode);<|MERGE_RESOLUTION|>--- conflicted
+++ resolved
@@ -161,16 +161,11 @@
 				  struct fscrypt_prepared_key *keys,
 				  u8 hkdf_context, bool include_fs_uuid)
 {
-	static DEFINE_MUTEX(mode_key_setup_mutex);
 	const struct inode *inode = ci->ci_inode;
 	const struct super_block *sb = inode->i_sb;
 	struct fscrypt_mode *mode = ci->ci_mode;
 	const u8 mode_num = mode - fscrypt_modes;
-<<<<<<< HEAD
 	struct fscrypt_prepared_key *prep_key;
-=======
-	struct crypto_skcipher *tfm;
->>>>>>> 3cec603f
 	u8 mode_key[FSCRYPT_MAX_KEY_SIZE];
 	u8 hkdf_info[sizeof(mode_num) + sizeof(sb->s_uuid)];
 	unsigned int hkdf_infolen = 0;
@@ -179,7 +174,6 @@
 	if (WARN_ON(mode_num > __FSCRYPT_MODE_MAX))
 		return -EINVAL;
 
-<<<<<<< HEAD
 	prep_key = &keys[mode_num];
 	if (fscrypt_is_key_prepared(prep_key, ci)) {
 		ci->ci_key = *prep_key;
@@ -235,44 +229,7 @@
 	}
 done_unlock:
 	ci->ci_key = *prep_key;
-=======
-	/* pairs with smp_store_release() below */
-	tfm = READ_ONCE(tfms[mode_num]);
-	if (likely(tfm != NULL)) {
-		ci->ci_ctfm = tfm;
-		return 0;
-	}
-
-	mutex_lock(&fscrypt_mode_key_setup_mutex);
-
-	if (tfms[mode_num])
-		goto done_unlock;
-
-	BUILD_BUG_ON(sizeof(mode_num) != 1);
-	BUILD_BUG_ON(sizeof(sb->s_uuid) != 16);
-	BUILD_BUG_ON(sizeof(hkdf_info) != 17);
-	hkdf_info[hkdf_infolen++] = mode_num;
-	if (include_fs_uuid) {
-		memcpy(&hkdf_info[hkdf_infolen], &sb->s_uuid,
-		       sizeof(sb->s_uuid));
-		hkdf_infolen += sizeof(sb->s_uuid);
-	}
-	err = fscrypt_hkdf_expand(&mk->mk_secret.hkdf,
-				  hkdf_context, hkdf_info, hkdf_infolen,
-				  mode_key, mode->keysize);
-	if (err)
-		goto out_unlock;
-	tfm = fscrypt_allocate_skcipher(mode, mode_key, inode);
-	memzero_explicit(mode_key, mode->keysize);
-	if (IS_ERR(tfm)) {
-		err = PTR_ERR(tfm);
-		goto out_unlock;
-	}
-	/* pairs with READ_ONCE() above */
-	smp_store_release(&tfms[mode_num], tfm);
-done_unlock:
-	ci->ci_ctfm = tfm;
->>>>>>> 3cec603f
+
 	err = 0;
 out_unlock:
 	mutex_unlock(&fscrypt_mode_key_setup_mutex);
