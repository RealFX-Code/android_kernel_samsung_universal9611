/*
 * This contains encryption functions for per-file encryption.
 *
 * Copyright (C) 2015, Google, Inc.
 * Copyright (C) 2015, Motorola Mobility
 *
 * Written by Michael Halcrow, 2014.
 *
 * Filename encryption additions
 *	Uday Savagaonkar, 2014
 * Encryption policy handling additions
 *	Ildar Muslukhov, 2014
 * Add fscrypt_pullback_bio_page()
 *	Jaegeuk Kim, 2015.
 *
 * This has not yet undergone a rigorous security audit.
 *
 * The usage of AES-XTS should conform to recommendations in NIST
 * Special Publication 800-38E and IEEE P1619/D16.
 */

#include <linux/pagemap.h>
#include <linux/mempool.h>
#include <linux/module.h>
#include <linux/scatterlist.h>
#include <linux/ratelimit.h>
<<<<<<< HEAD
#include <linux/dcache.h>
#include <linux/namei.h>
#include <crypto/aes.h>
=======
>>>>>>> 8a685dfc
#include <crypto/skcipher.h>
#include "fscrypt_private.h"

static unsigned int num_prealloc_crypto_pages = 32;

module_param(num_prealloc_crypto_pages, uint, 0444);
MODULE_PARM_DESC(num_prealloc_crypto_pages,
		"Number of crypto pages to preallocate");

static mempool_t *fscrypt_bounce_page_pool = NULL;

<<<<<<< HEAD
static LIST_HEAD(fscrypt_free_ctxs);
static DEFINE_SPINLOCK(fscrypt_ctx_lock);

=======
>>>>>>> 8a685dfc
static struct workqueue_struct *fscrypt_read_workqueue;
static DEFINE_MUTEX(fscrypt_init_mutex);

struct kmem_cache *fscrypt_info_cachep;

void fscrypt_enqueue_decrypt_work(struct work_struct *work)
<<<<<<< HEAD
{
	queue_work(fscrypt_read_workqueue, work);
}
EXPORT_SYMBOL(fscrypt_enqueue_decrypt_work);

/**
 * fscrypt_release_ctx() - Releases an encryption context
 * @ctx: The encryption context to release.
 *
 * If the encryption context was allocated from the pre-allocated pool, returns
 * it to that pool. Else, frees it.
 *
 * If there's a bounce page in the context, this frees that.
 */
void fscrypt_release_ctx(struct fscrypt_ctx *ctx)
=======
>>>>>>> 8a685dfc
{
	queue_work(fscrypt_read_workqueue, work);
}
EXPORT_SYMBOL(fscrypt_enqueue_decrypt_work);

struct page *fscrypt_alloc_bounce_page(gfp_t gfp_flags)
{
	return mempool_alloc(fscrypt_bounce_page_pool, gfp_flags);
}

/**
 * fscrypt_free_bounce_page() - free a ciphertext bounce page
 * @bounce_page: the bounce page to free, or NULL
 *
 * Free a bounce page that was allocated by fscrypt_encrypt_pagecache_blocks(),
 * or by fscrypt_alloc_bounce_page() directly.
 */
void fscrypt_free_bounce_page(struct page *bounce_page)
{
<<<<<<< HEAD
	struct fscrypt_ctx *ctx = NULL;
	struct fscrypt_info *ci = inode->i_crypt_info;
	unsigned long flags;

	if (ci == NULL)
		return ERR_PTR(-ENOKEY);

	BUG_ON(__fscrypt_inline_encrypted(inode));

	/*
	 * We first try getting the ctx from a free list because in
	 * the common case the ctx will have an allocated and
	 * initialized crypto tfm, so it's probably a worthwhile
	 * optimization. For the bounce page, we first try getting it
	 * from the kernel allocator because that's just about as fast
	 * as getting it from a list and because a cache of free pages
	 * should generally be a "last resort" option for a filesystem
	 * to be able to do its job.
	 */
	spin_lock_irqsave(&fscrypt_ctx_lock, flags);
	ctx = list_first_entry_or_null(&fscrypt_free_ctxs,
					struct fscrypt_ctx, free_list);
	if (ctx)
		list_del(&ctx->free_list);
	spin_unlock_irqrestore(&fscrypt_ctx_lock, flags);
	if (!ctx) {
		ctx = kmem_cache_zalloc(fscrypt_ctx_cachep, gfp_flags);
		if (!ctx)
			return ERR_PTR(-ENOMEM);
		ctx->flags |= FS_CTX_REQUIRES_FREE_ENCRYPT_FL;
	} else {
		ctx->flags &= ~FS_CTX_REQUIRES_FREE_ENCRYPT_FL;
	}
	ctx->flags &= ~FS_CTX_HAS_BOUNCE_BUFFER_FL;
	return ctx;
=======
	if (!bounce_page)
		return;
	set_page_private(bounce_page, (unsigned long)NULL);
	ClearPagePrivate(bounce_page);
	mempool_free(bounce_page, fscrypt_bounce_page_pool);
>>>>>>> 8a685dfc
}
EXPORT_SYMBOL(fscrypt_free_bounce_page);

<<<<<<< HEAD
void fscrypt_generate_iv(union fscrypt_iv *iv, u64 lblk_num,
			 const struct fscrypt_info *ci)
{
	memset(iv, 0, ci->ci_mode->ivsize);
	iv->lblk_num = cpu_to_le64(lblk_num);

	if (ci->ci_flags & FS_POLICY_FLAG_DIRECT_KEY)
		memcpy(iv->nonce, ci->ci_nonce, FS_KEY_DERIVATION_NONCE_SIZE);

	if (ci->ci_essiv_tfm != NULL)
		crypto_cipher_encrypt_one(ci->ci_essiv_tfm, iv->raw, iv->raw);
=======
/*
 * Generate the IV for the given logical block number within the given file.
 * For filenames encryption, lblk_num == 0.
 *
 * Keep this in sync with fscrypt_limit_dio_pages().  fscrypt_limit_dio_pages()
 * needs to know about any IV generation methods where the low bits of IV don't
 * simply contain the lblk_num (e.g., IV_INO_LBLK_32).
 */
void fscrypt_generate_iv(union fscrypt_iv *iv, u64 lblk_num,
			 const struct fscrypt_info *ci)
{
	u8 flags = fscrypt_policy_flags(&ci->ci_policy);

	memset(iv, 0, ci->ci_mode->ivsize);

	if (flags & FSCRYPT_POLICY_FLAG_IV_INO_LBLK_64) {
		WARN_ON_ONCE(lblk_num > U32_MAX);
		WARN_ON_ONCE(ci->ci_inode->i_ino > U32_MAX);
		lblk_num |= (u64)ci->ci_inode->i_ino << 32;
	} else if (flags & FSCRYPT_POLICY_FLAG_IV_INO_LBLK_32) {
		WARN_ON_ONCE(lblk_num > U32_MAX);
		lblk_num = (u32)(ci->ci_hashed_ino + lblk_num);
	} else if (flags & FSCRYPT_POLICY_FLAG_DIRECT_KEY) {
		memcpy(iv->nonce, ci->ci_nonce, FS_KEY_DERIVATION_NONCE_SIZE);
	}
	iv->lblk_num = cpu_to_le64(lblk_num);
>>>>>>> 8a685dfc
}

/* Encrypt or decrypt a single filesystem block of file contents */
int fscrypt_crypt_block(const struct inode *inode, fscrypt_direction_t rw,
			u64 lblk_num, struct page *src_page,
			struct page *dest_page, unsigned int len,
			unsigned int offs, gfp_t gfp_flags)
{
	union fscrypt_iv iv;
	struct skcipher_request *req = NULL;
	DECLARE_CRYPTO_WAIT(wait);
	struct scatterlist dst, src;
	struct fscrypt_info *ci = inode->i_crypt_info;
	struct crypto_skcipher *tfm = ci->ci_key.tfm;
	int res = 0;

	if (WARN_ON_ONCE(len <= 0))
		return -EINVAL;
	if (WARN_ON_ONCE(len % FS_CRYPTO_BLOCK_SIZE != 0))
		return -EINVAL;

	fscrypt_generate_iv(&iv, lblk_num, ci);

	req = skcipher_request_alloc(tfm, gfp_flags);
	if (!req)
		return -ENOMEM;

	skcipher_request_set_callback(
		req, CRYPTO_TFM_REQ_MAY_BACKLOG | CRYPTO_TFM_REQ_MAY_SLEEP,
		crypto_req_done, &wait);

	sg_init_table(&dst, 1);
	sg_set_page(&dst, dest_page, len, offs);
	sg_init_table(&src, 1);
	sg_set_page(&src, src_page, len, offs);
	skcipher_request_set_crypt(req, &src, &dst, len, &iv);
	if (rw == FS_DECRYPT)
		res = crypto_wait_req(crypto_skcipher_decrypt(req), &wait);
	else
		res = crypto_wait_req(crypto_skcipher_encrypt(req), &wait);
	skcipher_request_free(req);
	if (res) {
<<<<<<< HEAD
		fscrypt_err(inode->i_sb,
			    "%scryption failed for inode %lu, block %llu: %d",
			    (rw == FS_DECRYPT ? "de" : "en"),
			    inode->i_ino, lblk_num, res);
=======
		fscrypt_err(inode, "%scryption failed for block %llu: %d",
			    (rw == FS_DECRYPT ? "De" : "En"), lblk_num, res);
>>>>>>> 8a685dfc
		return res;
	}
	return 0;
}

<<<<<<< HEAD
struct page *fscrypt_alloc_bounce_page(struct fscrypt_ctx *ctx,
				       gfp_t gfp_flags)
{
	void *pool = mempool_alloc(fscrypt_bounce_page_pool, gfp_flags);

	if (pool == NULL)
		return ERR_PTR(-ENOMEM);

	if (ctx) {
		ctx->w.bounce_page = pool;
		ctx->flags |= FS_CTX_HAS_BOUNCE_BUFFER_FL;
	}

	return pool;
}

void fscrypt_free_bounce_page(void *pool)
{
	mempool_free(pool, fscrypt_bounce_page_pool);
}

=======
>>>>>>> 8a685dfc
/**
 * fscrypt_encrypt_pagecache_blocks() - Encrypt filesystem blocks from a
 *					pagecache page
 * @page:      The locked pagecache page containing the block(s) to encrypt
 * @len:       Total size of the block(s) to encrypt.  Must be a nonzero
 *		multiple of the filesystem's block size.
 * @offs:      Byte offset within @page of the first block to encrypt.  Must be
 *		a multiple of the filesystem's block size.
 * @gfp_flags: Memory allocation flags.  See details below.
 *
 * A new bounce page is allocated, and the specified block(s) are encrypted into
 * it.  In the bounce page, the ciphertext block(s) will be located at the same
 * offsets at which the plaintext block(s) were located in the source page; any
 * other parts of the bounce page will be left uninitialized.  However, normally
 * blocksize == PAGE_SIZE and the whole page is encrypted at once.
 *
 * This is for use by the filesystem's ->writepages() method.
 *
 * The bounce page allocation is mempool-backed, so it will always succeed when
 * @gfp_flags includes __GFP_DIRECT_RECLAIM, e.g. when it's GFP_NOFS.  However,
 * only the first page of each bio can be allocated this way.  To prevent
 * deadlocks, for any additional pages a mask like GFP_NOWAIT must be used.
 *
 * Return: the new encrypted bounce page on success; an ERR_PTR() on failure
 */
struct page *fscrypt_encrypt_pagecache_blocks(struct page *page,
					      unsigned int len,
					      unsigned int offs,
					      gfp_t gfp_flags)

{
	const struct inode *inode = page->mapping->host;
	const unsigned int blockbits = inode->i_blkbits;
	const unsigned int blocksize = 1 << blockbits;
	struct page *ciphertext_page;
	u64 lblk_num = ((u64)page->index << (PAGE_SHIFT - blockbits)) +
		       (offs >> blockbits);
	unsigned int i;
	int err;

	if (WARN_ON_ONCE(!PageLocked(page)))
		return ERR_PTR(-EINVAL);

	if (WARN_ON_ONCE(len <= 0 || !IS_ALIGNED(len | offs, blocksize)))
		return ERR_PTR(-EINVAL);

	ciphertext_page = fscrypt_alloc_bounce_page(gfp_flags);
	if (!ciphertext_page)
		return ERR_PTR(-ENOMEM);

	for (i = offs; i < offs + len; i += blocksize, lblk_num++) {
		err = fscrypt_crypt_block(inode, FS_ENCRYPT, lblk_num,
					  page, ciphertext_page,
					  blocksize, i, gfp_flags);
		if (err) {
			fscrypt_free_bounce_page(ciphertext_page);
			return ERR_PTR(err);
		}
	}
	SetPagePrivate(ciphertext_page);
	set_page_private(ciphertext_page, (unsigned long)page);
	return ciphertext_page;
}
EXPORT_SYMBOL(fscrypt_encrypt_pagecache_blocks);

/**
 * fscrypt_encrypt_block_inplace() - Encrypt a filesystem block in-place
 * @inode:     The inode to which this block belongs
 * @page:      The page containing the block to encrypt
 * @len:       Size of block to encrypt.  Doesn't need to be a multiple of the
 *		fs block size, but must be a multiple of FS_CRYPTO_BLOCK_SIZE.
 * @offs:      Byte offset within @page at which the block to encrypt begins
 * @lblk_num:  Filesystem logical block number of the block, i.e. the 0-based
 *		number of the block within the file
 * @gfp_flags: Memory allocation flags
 *
 * Encrypt a possibly-compressed filesystem block that is located in an
 * arbitrary page, not necessarily in the original pagecache page.  The @inode
 * and @lblk_num must be specified, as they can't be determined from @page.
 *
 * Return: 0 on success; -errno on failure
 */
int fscrypt_encrypt_block_inplace(const struct inode *inode, struct page *page,
				  unsigned int len, unsigned int offs,
				  u64 lblk_num, gfp_t gfp_flags)
{
	return fscrypt_crypt_block(inode, FS_ENCRYPT, lblk_num, page, page,
				   len, offs, gfp_flags);
}
EXPORT_SYMBOL(fscrypt_encrypt_block_inplace);

/**
 * fscrypt_decrypt_pagecache_blocks() - Decrypt filesystem blocks in a
 *					pagecache page
 * @page:      The locked pagecache page containing the block(s) to decrypt
 * @len:       Total size of the block(s) to decrypt.  Must be a nonzero
 *		multiple of the filesystem's block size.
 * @offs:      Byte offset within @page of the first block to decrypt.  Must be
 *		a multiple of the filesystem's block size.
 *
 * The specified block(s) are decrypted in-place within the pagecache page,
 * which must still be locked and not uptodate.  Normally, blocksize ==
 * PAGE_SIZE and the whole page is decrypted at once.
 *
 * This is for use by the filesystem's ->readpages() method.
 *
 * Return: 0 on success; -errno on failure
 */
int fscrypt_decrypt_pagecache_blocks(struct page *page, unsigned int len,
				     unsigned int offs)
{
<<<<<<< HEAD
	struct dentry *dir;
	int dir_has_key, cached_with_key;

	if (flags & LOOKUP_RCU)
		return -ECHILD;

	dir = dget_parent(dentry);
	if (!IS_ENCRYPTED(d_inode(dir))) {
		dput(dir);
		return 0;
	}

	spin_lock(&dentry->d_lock);
	cached_with_key = dentry->d_flags & DCACHE_ENCRYPTED_WITH_KEY;
	spin_unlock(&dentry->d_lock);
	dir_has_key = (d_inode(dir)->i_crypt_info != NULL);
	dput(dir);

	/*
	 * If the dentry was cached without the key, and it is a
	 * negative dentry, it might be a valid name.  We can't check
	 * if the key has since been made available due to locking
	 * reasons, so we fail the validation so ext4_lookup() can do
	 * this check.
	 *
	 * We also fail the validation if the dentry was created with
	 * the key present, but we no longer have the key, or vice versa.
	 */
	if ((!cached_with_key && d_is_negative(dentry)) ||
			(!cached_with_key && dir_has_key) ||
			(cached_with_key && !dir_has_key))
		return 0;
	return 1;
}

const struct dentry_operations fscrypt_d_ops = {
	.d_revalidate = fscrypt_d_revalidate,
};
=======
	const struct inode *inode = page->mapping->host;
	const unsigned int blockbits = inode->i_blkbits;
	const unsigned int blocksize = 1 << blockbits;
	u64 lblk_num = ((u64)page->index << (PAGE_SHIFT - blockbits)) +
		       (offs >> blockbits);
	unsigned int i;
	int err;

	if (WARN_ON_ONCE(!PageLocked(page)))
		return -EINVAL;
>>>>>>> 8a685dfc

	if (WARN_ON_ONCE(len <= 0 || !IS_ALIGNED(len | offs, blocksize)))
		return -EINVAL;

	for (i = offs; i < offs + len; i += blocksize, lblk_num++) {
		err = fscrypt_crypt_block(inode, FS_DECRYPT, lblk_num, page,
					  page, blocksize, i, GFP_NOFS);
		if (err)
			return err;
	}
	return 0;
}
EXPORT_SYMBOL(fscrypt_decrypt_pagecache_blocks);

/**
 * fscrypt_decrypt_block_inplace() - Decrypt a filesystem block in-place
 * @inode:     The inode to which this block belongs
 * @page:      The page containing the block to decrypt
 * @len:       Size of block to decrypt.  Doesn't need to be a multiple of the
 *		fs block size, but must be a multiple of FS_CRYPTO_BLOCK_SIZE.
 * @offs:      Byte offset within @page at which the block to decrypt begins
 * @lblk_num:  Filesystem logical block number of the block, i.e. the 0-based
 *		number of the block within the file
 *
 * Decrypt a possibly-compressed filesystem block that is located in an
 * arbitrary page, not necessarily in the original pagecache page.  The @inode
 * and @lblk_num must be specified, as they can't be determined from @page.
 *
 * Return: 0 on success; -errno on failure
 */
int fscrypt_decrypt_block_inplace(const struct inode *inode, struct page *page,
				  unsigned int len, unsigned int offs,
				  u64 lblk_num)
{
	return fscrypt_crypt_block(inode, FS_DECRYPT, lblk_num, page, page,
				   len, offs, GFP_NOFS);
}
EXPORT_SYMBOL(fscrypt_decrypt_block_inplace);

/**
 * fscrypt_initialize() - allocate major buffers for fs encryption.
 * @cop_flags:  fscrypt operations flags
 *
 * We only call this when we start accessing encrypted files, since it
 * results in memory getting allocated that wouldn't otherwise be used.
 *
 * Return: 0 on success; -errno on failure
 */
int fscrypt_initialize(unsigned int cop_flags)
{
	int err = 0;

	/* No need to allocate a bounce page pool if this FS won't use it. */
	if (cop_flags & FS_CFLG_OWN_PAGES)
		return 0;

	mutex_lock(&fscrypt_init_mutex);
	if (fscrypt_bounce_page_pool)
		goto out_unlock;

	err = -ENOMEM;
	fscrypt_bounce_page_pool =
		mempool_create_page_pool(num_prealloc_crypto_pages, 0);
	if (!fscrypt_bounce_page_pool)
		goto out_unlock;

	err = 0;
out_unlock:
	mutex_unlock(&fscrypt_init_mutex);
	return err;
}

void fscrypt_msg(const struct inode *inode, const char *level,
		 const char *fmt, ...)
{
	static DEFINE_RATELIMIT_STATE(rs, DEFAULT_RATELIMIT_INTERVAL,
				      DEFAULT_RATELIMIT_BURST);
	struct va_format vaf;
	va_list args;

	if (!__ratelimit(&rs))
		return;

	va_start(args, fmt);
	vaf.fmt = fmt;
	vaf.va = &args;
	if (inode)
		printk("%sfscrypt (%s, inode %lu): %pV\n",
		       level, inode->i_sb->s_id, inode->i_ino, &vaf);
	else
		printk("%sfscrypt: %pV\n", level, &vaf);
	va_end(args);
}

void fscrypt_msg(struct super_block *sb, const char *level,
		 const char *fmt, ...)
{
	static DEFINE_RATELIMIT_STATE(rs, DEFAULT_RATELIMIT_INTERVAL,
				      DEFAULT_RATELIMIT_BURST);
	struct va_format vaf;
	va_list args;

	if (!__ratelimit(&rs))
		return;

	va_start(args, fmt);
	vaf.fmt = fmt;
	vaf.va = &args;
	if (sb)
		printk("%sfscrypt (%s): %pV\n", level, sb->s_id, &vaf);
	else
		printk("%sfscrypt: %pV\n", level, &vaf);
	va_end(args);
}

/**
 * fscrypt_init() - Set up for fs encryption.
 *
 * Return: 0 on success; -errno on failure
 */
static int __init fscrypt_init(void)
{
	int err = -ENOMEM;

	/*
	 * Use an unbound workqueue to allow bios to be decrypted in parallel
	 * even when they happen to complete on the same CPU.  This sacrifices
	 * locality, but it's worthwhile since decryption is CPU-intensive.
	 *
	 * Also use a high-priority workqueue to prioritize decryption work,
	 * which blocks reads from completing, over regular application tasks.
	 */
	fscrypt_read_workqueue = alloc_workqueue("fscrypt_read_queue",
						 WQ_UNBOUND | WQ_HIGHPRI,
						 num_online_cpus());
	if (!fscrypt_read_workqueue)
		goto fail;

	fscrypt_info_cachep = KMEM_CACHE(fscrypt_info, SLAB_RECLAIM_ACCOUNT);
	if (!fscrypt_info_cachep)
		goto fail_free_queue;

	err = fscrypt_init_keyring();
	if (err)
		goto fail_free_info;

	return 0;
<<<<<<< HEAD
fail_free_ctx:
	kmem_cache_destroy(fscrypt_ctx_cachep);
=======

fail_free_info:
	kmem_cache_destroy(fscrypt_info_cachep);
>>>>>>> 8a685dfc
fail_free_queue:
	destroy_workqueue(fscrypt_read_workqueue);
fail:
	return err;
}
late_initcall(fscrypt_init)<|MERGE_RESOLUTION|>--- conflicted
+++ resolved
@@ -24,12 +24,6 @@
 #include <linux/module.h>
 #include <linux/scatterlist.h>
 #include <linux/ratelimit.h>
-<<<<<<< HEAD
-#include <linux/dcache.h>
-#include <linux/namei.h>
-#include <crypto/aes.h>
-=======
->>>>>>> 8a685dfc
 #include <crypto/skcipher.h>
 #include "fscrypt_private.h"
 
@@ -41,36 +35,12 @@
 
 static mempool_t *fscrypt_bounce_page_pool = NULL;
 
-<<<<<<< HEAD
-static LIST_HEAD(fscrypt_free_ctxs);
-static DEFINE_SPINLOCK(fscrypt_ctx_lock);
-
-=======
->>>>>>> 8a685dfc
 static struct workqueue_struct *fscrypt_read_workqueue;
 static DEFINE_MUTEX(fscrypt_init_mutex);
 
 struct kmem_cache *fscrypt_info_cachep;
 
 void fscrypt_enqueue_decrypt_work(struct work_struct *work)
-<<<<<<< HEAD
-{
-	queue_work(fscrypt_read_workqueue, work);
-}
-EXPORT_SYMBOL(fscrypt_enqueue_decrypt_work);
-
-/**
- * fscrypt_release_ctx() - Releases an encryption context
- * @ctx: The encryption context to release.
- *
- * If the encryption context was allocated from the pre-allocated pool, returns
- * it to that pool. Else, frees it.
- *
- * If there's a bounce page in the context, this frees that.
- */
-void fscrypt_release_ctx(struct fscrypt_ctx *ctx)
-=======
->>>>>>> 8a685dfc
 {
 	queue_work(fscrypt_read_workqueue, work);
 }
@@ -90,65 +60,14 @@
  */
 void fscrypt_free_bounce_page(struct page *bounce_page)
 {
-<<<<<<< HEAD
-	struct fscrypt_ctx *ctx = NULL;
-	struct fscrypt_info *ci = inode->i_crypt_info;
-	unsigned long flags;
-
-	if (ci == NULL)
-		return ERR_PTR(-ENOKEY);
-
-	BUG_ON(__fscrypt_inline_encrypted(inode));
-
-	/*
-	 * We first try getting the ctx from a free list because in
-	 * the common case the ctx will have an allocated and
-	 * initialized crypto tfm, so it's probably a worthwhile
-	 * optimization. For the bounce page, we first try getting it
-	 * from the kernel allocator because that's just about as fast
-	 * as getting it from a list and because a cache of free pages
-	 * should generally be a "last resort" option for a filesystem
-	 * to be able to do its job.
-	 */
-	spin_lock_irqsave(&fscrypt_ctx_lock, flags);
-	ctx = list_first_entry_or_null(&fscrypt_free_ctxs,
-					struct fscrypt_ctx, free_list);
-	if (ctx)
-		list_del(&ctx->free_list);
-	spin_unlock_irqrestore(&fscrypt_ctx_lock, flags);
-	if (!ctx) {
-		ctx = kmem_cache_zalloc(fscrypt_ctx_cachep, gfp_flags);
-		if (!ctx)
-			return ERR_PTR(-ENOMEM);
-		ctx->flags |= FS_CTX_REQUIRES_FREE_ENCRYPT_FL;
-	} else {
-		ctx->flags &= ~FS_CTX_REQUIRES_FREE_ENCRYPT_FL;
-	}
-	ctx->flags &= ~FS_CTX_HAS_BOUNCE_BUFFER_FL;
-	return ctx;
-=======
 	if (!bounce_page)
 		return;
 	set_page_private(bounce_page, (unsigned long)NULL);
 	ClearPagePrivate(bounce_page);
 	mempool_free(bounce_page, fscrypt_bounce_page_pool);
->>>>>>> 8a685dfc
 }
 EXPORT_SYMBOL(fscrypt_free_bounce_page);
 
-<<<<<<< HEAD
-void fscrypt_generate_iv(union fscrypt_iv *iv, u64 lblk_num,
-			 const struct fscrypt_info *ci)
-{
-	memset(iv, 0, ci->ci_mode->ivsize);
-	iv->lblk_num = cpu_to_le64(lblk_num);
-
-	if (ci->ci_flags & FS_POLICY_FLAG_DIRECT_KEY)
-		memcpy(iv->nonce, ci->ci_nonce, FS_KEY_DERIVATION_NONCE_SIZE);
-
-	if (ci->ci_essiv_tfm != NULL)
-		crypto_cipher_encrypt_one(ci->ci_essiv_tfm, iv->raw, iv->raw);
-=======
 /*
  * Generate the IV for the given logical block number within the given file.
  * For filenames encryption, lblk_num == 0.
@@ -175,7 +94,6 @@
 		memcpy(iv->nonce, ci->ci_nonce, FS_KEY_DERIVATION_NONCE_SIZE);
 	}
 	iv->lblk_num = cpu_to_le64(lblk_num);
->>>>>>> 8a685dfc
 }
 
 /* Encrypt or decrypt a single filesystem block of file contents */
@@ -218,44 +136,13 @@
 		res = crypto_wait_req(crypto_skcipher_encrypt(req), &wait);
 	skcipher_request_free(req);
 	if (res) {
-<<<<<<< HEAD
-		fscrypt_err(inode->i_sb,
-			    "%scryption failed for inode %lu, block %llu: %d",
-			    (rw == FS_DECRYPT ? "de" : "en"),
-			    inode->i_ino, lblk_num, res);
-=======
 		fscrypt_err(inode, "%scryption failed for block %llu: %d",
 			    (rw == FS_DECRYPT ? "De" : "En"), lblk_num, res);
->>>>>>> 8a685dfc
 		return res;
 	}
 	return 0;
 }
 
-<<<<<<< HEAD
-struct page *fscrypt_alloc_bounce_page(struct fscrypt_ctx *ctx,
-				       gfp_t gfp_flags)
-{
-	void *pool = mempool_alloc(fscrypt_bounce_page_pool, gfp_flags);
-
-	if (pool == NULL)
-		return ERR_PTR(-ENOMEM);
-
-	if (ctx) {
-		ctx->w.bounce_page = pool;
-		ctx->flags |= FS_CTX_HAS_BOUNCE_BUFFER_FL;
-	}
-
-	return pool;
-}
-
-void fscrypt_free_bounce_page(void *pool)
-{
-	mempool_free(pool, fscrypt_bounce_page_pool);
-}
-
-=======
->>>>>>> 8a685dfc
 /**
  * fscrypt_encrypt_pagecache_blocks() - Encrypt filesystem blocks from a
  *					pagecache page
@@ -367,46 +254,6 @@
 int fscrypt_decrypt_pagecache_blocks(struct page *page, unsigned int len,
 				     unsigned int offs)
 {
-<<<<<<< HEAD
-	struct dentry *dir;
-	int dir_has_key, cached_with_key;
-
-	if (flags & LOOKUP_RCU)
-		return -ECHILD;
-
-	dir = dget_parent(dentry);
-	if (!IS_ENCRYPTED(d_inode(dir))) {
-		dput(dir);
-		return 0;
-	}
-
-	spin_lock(&dentry->d_lock);
-	cached_with_key = dentry->d_flags & DCACHE_ENCRYPTED_WITH_KEY;
-	spin_unlock(&dentry->d_lock);
-	dir_has_key = (d_inode(dir)->i_crypt_info != NULL);
-	dput(dir);
-
-	/*
-	 * If the dentry was cached without the key, and it is a
-	 * negative dentry, it might be a valid name.  We can't check
-	 * if the key has since been made available due to locking
-	 * reasons, so we fail the validation so ext4_lookup() can do
-	 * this check.
-	 *
-	 * We also fail the validation if the dentry was created with
-	 * the key present, but we no longer have the key, or vice versa.
-	 */
-	if ((!cached_with_key && d_is_negative(dentry)) ||
-			(!cached_with_key && dir_has_key) ||
-			(cached_with_key && !dir_has_key))
-		return 0;
-	return 1;
-}
-
-const struct dentry_operations fscrypt_d_ops = {
-	.d_revalidate = fscrypt_d_revalidate,
-};
-=======
 	const struct inode *inode = page->mapping->host;
 	const unsigned int blockbits = inode->i_blkbits;
 	const unsigned int blocksize = 1 << blockbits;
@@ -417,7 +264,6 @@
 
 	if (WARN_ON_ONCE(!PageLocked(page)))
 		return -EINVAL;
->>>>>>> 8a685dfc
 
 	if (WARN_ON_ONCE(len <= 0 || !IS_ALIGNED(len | offs, blocksize)))
 		return -EINVAL;
@@ -507,27 +353,6 @@
 	if (inode)
 		printk("%sfscrypt (%s, inode %lu): %pV\n",
 		       level, inode->i_sb->s_id, inode->i_ino, &vaf);
-	else
-		printk("%sfscrypt: %pV\n", level, &vaf);
-	va_end(args);
-}
-
-void fscrypt_msg(struct super_block *sb, const char *level,
-		 const char *fmt, ...)
-{
-	static DEFINE_RATELIMIT_STATE(rs, DEFAULT_RATELIMIT_INTERVAL,
-				      DEFAULT_RATELIMIT_BURST);
-	struct va_format vaf;
-	va_list args;
-
-	if (!__ratelimit(&rs))
-		return;
-
-	va_start(args, fmt);
-	vaf.fmt = fmt;
-	vaf.va = &args;
-	if (sb)
-		printk("%sfscrypt (%s): %pV\n", level, sb->s_id, &vaf);
 	else
 		printk("%sfscrypt: %pV\n", level, &vaf);
 	va_end(args);
@@ -565,14 +390,9 @@
 		goto fail_free_info;
 
 	return 0;
-<<<<<<< HEAD
-fail_free_ctx:
-	kmem_cache_destroy(fscrypt_ctx_cachep);
-=======
 
 fail_free_info:
 	kmem_cache_destroy(fscrypt_info_cachep);
->>>>>>> 8a685dfc
 fail_free_queue:
 	destroy_workqueue(fscrypt_read_workqueue);
 fail:
