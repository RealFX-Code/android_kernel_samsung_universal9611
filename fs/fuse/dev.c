/*
  FUSE: Filesystem in Userspace
  Copyright (C) 2001-2008  Miklos Szeredi <miklos@szeredi.hu>

  This program can be distributed under the terms of the GNU GPL.
  See the file COPYING.
*/

#include "fuse_i.h"

#include <linux/init.h>
#include <linux/module.h>
#include <linux/poll.h>
#include <linux/sched/signal.h>
#include <linux/uio.h>
#include <linux/miscdevice.h>
#include <linux/namei.h>
#include <linux/pagemap.h>
#include <linux/file.h>
#include <linux/slab.h>
#include <linux/pipe_fs_i.h>
#include <linux/swap.h>
#include <linux/splice.h>
#include <linux/sched.h>
#include <linux/freezer.h>

MODULE_ALIAS_MISCDEV(FUSE_MINOR);
MODULE_ALIAS("devname:fuse");

static struct kmem_cache *fuse_req_cachep;

static struct fuse_dev *fuse_get_dev(struct file *file)
{
	/*
	 * Lockless access is OK, because file->private data is set
	 * once during mount and is valid until the file is released.
	 */
	return ACCESS_ONCE(file->private_data);
}

static void fuse_request_init(struct fuse_req *req, struct page **pages,
			      struct fuse_page_desc *page_descs,
			      unsigned npages)
{
	memset(req, 0, sizeof(*req));
	memset(pages, 0, sizeof(*pages) * npages);
	memset(page_descs, 0, sizeof(*page_descs) * npages);
	INIT_LIST_HEAD(&req->list);
	INIT_LIST_HEAD(&req->intr_entry);
	init_waitqueue_head(&req->waitq);
	refcount_set(&req->count, 1);
	req->pages = pages;
	req->page_descs = page_descs;
	req->max_pages = npages;
	__set_bit(FR_PENDING, &req->flags);
}

static struct fuse_req *__fuse_request_alloc(unsigned npages, gfp_t flags)
{
	struct fuse_req *req = kmem_cache_alloc(fuse_req_cachep, flags);
	if (req) {
		struct page **pages;
		struct fuse_page_desc *page_descs;

		if (npages <= FUSE_REQ_INLINE_PAGES) {
			pages = req->inline_pages;
			page_descs = req->inline_page_descs;
		} else {
			pages = kmalloc(sizeof(struct page *) * npages, flags);
			page_descs = kmalloc(sizeof(struct fuse_page_desc) *
					     npages, flags);
		}

		if (!pages || !page_descs) {
			kfree(pages);
			kfree(page_descs);
			kmem_cache_free(fuse_req_cachep, req);
			return NULL;
		}

		fuse_request_init(req, pages, page_descs, npages);
	}
	return req;
}

struct fuse_req *fuse_request_alloc(unsigned npages)
{
	return __fuse_request_alloc(npages, GFP_KERNEL);
}
EXPORT_SYMBOL_GPL(fuse_request_alloc);

struct fuse_req *fuse_request_alloc_nofs(unsigned npages)
{
	return __fuse_request_alloc(npages, GFP_NOFS);
}

void fuse_request_free(struct fuse_req *req)
{
	if (req->pages != req->inline_pages) {
		kfree(req->pages);
		kfree(req->page_descs);
	}
	kmem_cache_free(fuse_req_cachep, req);
}

void __fuse_get_request(struct fuse_req *req)
{
	refcount_inc(&req->count);
}

/* Must be called with > 1 refcount */
static void __fuse_put_request(struct fuse_req *req)
{
	refcount_dec(&req->count);
}

static void fuse_req_init_context(struct fuse_conn *fc, struct fuse_req *req)
{
	req->in.h.uid = from_kuid_munged(&init_user_ns, current_fsuid());
	req->in.h.gid = from_kgid_munged(&init_user_ns, current_fsgid());
	req->in.h.pid = pid_nr_ns(task_pid(current), fc->pid_ns);
}

void fuse_set_initialized(struct fuse_conn *fc)
{
	/* Make sure stores before this are seen on another CPU */
	smp_wmb();
	fc->initialized = 1;
}

static bool fuse_block_alloc(struct fuse_conn *fc, bool for_background)
{
	return !fc->initialized || (for_background && fc->blocked);
}

static void fuse_drop_waiting(struct fuse_conn *fc)
{
	/*
	 * lockess check of fc->connected is okay, because atomic_dec_and_test()
	 * provides a memory barrier mached with the one in fuse_wait_aborted()
	 * to ensure no wake-up is missed.
	 */
	if (atomic_dec_and_test(&fc->num_waiting) &&
	    !READ_ONCE(fc->connected)) {
		/* wake up aborters */
		wake_up_all(&fc->blocked_waitq);
	}
}

static struct fuse_req *__fuse_get_req(struct fuse_conn *fc, unsigned npages,
				       bool for_background)
{
	struct fuse_req *req;
	int err;
	atomic_inc(&fc->num_waiting);

	if (fuse_block_alloc(fc, for_background)) {
		err = -EINTR;
		if (wait_event_freezable_exclusive(fc->blocked_waitq,
				!fuse_block_alloc(fc, for_background)))
			goto out;
	}
	/* Matches smp_wmb() in fuse_set_initialized() */
	smp_rmb();

	err = -ENOTCONN;
	if (!fc->connected)
		goto out;

	err = -ECONNREFUSED;
	if (fc->conn_error)
		goto out;

	req = fuse_request_alloc(npages);
	err = -ENOMEM;
	if (!req) {
		if (for_background)
			wake_up(&fc->blocked_waitq);
		goto out;
	}

	fuse_req_init_context(fc, req);
	__set_bit(FR_WAITING, &req->flags);
	if (for_background)
		__set_bit(FR_BACKGROUND, &req->flags);

	return req;

 out:
	fuse_drop_waiting(fc);
	return ERR_PTR(err);
}

struct fuse_req *fuse_get_req(struct fuse_conn *fc, unsigned npages)
{
	return __fuse_get_req(fc, npages, false);
}
EXPORT_SYMBOL_GPL(fuse_get_req);

struct fuse_req *fuse_get_req_for_background(struct fuse_conn *fc,
					     unsigned npages)
{
	return __fuse_get_req(fc, npages, true);
}
EXPORT_SYMBOL_GPL(fuse_get_req_for_background);

/*
 * Return request in fuse_file->reserved_req.  However that may
 * currently be in use.  If that is the case, wait for it to become
 * available.
 */
static struct fuse_req *get_reserved_req(struct fuse_conn *fc,
					 struct file *file)
{
	struct fuse_req *req = NULL;
	struct fuse_file *ff = file->private_data;

	do {
		wait_event_freezable(fc->reserved_req_waitq, ff->reserved_req);
		spin_lock(&fc->lock);
		if (ff->reserved_req) {
			req = ff->reserved_req;
			ff->reserved_req = NULL;
			req->stolen_file = get_file(file);
		}
		spin_unlock(&fc->lock);
	} while (!req);

	return req;
}

/*
 * Put stolen request back into fuse_file->reserved_req
 */
static void put_reserved_req(struct fuse_conn *fc, struct fuse_req *req)
{
	struct file *file = req->stolen_file;
	struct fuse_file *ff = file->private_data;

	spin_lock(&fc->lock);
	fuse_request_init(req, req->pages, req->page_descs, req->max_pages);
	BUG_ON(ff->reserved_req);
	ff->reserved_req = req;
	wake_up_all(&fc->reserved_req_waitq);
	spin_unlock(&fc->lock);
	fput(file);
}

/*
 * Gets a requests for a file operation, always succeeds
 *
 * This is used for sending the FLUSH request, which must get to
 * userspace, due to POSIX locks which may need to be unlocked.
 *
 * If allocation fails due to OOM, use the reserved request in
 * fuse_file.
 *
 * This is very unlikely to deadlock accidentally, since the
 * filesystem should not have it's own file open.  If deadlock is
 * intentional, it can still be broken by "aborting" the filesystem.
 */
struct fuse_req *fuse_get_req_nofail_nopages(struct fuse_conn *fc,
					     struct file *file)
{
	struct fuse_req *req;

	atomic_inc(&fc->num_waiting);
	wait_event_freezable(fc->blocked_waitq, fc->initialized);
	/* Matches smp_wmb() in fuse_set_initialized() */
	smp_rmb();
	req = fuse_request_alloc(0);
	if (!req)
		req = get_reserved_req(fc, file);

	fuse_req_init_context(fc, req);
	__set_bit(FR_WAITING, &req->flags);
	__clear_bit(FR_BACKGROUND, &req->flags);
	return req;
}

void fuse_put_request(struct fuse_conn *fc, struct fuse_req *req)
{
	if (refcount_dec_and_test(&req->count)) {
		if (test_bit(FR_BACKGROUND, &req->flags)) {
			/*
			 * We get here in the unlikely case that a background
			 * request was allocated but not sent
			 */
			spin_lock(&fc->lock);
			if (!fc->blocked)
				wake_up(&fc->blocked_waitq);
			spin_unlock(&fc->lock);
		}

		if (test_bit(FR_WAITING, &req->flags)) {
			__clear_bit(FR_WAITING, &req->flags);
			fuse_drop_waiting(fc);
		}

		if (req->stolen_file)
			put_reserved_req(fc, req);
		else
			fuse_request_free(req);
	}
}
EXPORT_SYMBOL_GPL(fuse_put_request);

static unsigned len_args(unsigned numargs, struct fuse_arg *args)
{
	unsigned nbytes = 0;
	unsigned i;

	for (i = 0; i < numargs; i++)
		nbytes += args[i].size;

	return nbytes;
}

static u64 fuse_get_unique(struct fuse_iqueue *fiq)
{
	return ++fiq->reqctr;
}

static void queue_request(struct fuse_iqueue *fiq, struct fuse_req *req)
{
	req->in.h.len = sizeof(struct fuse_in_header) +
		len_args(req->in.numargs, (struct fuse_arg *) req->in.args);
	list_add_tail(&req->list, &fiq->pending);
	wake_up_locked(&fiq->waitq);
	kill_fasync(&fiq->fasync, SIGIO, POLL_IN);
}

void fuse_queue_forget(struct fuse_conn *fc, struct fuse_forget_link *forget,
		       u64 nodeid, u64 nlookup)
{
	struct fuse_iqueue *fiq = &fc->iq;

	forget->forget_one.nodeid = nodeid;
	forget->forget_one.nlookup = nlookup;

	spin_lock(&fiq->waitq.lock);
	if (fiq->connected) {
		fiq->forget_list_tail->next = forget;
		fiq->forget_list_tail = forget;
		wake_up_locked(&fiq->waitq);
		kill_fasync(&fiq->fasync, SIGIO, POLL_IN);
	} else {
		kfree(forget);
	}
	spin_unlock(&fiq->waitq.lock);
}

static void flush_bg_queue(struct fuse_conn *fc)
{
	while (fc->active_background < fc->max_background &&
	       !list_empty(&fc->bg_queue)) {
		struct fuse_req *req;
		struct fuse_iqueue *fiq = &fc->iq;

		req = list_entry(fc->bg_queue.next, struct fuse_req, list);
		list_del(&req->list);
		fc->active_background++;
		spin_lock(&fiq->waitq.lock);
		req->in.h.unique = fuse_get_unique(fiq);
		queue_request(fiq, req);
		spin_unlock(&fiq->waitq.lock);
	}
}

/*
 * This function is called when a request is finished.  Either a reply
 * has arrived or it was aborted (and not yet sent) or some error
 * occurred during communication with userspace, or the device file
 * was closed.  The requester thread is woken up (if still waiting),
 * the 'end' callback is called if given, else the reference to the
 * request is released
 */
static void request_end(struct fuse_conn *fc, struct fuse_req *req)
{
	struct fuse_iqueue *fiq = &fc->iq;

	if (test_and_set_bit(FR_FINISHED, &req->flags))
		goto put_request;

	spin_lock(&fiq->waitq.lock);
	list_del_init(&req->intr_entry);
	spin_unlock(&fiq->waitq.lock);
	WARN_ON(test_bit(FR_PENDING, &req->flags));
	WARN_ON(test_bit(FR_SENT, &req->flags));
	if (test_bit(FR_BACKGROUND, &req->flags)) {
		spin_lock(&fc->lock);
		clear_bit(FR_BACKGROUND, &req->flags);
		if (fc->num_background == fc->max_background) {
			fc->blocked = 0;
			wake_up(&fc->blocked_waitq);
		} else if (!fc->blocked) {
			/*
			 * Wake up next waiter, if any.  It's okay to use
			 * waitqueue_active(), as we've already synced up
			 * fc->blocked with waiters with the wake_up() call
			 * above.
			 */
			if (waitqueue_active(&fc->blocked_waitq))
				wake_up(&fc->blocked_waitq);
		}

		if (fc->num_background == fc->congestion_threshold && fc->sb) {
			clear_bdi_congested(fc->sb->s_bdi, BLK_RW_SYNC);
			clear_bdi_congested(fc->sb->s_bdi, BLK_RW_ASYNC);
		}
		fc->num_background--;
		fc->active_background--;
		flush_bg_queue(fc);
		spin_unlock(&fc->lock);
	}
	wake_up(&req->waitq);
	if (req->end)
		req->end(fc, req);
put_request:
	fuse_put_request(fc, req);
}

static void queue_interrupt(struct fuse_iqueue *fiq, struct fuse_req *req)
{
	spin_lock(&fiq->waitq.lock);
	if (test_bit(FR_FINISHED, &req->flags)) {
		spin_unlock(&fiq->waitq.lock);
		return;
	}
	if (list_empty(&req->intr_entry)) {
		list_add_tail(&req->intr_entry, &fiq->interrupts);
		wake_up_locked(&fiq->waitq);
	}
	spin_unlock(&fiq->waitq.lock);
	kill_fasync(&fiq->fasync, SIGIO, POLL_IN);
}

static void request_wait_answer(struct fuse_conn *fc, struct fuse_req *req)
{
	struct fuse_iqueue *fiq = &fc->iq;
	int err;

	if (!fc->no_interrupt) {
		/* Any signal and freeze may interrupt this */
		err = wait_event_freezable(req->waitq,
					test_bit(FR_FINISHED, &req->flags));
		if (!err)
			return;

		set_bit(FR_INTERRUPTED, &req->flags);
		/* matches barrier in fuse_dev_do_read() */
		smp_mb__after_atomic();
		if (test_bit(FR_SENT, &req->flags))
			queue_interrupt(fiq, req);
	}

	if (!test_bit(FR_FORCE, &req->flags)) {
		err = wait_event_freezable(req->waitq,
					test_bit(FR_FINISHED, &req->flags));
		if (!err)
			return;

		spin_lock(&fiq->waitq.lock);
		/* Request is not yet in userspace, bail out */
		if (test_bit(FR_PENDING, &req->flags)) {
			list_del(&req->list);
			spin_unlock(&fiq->waitq.lock);
			__fuse_put_request(req);
			req->out.h.error = -EINTR;
			return;
		}
		spin_unlock(&fiq->waitq.lock);
	}

	/*
	 * Either request is already in userspace, or it was forced.
	 * Wait it out.
	 */
	while (!test_bit(FR_FINISHED, &req->flags))
		wait_event_freezable(req->waitq,
				test_bit(FR_FINISHED, &req->flags));
}

static void __fuse_request_send(struct fuse_conn *fc, struct fuse_req *req)
{
	struct fuse_iqueue *fiq = &fc->iq;

	BUG_ON(test_bit(FR_BACKGROUND, &req->flags));
	spin_lock(&fiq->waitq.lock);
	if (!fiq->connected) {
		spin_unlock(&fiq->waitq.lock);
		req->out.h.error = -ENOTCONN;
	} else {
		req->in.h.unique = fuse_get_unique(fiq);
		queue_request(fiq, req);
		/* acquire extra reference, since request is still needed
		   after request_end() */
		__fuse_get_request(req);
		spin_unlock(&fiq->waitq.lock);

		request_wait_answer(fc, req);
		/* Pairs with smp_wmb() in request_end() */
		smp_rmb();
	}
}

void fuse_request_send(struct fuse_conn *fc, struct fuse_req *req)
{
	__set_bit(FR_ISREPLY, &req->flags);
	if (!test_bit(FR_WAITING, &req->flags)) {
		__set_bit(FR_WAITING, &req->flags);
		atomic_inc(&fc->num_waiting);
	}
	__fuse_request_send(fc, req);
}
EXPORT_SYMBOL_GPL(fuse_request_send);

static void fuse_adjust_compat(struct fuse_conn *fc, struct fuse_args *args)
{
	if (fc->minor < 4 && args->in.h.opcode == FUSE_STATFS)
		args->out.args[0].size = FUSE_COMPAT_STATFS_SIZE;

	if (fc->minor < 9) {
		switch (args->in.h.opcode) {
		case FUSE_LOOKUP:
		case FUSE_CREATE:
		case FUSE_MKNOD:
		case FUSE_MKDIR:
		case FUSE_SYMLINK:
		case FUSE_LINK:
			args->out.args[0].size = FUSE_COMPAT_ENTRY_OUT_SIZE;
			break;
		case FUSE_GETATTR:
		case FUSE_SETATTR:
			args->out.args[0].size = FUSE_COMPAT_ATTR_OUT_SIZE;
			break;
		}
	}
	if (fc->minor < 12) {
		switch (args->in.h.opcode) {
		case FUSE_CREATE:
			args->in.args[0].size = sizeof(struct fuse_open_in);
			break;
		case FUSE_MKNOD:
			args->in.args[0].size = FUSE_COMPAT_MKNOD_IN_SIZE;
			break;
		}
	}
}

ssize_t fuse_simple_request(struct fuse_conn *fc, struct fuse_args *args)
{
	struct fuse_req *req;
	ssize_t ret;

	req = fuse_get_req(fc, 0);
	if (IS_ERR(req))
		return PTR_ERR(req);

	/* Needs to be done after fuse_get_req() so that fc->minor is valid */
	fuse_adjust_compat(fc, args);

	req->in.h.opcode = args->in.h.opcode;
	req->in.h.nodeid = args->in.h.nodeid;
	req->in.numargs = args->in.numargs;
	memcpy(req->in.args, args->in.args,
	       args->in.numargs * sizeof(struct fuse_in_arg));
	req->out.argvar = args->out.argvar;
	req->out.numargs = args->out.numargs;
	memcpy(req->out.args, args->out.args,
	       args->out.numargs * sizeof(struct fuse_arg));
	fuse_request_send(fc, req);
	ret = req->out.h.error;
	if (!ret && args->out.argvar) {
		BUG_ON(args->out.numargs != 1);
		ret = req->out.args[0].size;
	}
	fuse_put_request(fc, req);

	return ret;
}

/*
 * Called under fc->lock
 *
 * fc->connected must have been checked previously
 */
void fuse_request_send_background_locked(struct fuse_conn *fc,
					 struct fuse_req *req)
{
	BUG_ON(!test_bit(FR_BACKGROUND, &req->flags));
	if (!test_bit(FR_WAITING, &req->flags)) {
		__set_bit(FR_WAITING, &req->flags);
		atomic_inc(&fc->num_waiting);
	}
	__set_bit(FR_ISREPLY, &req->flags);
	fc->num_background++;
	if (fc->num_background == fc->max_background)
		fc->blocked = 1;
	if (fc->num_background == fc->congestion_threshold && fc->sb) {
		set_bdi_congested(fc->sb->s_bdi, BLK_RW_SYNC);
		set_bdi_congested(fc->sb->s_bdi, BLK_RW_ASYNC);
	}
	list_add_tail(&req->list, &fc->bg_queue);
	flush_bg_queue(fc);
}

void fuse_request_send_background(struct fuse_conn *fc, struct fuse_req *req)
{
	BUG_ON(!req->end);
	spin_lock(&fc->lock);
	if (fc->connected) {
		fuse_request_send_background_locked(fc, req);
		spin_unlock(&fc->lock);
	} else {
		spin_unlock(&fc->lock);
		req->out.h.error = -ENOTCONN;
		req->end(fc, req);
		fuse_put_request(fc, req);
	}
}
EXPORT_SYMBOL_GPL(fuse_request_send_background);

static int fuse_request_send_notify_reply(struct fuse_conn *fc,
					  struct fuse_req *req, u64 unique)
{
	int err = -ENODEV;
	struct fuse_iqueue *fiq = &fc->iq;

	__clear_bit(FR_ISREPLY, &req->flags);
	req->in.h.unique = unique;
	spin_lock(&fiq->waitq.lock);
	if (fiq->connected) {
		queue_request(fiq, req);
		err = 0;
	}
	spin_unlock(&fiq->waitq.lock);

	return err;
}

void fuse_force_forget(struct file *file, u64 nodeid)
{
	struct inode *inode = file_inode(file);
	struct fuse_conn *fc = get_fuse_conn(inode);
	struct fuse_req *req;
	struct fuse_forget_in inarg;

	memset(&inarg, 0, sizeof(inarg));
	inarg.nlookup = 1;
	req = fuse_get_req_nofail_nopages(fc, file);
	req->in.h.opcode = FUSE_FORGET;
	req->in.h.nodeid = nodeid;
	req->in.numargs = 1;
	req->in.args[0].size = sizeof(inarg);
	req->in.args[0].value = &inarg;
	__clear_bit(FR_ISREPLY, &req->flags);
	__fuse_request_send(fc, req);
	/* ignore errors */
	fuse_put_request(fc, req);
}

/*
 * Lock the request.  Up to the next unlock_request() there mustn't be
 * anything that could cause a page-fault.  If the request was already
 * aborted bail out.
 */
static int lock_request(struct fuse_req *req)
{
	int err = 0;
	if (req) {
		spin_lock(&req->waitq.lock);
		if (test_bit(FR_ABORTED, &req->flags))
			err = -ENOENT;
		else
			set_bit(FR_LOCKED, &req->flags);
		spin_unlock(&req->waitq.lock);
	}
	return err;
}

/*
 * Unlock request.  If it was aborted while locked, caller is responsible
 * for unlocking and ending the request.
 */
static int unlock_request(struct fuse_req *req)
{
	int err = 0;
	if (req) {
		spin_lock(&req->waitq.lock);
		if (test_bit(FR_ABORTED, &req->flags))
			err = -ENOENT;
		else
			clear_bit(FR_LOCKED, &req->flags);
		spin_unlock(&req->waitq.lock);
	}
	return err;
}

struct fuse_copy_state {
	int write;
	struct fuse_req *req;
	struct iov_iter *iter;
	struct pipe_buffer *pipebufs;
	struct pipe_buffer *currbuf;
	struct pipe_inode_info *pipe;
	unsigned long nr_segs;
	struct page *pg;
	unsigned len;
	unsigned offset;
	unsigned move_pages:1;
};

static void fuse_copy_init(struct fuse_copy_state *cs, int write,
			   struct iov_iter *iter)
{
	memset(cs, 0, sizeof(*cs));
	cs->write = write;
	cs->iter = iter;
}

/* Unmap and put previous page of userspace buffer */
static void fuse_copy_finish(struct fuse_copy_state *cs)
{
	if (cs->currbuf) {
		struct pipe_buffer *buf = cs->currbuf;

		if (cs->write)
			buf->len = PAGE_SIZE - cs->len;
		cs->currbuf = NULL;
	} else if (cs->pg) {
		if (cs->write) {
			flush_dcache_page(cs->pg);
			set_page_dirty_lock(cs->pg);
		}
		put_page(cs->pg);
	}
	cs->pg = NULL;
}

/*
 * Get another pagefull of userspace buffer, and map it to kernel
 * address space, and lock request
 */
static int fuse_copy_fill(struct fuse_copy_state *cs)
{
	struct page *page;
	int err;

	err = unlock_request(cs->req);
	if (err)
		return err;

	fuse_copy_finish(cs);
	if (cs->pipebufs) {
		struct pipe_buffer *buf = cs->pipebufs;

		if (!cs->write) {
			err = pipe_buf_confirm(cs->pipe, buf);
			if (err)
				return err;

			BUG_ON(!cs->nr_segs);
			cs->currbuf = buf;
			cs->pg = buf->page;
			cs->offset = buf->offset;
			cs->len = buf->len;
			cs->pipebufs++;
			cs->nr_segs--;
		} else {
			if (cs->nr_segs == cs->pipe->buffers)
				return -EIO;

			page = alloc_page(GFP_HIGHUSER);
			if (!page)
				return -ENOMEM;

			buf->page = page;
			buf->offset = 0;
			buf->len = 0;

			cs->currbuf = buf;
			cs->pg = page;
			cs->offset = 0;
			cs->len = PAGE_SIZE;
			cs->pipebufs++;
			cs->nr_segs++;
		}
	} else {
		size_t off;
		err = iov_iter_get_pages(cs->iter, &page, PAGE_SIZE, 1, &off);
		if (err < 0)
			return err;
		BUG_ON(!err);
		cs->len = err;
		cs->offset = off;
		cs->pg = page;
		iov_iter_advance(cs->iter, err);
	}

	return lock_request(cs->req);
}

/* Do as much copy to/from userspace buffer as we can */
static int fuse_copy_do(struct fuse_copy_state *cs, void **val, unsigned *size)
{
	unsigned ncpy = min(*size, cs->len);
	if (val) {
		void *pgaddr = kmap_atomic(cs->pg);
		void *buf = pgaddr + cs->offset;

		if (cs->write)
			memcpy(buf, *val, ncpy);
		else
			memcpy(*val, buf, ncpy);

		kunmap_atomic(pgaddr);
		*val += ncpy;
	}
	*size -= ncpy;
	cs->len -= ncpy;
	cs->offset += ncpy;
	return ncpy;
}

static int fuse_check_page(struct page *page)
{
	if (page_mapcount(page) ||
	    page->mapping != NULL ||
	    page_count(page) != 1 ||
	    (page->flags & PAGE_FLAGS_CHECK_AT_PREP &
	     ~(1 << PG_locked |
	       1 << PG_referenced |
	       1 << PG_uptodate |
	       1 << PG_lru |
	       1 << PG_active |
	       1 << PG_reclaim))) {
		printk(KERN_WARNING "fuse: trying to steal weird page\n");
		printk(KERN_WARNING "  page=%p index=%li flags=%08lx, count=%i, mapcount=%i, mapping=%p\n", page, page->index, page->flags, page_count(page), page_mapcount(page), page->mapping);
		return 1;
	}
	return 0;
}

static int fuse_try_move_page(struct fuse_copy_state *cs, struct page **pagep)
{
	int err;
	struct page *oldpage = *pagep;
	struct page *newpage;
	struct pipe_buffer *buf = cs->pipebufs;

	err = unlock_request(cs->req);
	if (err)
		return err;

	fuse_copy_finish(cs);

	err = pipe_buf_confirm(cs->pipe, buf);
	if (err)
		return err;

	BUG_ON(!cs->nr_segs);
	cs->currbuf = buf;
	cs->len = buf->len;
	cs->pipebufs++;
	cs->nr_segs--;

	if (cs->len != PAGE_SIZE)
		goto out_fallback;

	if (pipe_buf_steal(cs->pipe, buf) != 0)
		goto out_fallback;

	newpage = buf->page;

	if (!PageUptodate(newpage))
		SetPageUptodate(newpage);

	ClearPageMappedToDisk(newpage);

	if (fuse_check_page(newpage) != 0)
		goto out_fallback_unlock;

	/*
	 * This is a new and locked page, it shouldn't be mapped or
	 * have any special flags on it
	 */
	if (WARN_ON(page_mapped(oldpage)))
		goto out_fallback_unlock;
	if (WARN_ON(page_has_private(oldpage)))
		goto out_fallback_unlock;
	if (WARN_ON(PageDirty(oldpage) || PageWriteback(oldpage)))
		goto out_fallback_unlock;
	if (WARN_ON(PageMlocked(oldpage)))
		goto out_fallback_unlock;

	err = replace_page_cache_page(oldpage, newpage, GFP_KERNEL);
	if (err) {
		unlock_page(newpage);
		return err;
	}

	get_page(newpage);

	if (!(buf->flags & PIPE_BUF_FLAG_LRU))
		lru_cache_add_file(newpage);

	err = 0;
	spin_lock(&cs->req->waitq.lock);
	if (test_bit(FR_ABORTED, &cs->req->flags))
		err = -ENOENT;
	else
		*pagep = newpage;
	spin_unlock(&cs->req->waitq.lock);

	if (err) {
		unlock_page(newpage);
		put_page(newpage);
		return err;
	}

	unlock_page(oldpage);
	put_page(oldpage);
	cs->len = 0;

	return 0;

out_fallback_unlock:
	unlock_page(newpage);
out_fallback:
	cs->pg = buf->page;
	cs->offset = buf->offset;

	err = lock_request(cs->req);
	if (err)
		return err;

	return 1;
}

static int fuse_ref_page(struct fuse_copy_state *cs, struct page *page,
			 unsigned offset, unsigned count)
{
	struct pipe_buffer *buf;
	int err;

	if (cs->nr_segs == cs->pipe->buffers)
		return -EIO;

	err = unlock_request(cs->req);
	if (err)
		return err;

	fuse_copy_finish(cs);

	buf = cs->pipebufs;
	get_page(page);
	buf->page = page;
	buf->offset = offset;
	buf->len = count;

	cs->pipebufs++;
	cs->nr_segs++;
	cs->len = 0;

	return 0;
}

/*
 * Copy a page in the request to/from the userspace buffer.  Must be
 * done atomically
 */
static int fuse_copy_page(struct fuse_copy_state *cs, struct page **pagep,
			  unsigned offset, unsigned count, int zeroing)
{
	int err;
	struct page *page = *pagep;

	if (page && zeroing && count < PAGE_SIZE)
		clear_highpage(page);

	while (count) {
		if (cs->write && cs->pipebufs && page) {
			return fuse_ref_page(cs, page, offset, count);
		} else if (!cs->len) {
			if (cs->move_pages && page &&
			    offset == 0 && count == PAGE_SIZE) {
				err = fuse_try_move_page(cs, pagep);
				if (err <= 0)
					return err;
			} else {
				err = fuse_copy_fill(cs);
				if (err)
					return err;
			}
		}
		if (page) {
			void *mapaddr = kmap_atomic(page);
			void *buf = mapaddr + offset;
			offset += fuse_copy_do(cs, &buf, &count);
			kunmap_atomic(mapaddr);
		} else
			offset += fuse_copy_do(cs, NULL, &count);
	}
	if (page && !cs->write)
		flush_dcache_page(page);
	return 0;
}

/* Copy pages in the request to/from userspace buffer */
static int fuse_copy_pages(struct fuse_copy_state *cs, unsigned nbytes,
			   int zeroing)
{
	unsigned i;
	struct fuse_req *req = cs->req;

	for (i = 0; i < req->num_pages && (nbytes || zeroing); i++) {
		int err;
		unsigned offset = req->page_descs[i].offset;
		unsigned count = min(nbytes, req->page_descs[i].length);

		err = fuse_copy_page(cs, &req->pages[i], offset, count,
				     zeroing);
		if (err)
			return err;

		nbytes -= count;
	}
	return 0;
}

/* Copy a single argument in the request to/from userspace buffer */
static int fuse_copy_one(struct fuse_copy_state *cs, void *val, unsigned size)
{
	while (size) {
		if (!cs->len) {
			int err = fuse_copy_fill(cs);
			if (err)
				return err;
		}
		fuse_copy_do(cs, &val, &size);
	}
	return 0;
}

/* Copy request arguments to/from userspace buffer */
static int fuse_copy_args(struct fuse_copy_state *cs, unsigned numargs,
			  unsigned argpages, struct fuse_arg *args,
			  int zeroing)
{
	int err = 0;
	unsigned i;

	for (i = 0; !err && i < numargs; i++)  {
		struct fuse_arg *arg = &args[i];
		if (i == numargs - 1 && argpages)
			err = fuse_copy_pages(cs, arg->size, zeroing);
		else
			err = fuse_copy_one(cs, arg->value, arg->size);
	}
	return err;
}

static int forget_pending(struct fuse_iqueue *fiq)
{
	return fiq->forget_list_head.next != NULL;
}

static int request_pending(struct fuse_iqueue *fiq)
{
	return !list_empty(&fiq->pending) || !list_empty(&fiq->interrupts) ||
		forget_pending(fiq);
}

/*
 * Transfer an interrupt request to userspace
 *
 * Unlike other requests this is assembled on demand, without a need
 * to allocate a separate fuse_req structure.
 *
 * Called with fiq->waitq.lock held, releases it
 */
static int fuse_read_interrupt(struct fuse_iqueue *fiq,
			       struct fuse_copy_state *cs,
			       size_t nbytes, struct fuse_req *req)
__releases(fiq->waitq.lock)
{
	struct fuse_in_header ih;
	struct fuse_interrupt_in arg;
	unsigned reqsize = sizeof(ih) + sizeof(arg);
	int err;

	list_del_init(&req->intr_entry);
	req->intr_unique = fuse_get_unique(fiq);
	memset(&ih, 0, sizeof(ih));
	memset(&arg, 0, sizeof(arg));
	ih.len = reqsize;
	ih.opcode = FUSE_INTERRUPT;
	ih.unique = req->intr_unique;
	arg.unique = req->in.h.unique;

	spin_unlock(&fiq->waitq.lock);
	if (nbytes < reqsize)
		return -EINVAL;

	err = fuse_copy_one(cs, &ih, sizeof(ih));
	if (!err)
		err = fuse_copy_one(cs, &arg, sizeof(arg));
	fuse_copy_finish(cs);

	return err ? err : reqsize;
}

static struct fuse_forget_link *dequeue_forget(struct fuse_iqueue *fiq,
					       unsigned max,
					       unsigned *countp)
{
	struct fuse_forget_link *head = fiq->forget_list_head.next;
	struct fuse_forget_link **newhead = &head;
	unsigned count;

	for (count = 0; *newhead != NULL && count < max; count++)
		newhead = &(*newhead)->next;

	fiq->forget_list_head.next = *newhead;
	*newhead = NULL;
	if (fiq->forget_list_head.next == NULL)
		fiq->forget_list_tail = &fiq->forget_list_head;

	if (countp != NULL)
		*countp = count;

	return head;
}

static int fuse_read_single_forget(struct fuse_iqueue *fiq,
				   struct fuse_copy_state *cs,
				   size_t nbytes)
__releases(fiq->waitq.lock)
{
	int err;
	struct fuse_forget_link *forget = dequeue_forget(fiq, 1, NULL);
	struct fuse_forget_in arg = {
		.nlookup = forget->forget_one.nlookup,
	};
	struct fuse_in_header ih = {
		.opcode = FUSE_FORGET,
		.nodeid = forget->forget_one.nodeid,
		.unique = fuse_get_unique(fiq),
		.len = sizeof(ih) + sizeof(arg),
	};

	spin_unlock(&fiq->waitq.lock);
	kfree(forget);
	if (nbytes < ih.len)
		return -EINVAL;

	err = fuse_copy_one(cs, &ih, sizeof(ih));
	if (!err)
		err = fuse_copy_one(cs, &arg, sizeof(arg));
	fuse_copy_finish(cs);

	if (err)
		return err;

	return ih.len;
}

static int fuse_read_batch_forget(struct fuse_iqueue *fiq,
				   struct fuse_copy_state *cs, size_t nbytes)
__releases(fiq->waitq.lock)
{
	int err;
	unsigned max_forgets;
	unsigned count;
	struct fuse_forget_link *head;
	struct fuse_batch_forget_in arg = { .count = 0 };
	struct fuse_in_header ih = {
		.opcode = FUSE_BATCH_FORGET,
		.unique = fuse_get_unique(fiq),
		.len = sizeof(ih) + sizeof(arg),
	};

	if (nbytes < ih.len) {
		spin_unlock(&fiq->waitq.lock);
		return -EINVAL;
	}

	max_forgets = (nbytes - ih.len) / sizeof(struct fuse_forget_one);
	head = dequeue_forget(fiq, max_forgets, &count);
	spin_unlock(&fiq->waitq.lock);

	arg.count = count;
	ih.len += count * sizeof(struct fuse_forget_one);
	err = fuse_copy_one(cs, &ih, sizeof(ih));
	if (!err)
		err = fuse_copy_one(cs, &arg, sizeof(arg));

	while (head) {
		struct fuse_forget_link *forget = head;

		if (!err) {
			err = fuse_copy_one(cs, &forget->forget_one,
					    sizeof(forget->forget_one));
		}
		head = forget->next;
		kfree(forget);
	}

	fuse_copy_finish(cs);

	if (err)
		return err;

	return ih.len;
}

static int fuse_read_forget(struct fuse_conn *fc, struct fuse_iqueue *fiq,
			    struct fuse_copy_state *cs,
			    size_t nbytes)
__releases(fiq->waitq.lock)
{
	if (fc->minor < 16 || fiq->forget_list_head.next->next == NULL)
		return fuse_read_single_forget(fiq, cs, nbytes);
	else
		return fuse_read_batch_forget(fiq, cs, nbytes);
}

/*
 * Read a single request into the userspace filesystem's buffer.  This
 * function waits until a request is available, then removes it from
 * the pending list and copies request data to userspace buffer.  If
 * no reply is needed (FORGET) or request has been aborted or there
 * was an error during the copying then it's finished by calling
 * request_end().  Otherwise add it to the processing list, and set
 * the 'sent' flag.
 */
static ssize_t fuse_dev_do_read(struct fuse_dev *fud, struct file *file,
				struct fuse_copy_state *cs, size_t nbytes)
{
	ssize_t err;
	struct fuse_conn *fc = fud->fc;
	struct fuse_iqueue *fiq = &fc->iq;
	struct fuse_pqueue *fpq = &fud->pq;
	struct fuse_req *req;
	struct fuse_in *in;
	unsigned reqsize;

 restart:
	spin_lock(&fiq->waitq.lock);
	err = -EAGAIN;
	if ((file->f_flags & O_NONBLOCK) && fiq->connected &&
	    !request_pending(fiq))
		goto err_unlock;

	err = wait_event_freezable_exclusive_locked(fiq->waitq,
				!fiq->connected || request_pending(fiq));
	if (err)
		goto err_unlock;

	err = -ENODEV;
	if (!fiq->connected)
		goto err_unlock;

	if (!list_empty(&fiq->interrupts)) {
		req = list_entry(fiq->interrupts.next, struct fuse_req,
				 intr_entry);
		return fuse_read_interrupt(fiq, cs, nbytes, req);
	}

	if (forget_pending(fiq)) {
		if (list_empty(&fiq->pending) || fiq->forget_batch-- > 0)
			return fuse_read_forget(fc, fiq, cs, nbytes);

		if (fiq->forget_batch <= -8)
			fiq->forget_batch = 16;
	}

	req = list_entry(fiq->pending.next, struct fuse_req, list);
	clear_bit(FR_PENDING, &req->flags);
	list_del_init(&req->list);
	spin_unlock(&fiq->waitq.lock);

	in = &req->in;
	reqsize = in->h.len;

	if (task_active_pid_ns(current) != fc->pid_ns) {
		rcu_read_lock();
		in->h.pid = pid_vnr(find_pid_ns(in->h.pid, fc->pid_ns));
		rcu_read_unlock();
	}

	/* If request is too large, reply with an error and restart the read */
	if (nbytes < reqsize) {
		req->out.h.error = -EIO;
		/* SETXATTR is special, since it may contain too large data */
		if (in->h.opcode == FUSE_SETXATTR)
			req->out.h.error = -E2BIG;
		request_end(fc, req);
		goto restart;
	}
	spin_lock(&fpq->lock);
	list_add(&req->list, &fpq->io);
	spin_unlock(&fpq->lock);
	cs->req = req;
	err = fuse_copy_one(cs, &in->h, sizeof(in->h));
	if (!err)
		err = fuse_copy_args(cs, in->numargs, in->argpages,
				     (struct fuse_arg *) in->args, 0);
	fuse_copy_finish(cs);
	spin_lock(&fpq->lock);
	clear_bit(FR_LOCKED, &req->flags);
	if (!fpq->connected) {
		err = -ENODEV;
		goto out_end;
	}
	if (err) {
		req->out.h.error = -EIO;
		goto out_end;
	}
	if (!test_bit(FR_ISREPLY, &req->flags)) {
		err = reqsize;
		goto out_end;
	}
	list_move_tail(&req->list, &fpq->processing);
	__fuse_get_request(req);
	set_bit(FR_SENT, &req->flags);
	spin_unlock(&fpq->lock);
	/* matches barrier in request_wait_answer() */
	smp_mb__after_atomic();
	if (test_bit(FR_INTERRUPTED, &req->flags))
		queue_interrupt(fiq, req);
	fuse_put_request(fc, req);

	return reqsize;

out_end:
	if (!test_bit(FR_PRIVATE, &req->flags))
		list_del_init(&req->list);
	spin_unlock(&fpq->lock);
	request_end(fc, req);
	return err;

 err_unlock:
	spin_unlock(&fiq->waitq.lock);
	return err;
}

static int fuse_dev_open(struct inode *inode, struct file *file)
{
	/*
	 * The fuse device's file's private_data is used to hold
	 * the fuse_conn(ection) when it is mounted, and is used to
	 * keep track of whether the file has been mounted already.
	 */
	file->private_data = NULL;
	return 0;
}

static ssize_t fuse_dev_read(struct kiocb *iocb, struct iov_iter *to)
{
	struct fuse_copy_state cs;
	struct file *file = iocb->ki_filp;
	struct fuse_dev *fud = fuse_get_dev(file);

	if (!fud)
		return -EPERM;

	if (!iter_is_iovec(to))
		return -EINVAL;

	fuse_copy_init(&cs, 1, to);

	return fuse_dev_do_read(fud, file, &cs, iov_iter_count(to));
}

static ssize_t fuse_dev_splice_read(struct file *in, loff_t *ppos,
				    struct pipe_inode_info *pipe,
				    size_t len, unsigned int flags)
{
	int total, ret;
	int page_nr = 0;
	struct pipe_buffer *bufs;
	struct fuse_copy_state cs;
	struct fuse_dev *fud = fuse_get_dev(in);

	if (!fud)
		return -EPERM;

	bufs = kmalloc(pipe->buffers * sizeof(struct pipe_buffer), GFP_KERNEL);
	if (!bufs)
		return -ENOMEM;

	fuse_copy_init(&cs, 1, NULL);
	cs.pipebufs = bufs;
	cs.pipe = pipe;
	ret = fuse_dev_do_read(fud, in, &cs, len);
	if (ret < 0)
		goto out;

	if (pipe->nrbufs + cs.nr_segs > pipe->buffers) {
		ret = -EIO;
		goto out;
	}

	for (ret = total = 0; page_nr < cs.nr_segs; total += ret) {
		/*
		 * Need to be careful about this.  Having buf->ops in module
		 * code can Oops if the buffer persists after module unload.
		 */
		bufs[page_nr].ops = &nosteal_pipe_buf_ops;
		bufs[page_nr].flags = 0;
		ret = add_to_pipe(pipe, &bufs[page_nr++]);
		if (unlikely(ret < 0))
			break;
	}
	if (total)
		ret = total;
out:
	for (; page_nr < cs.nr_segs; page_nr++)
		put_page(bufs[page_nr].page);

	kfree(bufs);
	return ret;
}

static int fuse_notify_poll(struct fuse_conn *fc, unsigned int size,
			    struct fuse_copy_state *cs)
{
	struct fuse_notify_poll_wakeup_out outarg;
	int err = -EINVAL;

	if (size != sizeof(outarg))
		goto err;

	err = fuse_copy_one(cs, &outarg, sizeof(outarg));
	if (err)
		goto err;

	fuse_copy_finish(cs);
	return fuse_notify_poll_wakeup(fc, &outarg);

err:
	fuse_copy_finish(cs);
	return err;
}

static int fuse_notify_inval_inode(struct fuse_conn *fc, unsigned int size,
				   struct fuse_copy_state *cs)
{
	struct fuse_notify_inval_inode_out outarg;
	int err = -EINVAL;

	if (size != sizeof(outarg))
		goto err;

	err = fuse_copy_one(cs, &outarg, sizeof(outarg));
	if (err)
		goto err;
	fuse_copy_finish(cs);

	down_read(&fc->killsb);
	err = -ENOENT;
	if (fc->sb) {
		err = fuse_reverse_inval_inode(fc->sb, outarg.ino,
					       outarg.off, outarg.len);
	}
	up_read(&fc->killsb);
	return err;

err:
	fuse_copy_finish(cs);
	return err;
}

static int fuse_notify_inval_entry(struct fuse_conn *fc, unsigned int size,
				   struct fuse_copy_state *cs)
{
	struct fuse_notify_inval_entry_out outarg;
	int err = -ENOMEM;
	char *buf;
	struct qstr name;

	buf = kzalloc(FUSE_NAME_MAX + 1, GFP_KERNEL);
	if (!buf)
		goto err;

	err = -EINVAL;
	if (size < sizeof(outarg))
		goto err;

	err = fuse_copy_one(cs, &outarg, sizeof(outarg));
	if (err)
		goto err;

	err = -ENAMETOOLONG;
	if (outarg.namelen > FUSE_NAME_MAX)
		goto err;

	err = -EINVAL;
	if (size != sizeof(outarg) + outarg.namelen + 1)
		goto err;

	name.name = buf;
	name.len = outarg.namelen;
	err = fuse_copy_one(cs, buf, outarg.namelen + 1);
	if (err)
		goto err;
	fuse_copy_finish(cs);
	buf[outarg.namelen] = 0;

	down_read(&fc->killsb);
	err = -ENOENT;
	if (fc->sb)
		err = fuse_reverse_inval_entry(fc->sb, outarg.parent, 0, &name);
	up_read(&fc->killsb);
	kfree(buf);
	return err;

err:
	kfree(buf);
	fuse_copy_finish(cs);
	return err;
}

static int fuse_notify_delete(struct fuse_conn *fc, unsigned int size,
			      struct fuse_copy_state *cs)
{
	struct fuse_notify_delete_out outarg;
	int err = -ENOMEM;
	char *buf;
	struct qstr name;

	buf = kzalloc(FUSE_NAME_MAX + 1, GFP_KERNEL);
	if (!buf)
		goto err;

	err = -EINVAL;
	if (size < sizeof(outarg))
		goto err;

	err = fuse_copy_one(cs, &outarg, sizeof(outarg));
	if (err)
		goto err;

	err = -ENAMETOOLONG;
	if (outarg.namelen > FUSE_NAME_MAX)
		goto err;

	err = -EINVAL;
	if (size != sizeof(outarg) + outarg.namelen + 1)
		goto err;

	name.name = buf;
	name.len = outarg.namelen;
	err = fuse_copy_one(cs, buf, outarg.namelen + 1);
	if (err)
		goto err;
	fuse_copy_finish(cs);
	buf[outarg.namelen] = 0;

	down_read(&fc->killsb);
	err = -ENOENT;
	if (fc->sb)
		err = fuse_reverse_inval_entry(fc->sb, outarg.parent,
					       outarg.child, &name);
	up_read(&fc->killsb);
	kfree(buf);
	return err;

err:
	kfree(buf);
	fuse_copy_finish(cs);
	return err;
}

static int fuse_notify_store(struct fuse_conn *fc, unsigned int size,
			     struct fuse_copy_state *cs)
{
	struct fuse_notify_store_out outarg;
	struct inode *inode;
	struct address_space *mapping;
	u64 nodeid;
	int err;
	pgoff_t index;
	unsigned int offset;
	unsigned int num;
	loff_t file_size;
	loff_t end;

	err = -EINVAL;
	if (size < sizeof(outarg))
		goto out_finish;

	err = fuse_copy_one(cs, &outarg, sizeof(outarg));
	if (err)
		goto out_finish;

	err = -EINVAL;
	if (size - sizeof(outarg) != outarg.size)
		goto out_finish;

	nodeid = outarg.nodeid;

	down_read(&fc->killsb);

	err = -ENOENT;
	if (!fc->sb)
		goto out_up_killsb;

	inode = ilookup5(fc->sb, nodeid, fuse_inode_eq, &nodeid);
	if (!inode)
		goto out_up_killsb;

	mapping = inode->i_mapping;
	index = outarg.offset >> PAGE_SHIFT;
	offset = outarg.offset & ~PAGE_MASK;
	file_size = i_size_read(inode);
	end = outarg.offset + outarg.size;
	if (end > file_size) {
		file_size = end;
		fuse_write_update_size(inode, file_size);
	}

	num = outarg.size;
	while (num) {
		struct page *page;
		unsigned int this_num;

		err = -ENOMEM;
		page = find_or_create_page(mapping, index,
					   mapping_gfp_mask(mapping));
		if (!page)
			goto out_iput;

		this_num = min_t(unsigned, num, PAGE_SIZE - offset);
		err = fuse_copy_page(cs, &page, offset, this_num, 0);
		if (!err && offset == 0 &&
		    (this_num == PAGE_SIZE || file_size == end))
			SetPageUptodate(page);
		unlock_page(page);
		put_page(page);

		if (err)
			goto out_iput;

		num -= this_num;
		offset = 0;
		index++;
	}

	err = 0;

out_iput:
	iput(inode);
out_up_killsb:
	up_read(&fc->killsb);
out_finish:
	fuse_copy_finish(cs);
	return err;
}

static void fuse_retrieve_end(struct fuse_conn *fc, struct fuse_req *req)
{
	release_pages(req->pages, req->num_pages, false);
}

static int fuse_retrieve(struct fuse_conn *fc, struct inode *inode,
			 struct fuse_notify_retrieve_out *outarg)
{
	int err;
	struct address_space *mapping = inode->i_mapping;
	struct fuse_req *req;
	pgoff_t index;
	loff_t file_size;
	unsigned int num;
	unsigned int offset;
	size_t total_len = 0;
	int num_pages;

	offset = outarg->offset & ~PAGE_MASK;
	file_size = i_size_read(inode);

	num = outarg->size;
	if (outarg->offset > file_size)
		num = 0;
	else if (outarg->offset + num > file_size)
		num = file_size - outarg->offset;

	num_pages = (num + offset + PAGE_SIZE - 1) >> PAGE_SHIFT;
	num_pages = min(num_pages, FUSE_MAX_PAGES_PER_REQ);

	req = fuse_get_req(fc, num_pages);
	if (IS_ERR(req))
		return PTR_ERR(req);

	req->in.h.opcode = FUSE_NOTIFY_REPLY;
	req->in.h.nodeid = outarg->nodeid;
	req->in.numargs = 2;
	req->in.argpages = 1;
	req->end = fuse_retrieve_end;

	index = outarg->offset >> PAGE_SHIFT;

	while (num && req->num_pages < num_pages) {
		struct page *page;
		unsigned int this_num;

		page = find_get_page(mapping, index);
		if (!page)
			break;

		this_num = min_t(unsigned, num, PAGE_SIZE - offset);
		req->pages[req->num_pages] = page;
		req->page_descs[req->num_pages].offset = offset;
		req->page_descs[req->num_pages].length = this_num;
		req->num_pages++;

		offset = 0;
		num -= this_num;
		total_len += this_num;
		index++;
	}
	req->misc.retrieve_in.offset = outarg->offset;
	req->misc.retrieve_in.size = total_len;
	req->in.args[0].size = sizeof(req->misc.retrieve_in);
	req->in.args[0].value = &req->misc.retrieve_in;
	req->in.args[1].size = total_len;

	err = fuse_request_send_notify_reply(fc, req, outarg->notify_unique);
	if (err) {
		fuse_retrieve_end(fc, req);
		fuse_put_request(fc, req);
	}

	return err;
}

static int fuse_notify_retrieve(struct fuse_conn *fc, unsigned int size,
				struct fuse_copy_state *cs)
{
	struct fuse_notify_retrieve_out outarg;
	struct inode *inode;
	int err;

	err = -EINVAL;
	if (size != sizeof(outarg))
		goto copy_finish;

	err = fuse_copy_one(cs, &outarg, sizeof(outarg));
	if (err)
		goto copy_finish;

	fuse_copy_finish(cs);

	down_read(&fc->killsb);
	err = -ENOENT;
	if (fc->sb) {
		u64 nodeid = outarg.nodeid;

		inode = ilookup5(fc->sb, nodeid, fuse_inode_eq, &nodeid);
		if (inode) {
			err = fuse_retrieve(fc, inode, &outarg);
			iput(inode);
		}
	}
	up_read(&fc->killsb);

	return err;

copy_finish:
	fuse_copy_finish(cs);
	return err;
}

static int fuse_notify(struct fuse_conn *fc, enum fuse_notify_code code,
		       unsigned int size, struct fuse_copy_state *cs)
{
	/* Don't try to move pages (yet) */
	cs->move_pages = 0;

	switch (code) {
	case FUSE_NOTIFY_POLL:
		return fuse_notify_poll(fc, size, cs);

	case FUSE_NOTIFY_INVAL_INODE:
		return fuse_notify_inval_inode(fc, size, cs);

	case FUSE_NOTIFY_INVAL_ENTRY:
		return fuse_notify_inval_entry(fc, size, cs);

	case FUSE_NOTIFY_STORE:
		return fuse_notify_store(fc, size, cs);

	case FUSE_NOTIFY_RETRIEVE:
		return fuse_notify_retrieve(fc, size, cs);

	case FUSE_NOTIFY_DELETE:
		return fuse_notify_delete(fc, size, cs);

	default:
		fuse_copy_finish(cs);
		return -EINVAL;
	}
}

/* Look up request on processing list by unique ID */
static struct fuse_req *request_find(struct fuse_pqueue *fpq, u64 unique)
{
	struct fuse_req *req;

	list_for_each_entry(req, &fpq->processing, list) {
		if (req->in.h.unique == unique || req->intr_unique == unique)
			return req;
	}
	return NULL;
}

static int copy_out_args(struct fuse_copy_state *cs, struct fuse_out *out,
			 unsigned nbytes)
{
	unsigned reqsize = sizeof(struct fuse_out_header);

	if (out->h.error)
		return nbytes != reqsize ? -EINVAL : 0;

	reqsize += len_args(out->numargs, out->args);

	if (reqsize < nbytes || (reqsize > nbytes && !out->argvar))
		return -EINVAL;
	else if (reqsize > nbytes) {
		struct fuse_arg *lastarg = &out->args[out->numargs-1];
		unsigned diffsize = reqsize - nbytes;
		if (diffsize > lastarg->size)
			return -EINVAL;
		lastarg->size -= diffsize;
	}
	return fuse_copy_args(cs, out->numargs, out->argpages, out->args,
			      out->page_zeroing);
}

/*
 * Write a single reply to a request.  First the header is copied from
 * the write buffer.  The request is then searched on the processing
 * list by the unique ID found in the header.  If found, then remove
 * it from the list and copy the rest of the buffer to the request.
 * The request is finished by calling request_end()
 */
static ssize_t fuse_dev_do_write(struct fuse_dev *fud,
				 struct fuse_copy_state *cs, size_t nbytes)
{
	int err;
	struct fuse_conn *fc = fud->fc;
	struct fuse_pqueue *fpq = &fud->pq;
	struct fuse_req *req;
	struct fuse_out_header oh;

	if (nbytes < sizeof(struct fuse_out_header))
		return -EINVAL;

	err = fuse_copy_one(cs, &oh, sizeof(oh));
	if (err)
		goto err_finish;

	err = -EINVAL;
	if (oh.len != nbytes)
		goto err_finish;

	/*
	 * Zero oh.unique indicates unsolicited notification message
	 * and error contains notification code.
	 */
	if (!oh.unique) {
		err = fuse_notify(fc, oh.error, nbytes - sizeof(oh), cs);
		return err ? err : nbytes;
	}

	err = -EINVAL;
	if (oh.error <= -1000 || oh.error > 0)
		goto err_finish;

	spin_lock(&fpq->lock);
	err = -ENOENT;
	if (!fpq->connected)
		goto err_unlock_pq;

	req = request_find(fpq, oh.unique);
	if (!req)
		goto err_unlock_pq;

	/* Is it an interrupt reply? */
	if (req->intr_unique == oh.unique) {
		__fuse_get_request(req);
		spin_unlock(&fpq->lock);

		err = -EINVAL;
		if (nbytes != sizeof(struct fuse_out_header)) {
			fuse_put_request(fc, req);
			goto err_finish;
		}

		if (oh.error == -ENOSYS)
			fc->no_interrupt = 1;
		else if (oh.error == -EAGAIN)
			queue_interrupt(&fc->iq, req);
		fuse_put_request(fc, req);

		fuse_copy_finish(cs);
		return nbytes;
	}

	clear_bit(FR_SENT, &req->flags);
	list_move(&req->list, &fpq->io);
	req->out.h = oh;
	set_bit(FR_LOCKED, &req->flags);
	spin_unlock(&fpq->lock);
	cs->req = req;
	if (!req->out.page_replace)
		cs->move_pages = 0;

	err = copy_out_args(cs, &req->out, nbytes);
	if (req->in.h.opcode == FUSE_CANONICAL_PATH) {
		char *path = (char *)req->out.args[0].value;

		path[req->out.args[0].size - 1] = 0;
		req->out.h.error = kern_path(path, 0, req->canonical_path);
	}
	fuse_copy_finish(cs);

	spin_lock(&fpq->lock);
	clear_bit(FR_LOCKED, &req->flags);
	if (!fpq->connected)
		err = -ENOENT;
	else if (err)
		req->out.h.error = -EIO;
	if (!test_bit(FR_PRIVATE, &req->flags))
		list_del_init(&req->list);
	spin_unlock(&fpq->lock);

	request_end(fc, req);

	return err ? err : nbytes;

 err_unlock_pq:
	spin_unlock(&fpq->lock);
 err_finish:
	fuse_copy_finish(cs);
	return err;
}

static ssize_t fuse_dev_write(struct kiocb *iocb, struct iov_iter *from)
{
	struct fuse_copy_state cs;
	struct fuse_dev *fud = fuse_get_dev(iocb->ki_filp);

	if (!fud)
		return -EPERM;

	if (!iter_is_iovec(from))
		return -EINVAL;

	fuse_copy_init(&cs, 0, from);

	return fuse_dev_do_write(fud, &cs, iov_iter_count(from));
}

static ssize_t fuse_dev_splice_write(struct pipe_inode_info *pipe,
				     struct file *out, loff_t *ppos,
				     size_t len, unsigned int flags)
{
	unsigned nbuf;
	unsigned idx;
	struct pipe_buffer *bufs;
	struct fuse_copy_state cs;
	struct fuse_dev *fud;
	size_t rem;
	ssize_t ret;

	fud = fuse_get_dev(out);
	if (!fud)
		return -EPERM;

	pipe_lock(pipe);

	bufs = kmalloc(pipe->buffers * sizeof(struct pipe_buffer), GFP_KERNEL);
	if (!bufs) {
		pipe_unlock(pipe);
		return -ENOMEM;
	}

	nbuf = 0;
	rem = 0;
	for (idx = 0; idx < pipe->nrbufs && rem < len; idx++)
		rem += pipe->bufs[(pipe->curbuf + idx) & (pipe->buffers - 1)].len;

	ret = -EINVAL;
	if (rem < len)
		goto out_free;

	rem = len;
	while (rem) {
		struct pipe_buffer *ibuf;
		struct pipe_buffer *obuf;

		BUG_ON(nbuf >= pipe->buffers);
		BUG_ON(!pipe->nrbufs);
		ibuf = &pipe->bufs[pipe->curbuf];
		obuf = &bufs[nbuf];

		if (rem >= ibuf->len) {
			*obuf = *ibuf;
			ibuf->ops = NULL;
			pipe->curbuf = (pipe->curbuf + 1) & (pipe->buffers - 1);
			pipe->nrbufs--;
		} else {
			if (!pipe_buf_get(pipe, ibuf))
				goto out_free;

			*obuf = *ibuf;
			obuf->flags &= ~PIPE_BUF_FLAG_GIFT;
			obuf->len = rem;
			ibuf->offset += obuf->len;
			ibuf->len -= obuf->len;
		}
		nbuf++;
		rem -= obuf->len;
	}
	pipe_unlock(pipe);

	fuse_copy_init(&cs, 0, NULL);
	cs.pipebufs = bufs;
	cs.nr_segs = nbuf;
	cs.pipe = pipe;

	if (flags & SPLICE_F_MOVE)
		cs.move_pages = 1;

	ret = fuse_dev_do_write(fud, &cs, len);

	pipe_lock(pipe);
out_free:
	for (idx = 0; idx < nbuf; idx++)
		pipe_buf_release(pipe, &bufs[idx]);
	pipe_unlock(pipe);

	kfree(bufs);
	return ret;
}

static unsigned fuse_dev_poll(struct file *file, poll_table *wait)
{
	unsigned mask = POLLOUT | POLLWRNORM;
	struct fuse_iqueue *fiq;
	struct fuse_dev *fud = fuse_get_dev(file);

	if (!fud)
		return POLLERR;

	fiq = &fud->fc->iq;
	poll_wait(file, &fiq->waitq, wait);

	spin_lock(&fiq->waitq.lock);
	if (!fiq->connected)
		mask = POLLERR;
	else if (request_pending(fiq))
		mask |= POLLIN | POLLRDNORM;
	spin_unlock(&fiq->waitq.lock);

	return mask;
}

/*
 * Abort all requests on the given list (pending or processing)
 *
 * This function releases and reacquires fc->lock
 */
static void end_requests(struct fuse_conn *fc, struct list_head *head)
{
	while (!list_empty(head)) {
		struct fuse_req *req;
		req = list_entry(head->next, struct fuse_req, list);
		req->out.h.error = -ECONNABORTED;
		clear_bit(FR_SENT, &req->flags);
		list_del_init(&req->list);
		request_end(fc, req);
	}
}

static void end_polls(struct fuse_conn *fc)
{
	struct rb_node *p;

	p = rb_first(&fc->polled_files);

	while (p) {
		struct fuse_file *ff;
		ff = rb_entry(p, struct fuse_file, polled_node);
		wake_up_interruptible_all(&ff->poll_wait);

		p = rb_next(p);
	}
}

/*
 * Abort all requests.
 *
 * Emergency exit in case of a malicious or accidental deadlock, or just a hung
 * filesystem.
 *
 * The same effect is usually achievable through killing the filesystem daemon
 * and all users of the filesystem.  The exception is the combination of an
 * asynchronous request and the tricky deadlock (see
 * Documentation/filesystems/fuse.txt).
 *
 * Aborting requests under I/O goes as follows: 1: Separate out unlocked
 * requests, they should be finished off immediately.  Locked requests will be
 * finished after unlock; see unlock_request(). 2: Finish off the unlocked
 * requests.  It is possible that some request will finish before we can.  This
 * is OK, the request will in that case be removed from the list before we touch
 * it.
 */
void fuse_abort_conn(struct fuse_conn *fc)
{
	struct fuse_iqueue *fiq = &fc->iq;

	spin_lock(&fc->lock);
	if (fc->connected) {
		struct fuse_dev *fud;
		struct fuse_req *req, *next;
		LIST_HEAD(to_end1);
		LIST_HEAD(to_end2);

		fc->connected = 0;
		fc->blocked = 0;
		fuse_set_initialized(fc);
		list_for_each_entry(fud, &fc->devices, entry) {
			struct fuse_pqueue *fpq = &fud->pq;

			spin_lock(&fpq->lock);
			fpq->connected = 0;
			list_for_each_entry_safe(req, next, &fpq->io, list) {
				req->out.h.error = -ECONNABORTED;
				spin_lock(&req->waitq.lock);
				set_bit(FR_ABORTED, &req->flags);
				if (!test_bit(FR_LOCKED, &req->flags)) {
					set_bit(FR_PRIVATE, &req->flags);
					__fuse_get_request(req);
					list_move(&req->list, &to_end1);
				}
				spin_unlock(&req->waitq.lock);
			}
			list_splice_init(&fpq->processing, &to_end2);
			spin_unlock(&fpq->lock);
		}
		fc->max_background = UINT_MAX;
		flush_bg_queue(fc);

		spin_lock(&fiq->waitq.lock);
		fiq->connected = 0;
		list_splice_init(&fiq->pending, &to_end2);
		list_for_each_entry(req, &to_end2, list)
			clear_bit(FR_PENDING, &req->flags);
		while (forget_pending(fiq))
			kfree(dequeue_forget(fiq, 1, NULL));
		wake_up_all_locked(&fiq->waitq);
		spin_unlock(&fiq->waitq.lock);
		kill_fasync(&fiq->fasync, SIGIO, POLL_IN);
		end_polls(fc);
		wake_up_all(&fc->blocked_waitq);
		spin_unlock(&fc->lock);

		while (!list_empty(&to_end1)) {
			req = list_first_entry(&to_end1, struct fuse_req, list);
			list_del_init(&req->list);
			request_end(fc, req);
		}
		end_requests(fc, &to_end2);
	} else {
		spin_unlock(&fc->lock);
	}
}
EXPORT_SYMBOL_GPL(fuse_abort_conn);

void fuse_wait_aborted(struct fuse_conn *fc)
{
<<<<<<< HEAD
	wait_event_freezable(fc->blocked_waitq, atomic_read(&fc->num_waiting) == 0);
=======
	/* matches implicit memory barrier in fuse_drop_waiting() */
	smp_mb();
	wait_event(fc->blocked_waitq, atomic_read(&fc->num_waiting) == 0);
>>>>>>> 03a01b78
}

int fuse_dev_release(struct inode *inode, struct file *file)
{
	struct fuse_dev *fud = fuse_get_dev(file);

	if (fud) {
		struct fuse_conn *fc = fud->fc;
		struct fuse_pqueue *fpq = &fud->pq;
		LIST_HEAD(to_end);

		spin_lock(&fpq->lock);
		WARN_ON(!list_empty(&fpq->io));
		list_splice_init(&fpq->processing, &to_end);
		spin_unlock(&fpq->lock);

		end_requests(fc, &to_end);

		/* Are we the last open device? */
		if (atomic_dec_and_test(&fc->dev_count)) {
			WARN_ON(fc->iq.fasync != NULL);
			fuse_abort_conn(fc);
		}
		fuse_dev_free(fud);
	}
	return 0;
}
EXPORT_SYMBOL_GPL(fuse_dev_release);

static int fuse_dev_fasync(int fd, struct file *file, int on)
{
	struct fuse_dev *fud = fuse_get_dev(file);

	if (!fud)
		return -EPERM;

	/* No locking - fasync_helper does its own locking */
	return fasync_helper(fd, file, on, &fud->fc->iq.fasync);
}

static int fuse_device_clone(struct fuse_conn *fc, struct file *new)
{
	struct fuse_dev *fud;

	if (new->private_data)
		return -EINVAL;

	fud = fuse_dev_alloc(fc);
	if (!fud)
		return -ENOMEM;

	new->private_data = fud;
	atomic_inc(&fc->dev_count);

	return 0;
}

static long fuse_dev_ioctl(struct file *file, unsigned int cmd,
			   unsigned long arg)
{
	int err = -ENOTTY;

	if (cmd == FUSE_DEV_IOC_CLONE) {
		int oldfd;

		err = -EFAULT;
		if (!get_user(oldfd, (__u32 __user *) arg)) {
			struct file *old = fget(oldfd);

			err = -EINVAL;
			if (old) {
				struct fuse_dev *fud = NULL;

				/*
				 * Check against file->f_op because CUSE
				 * uses the same ioctl handler.
				 */
				if (old->f_op == file->f_op &&
				    old->f_cred->user_ns == file->f_cred->user_ns)
					fud = fuse_get_dev(old);

				if (fud) {
					mutex_lock(&fuse_mutex);
					err = fuse_device_clone(fud->fc, file);
					mutex_unlock(&fuse_mutex);
				}
				fput(old);
			}
		}
	}
	return err;
}

const struct file_operations fuse_dev_operations = {
	.owner		= THIS_MODULE,
	.open		= fuse_dev_open,
	.llseek		= no_llseek,
	.read_iter	= fuse_dev_read,
	.splice_read	= fuse_dev_splice_read,
	.write_iter	= fuse_dev_write,
	.splice_write	= fuse_dev_splice_write,
	.poll		= fuse_dev_poll,
	.release	= fuse_dev_release,
	.fasync		= fuse_dev_fasync,
	.unlocked_ioctl = fuse_dev_ioctl,
	.compat_ioctl   = fuse_dev_ioctl,
};
EXPORT_SYMBOL_GPL(fuse_dev_operations);

static struct miscdevice fuse_miscdevice = {
	.minor = FUSE_MINOR,
	.name  = "fuse",
	.fops = &fuse_dev_operations,
};

int __init fuse_dev_init(void)
{
	int err = -ENOMEM;
	fuse_req_cachep = kmem_cache_create("fuse_request",
					    sizeof(struct fuse_req),
					    0, 0, NULL);
	if (!fuse_req_cachep)
		goto out;

	err = misc_register(&fuse_miscdevice);
	if (err)
		goto out_cache_clean;

	return 0;

 out_cache_clean:
	kmem_cache_destroy(fuse_req_cachep);
 out:
	return err;
}

void fuse_dev_cleanup(void)
{
	misc_deregister(&fuse_miscdevice);
	kmem_cache_destroy(fuse_req_cachep);
}<|MERGE_RESOLUTION|>--- conflicted
+++ resolved
@@ -2183,13 +2183,9 @@
 
 void fuse_wait_aborted(struct fuse_conn *fc)
 {
-<<<<<<< HEAD
-	wait_event_freezable(fc->blocked_waitq, atomic_read(&fc->num_waiting) == 0);
-=======
 	/* matches implicit memory barrier in fuse_drop_waiting() */
 	smp_mb();
 	wait_event(fc->blocked_waitq, atomic_read(&fc->num_waiting) == 0);
->>>>>>> 03a01b78
 }
 
 int fuse_dev_release(struct inode *inode, struct file *file)
