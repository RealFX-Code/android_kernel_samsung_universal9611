/*
  FUSE: Filesystem in Userspace
  Copyright (C) 2001-2008  Miklos Szeredi <miklos@szeredi.hu>

  This program can be distributed under the terms of the GNU GPL.
  See the file COPYING.
*/

#include "fuse_i.h"

#include <linux/pagemap.h>
#include <linux/slab.h>
#include <linux/kernel.h>
#include <linux/sched.h>
#include <linux/module.h>
#include <linux/compat.h>
#include <linux/swap.h>
#include <linux/falloc.h>
#include <linux/uio.h>
<<<<<<< HEAD
#include <linux/freezer.h>
=======
#include <linux/fs.h>

>>>>>>> 9f9c7b33
static const struct file_operations fuse_direct_io_file_operations;

static int fuse_send_open(struct fuse_conn *fc, u64 nodeid, struct file *file,
			  int opcode, struct fuse_open_out *outargp)
{
	struct fuse_open_in inarg;
	FUSE_ARGS(args);

	memset(&inarg, 0, sizeof(inarg));
	inarg.flags = file->f_flags & ~(O_CREAT | O_EXCL | O_NOCTTY);
	if (!fc->atomic_o_trunc)
		inarg.flags &= ~O_TRUNC;
	args.in.h.opcode = opcode;
	args.in.h.nodeid = nodeid;
	args.in.numargs = 1;
	args.in.args[0].size = sizeof(inarg);
	args.in.args[0].value = &inarg;
	args.out.numargs = 1;
	args.out.args[0].size = sizeof(*outargp);
	args.out.args[0].value = outargp;

	return fuse_simple_request(fc, &args);
}

struct fuse_file *fuse_file_alloc(struct fuse_conn *fc)
{
	struct fuse_file *ff;

	ff = kzalloc(sizeof(struct fuse_file), GFP_KERNEL);
	if (unlikely(!ff))
		return NULL;

	ff->fc = fc;
	ff->reserved_req = fuse_request_alloc(0);
	if (unlikely(!ff->reserved_req)) {
		kfree(ff);
		return NULL;
	}

	INIT_LIST_HEAD(&ff->write_entry);
	refcount_set(&ff->count, 1);
	RB_CLEAR_NODE(&ff->polled_node);
	init_waitqueue_head(&ff->poll_wait);

	spin_lock(&fc->lock);
	ff->kh = ++fc->khctr;
	spin_unlock(&fc->lock);

	return ff;
}

void fuse_file_free(struct fuse_file *ff)
{
	fuse_request_free(ff->reserved_req);
	kfree(ff);
}

static struct fuse_file *fuse_file_get(struct fuse_file *ff)
{
	refcount_inc(&ff->count);
	return ff;
}

static void fuse_release_end(struct fuse_conn *fc, struct fuse_req *req)
{
	iput(req->misc.release.inode);
}

static void fuse_file_put(struct fuse_file *ff, bool sync, bool isdir)
{
	if (refcount_dec_and_test(&ff->count)) {
		struct fuse_req *req = ff->reserved_req;

		if (ff->fc->no_open && !isdir) {
			/*
			 * Drop the release request when client does not
			 * implement 'open'
			 */
			__clear_bit(FR_BACKGROUND, &req->flags);
			iput(req->misc.release.inode);
			fuse_put_request(ff->fc, req);
		} else if (sync) {
			__set_bit(FR_FORCE, &req->flags);
			__clear_bit(FR_BACKGROUND, &req->flags);
			fuse_request_send(ff->fc, req);
			iput(req->misc.release.inode);
			fuse_put_request(ff->fc, req);
		} else {
			req->end = fuse_release_end;
			__set_bit(FR_BACKGROUND, &req->flags);
			fuse_request_send_background(ff->fc, req);
		}
		kfree(ff);
	}
}

int fuse_do_open(struct fuse_conn *fc, u64 nodeid, struct file *file,
		 bool isdir)
{
	struct fuse_file *ff;
	int opcode = isdir ? FUSE_OPENDIR : FUSE_OPEN;

	ff = fuse_file_alloc(fc);
	if (!ff)
		return -ENOMEM;

	ff->fh = 0;
	ff->open_flags = FOPEN_KEEP_CACHE; /* Default for no-open */
	if (!fc->no_open || isdir) {
		struct fuse_open_out outarg;
		int err;

		err = fuse_send_open(fc, nodeid, file, opcode, &outarg);
		if (!err) {
			ff->fh = outarg.fh;
			ff->open_flags = outarg.open_flags;

		} else if (err != -ENOSYS || isdir) {
			fuse_file_free(ff);
			return err;
		} else {
			fc->no_open = 1;
		}
	}

	if (isdir)
		ff->open_flags &= ~FOPEN_DIRECT_IO;

	ff->nodeid = nodeid;
	file->private_data = ff;

	return 0;
}
EXPORT_SYMBOL_GPL(fuse_do_open);

static void fuse_link_write_file(struct file *file)
{
	struct inode *inode = file_inode(file);
	struct fuse_conn *fc = get_fuse_conn(inode);
	struct fuse_inode *fi = get_fuse_inode(inode);
	struct fuse_file *ff = file->private_data;
	/*
	 * file may be written through mmap, so chain it onto the
	 * inodes's write_file list
	 */
	spin_lock(&fc->lock);
	if (list_empty(&ff->write_entry))
		list_add(&ff->write_entry, &fi->write_files);
	spin_unlock(&fc->lock);
}

void fuse_finish_open(struct inode *inode, struct file *file)
{
	struct fuse_file *ff = file->private_data;
	struct fuse_conn *fc = get_fuse_conn(inode);

	if (ff->open_flags & FOPEN_DIRECT_IO)
		file->f_op = &fuse_direct_io_file_operations;
	if (!(ff->open_flags & FOPEN_KEEP_CACHE))
		invalidate_inode_pages2(inode->i_mapping);
	if (ff->open_flags & FOPEN_STREAM)
		stream_open(inode, file);
	else if (ff->open_flags & FOPEN_NONSEEKABLE)
		nonseekable_open(inode, file);
	if (fc->atomic_o_trunc && (file->f_flags & O_TRUNC)) {
		struct fuse_inode *fi = get_fuse_inode(inode);

		spin_lock(&fc->lock);
		fi->attr_version = ++fc->attr_version;
		i_size_write(inode, 0);
		spin_unlock(&fc->lock);
		fuse_invalidate_attr(inode);
		if (fc->writeback_cache)
			file_update_time(file);
	}
	if ((file->f_mode & FMODE_WRITE) && fc->writeback_cache)
		fuse_link_write_file(file);
}

int fuse_open_common(struct inode *inode, struct file *file, bool isdir)
{
	struct fuse_conn *fc = get_fuse_conn(inode);
	int err;
	bool is_wb_truncate = (file->f_flags & O_TRUNC) &&
			  fc->atomic_o_trunc &&
			  fc->writeback_cache;

	err = generic_file_open(inode, file);
	if (err)
		return err;

	if (is_wb_truncate) {
		inode_lock(inode);
		fuse_set_nowrite(inode);
	}

	err = fuse_do_open(fc, get_node_id(inode), file, isdir);

	if (!err)
		fuse_finish_open(inode, file);

	if (is_wb_truncate) {
		fuse_release_nowrite(inode);
		inode_unlock(inode);
	}

	return err;
}

static void fuse_prepare_release(struct fuse_file *ff, int flags, int opcode)
{
	struct fuse_conn *fc = ff->fc;
	struct fuse_req *req = ff->reserved_req;
	struct fuse_release_in *inarg = &req->misc.release.in;

	spin_lock(&fc->lock);
	list_del(&ff->write_entry);
	if (!RB_EMPTY_NODE(&ff->polled_node))
		rb_erase(&ff->polled_node, &fc->polled_files);
	spin_unlock(&fc->lock);

	wake_up_interruptible_all(&ff->poll_wait);

	inarg->fh = ff->fh;
	inarg->flags = flags;
	req->in.h.opcode = opcode;
	req->in.h.nodeid = ff->nodeid;
	req->in.numargs = 1;
	req->in.args[0].size = sizeof(struct fuse_release_in);
	req->in.args[0].value = inarg;
}

void fuse_release_common(struct file *file, bool isdir)
{
	struct fuse_file *ff = file->private_data;
	struct fuse_req *req = ff->reserved_req;
	int opcode = isdir ? FUSE_RELEASEDIR : FUSE_RELEASE;

	fuse_prepare_release(ff, file->f_flags, opcode);

	if (ff->flock) {
		struct fuse_release_in *inarg = &req->misc.release.in;
		inarg->release_flags |= FUSE_RELEASE_FLOCK_UNLOCK;
		inarg->lock_owner = fuse_lock_owner_id(ff->fc,
						       (fl_owner_t) file);
	}
	/* Hold inode until release is finished */
	req->misc.release.inode = igrab(file_inode(file));

	/*
	 * Normally this will send the RELEASE request, however if
	 * some asynchronous READ or WRITE requests are outstanding,
	 * the sending will be delayed.
	 *
	 * Make the release synchronous if this is a fuseblk mount,
	 * synchronous RELEASE is allowed (and desirable) in this case
	 * because the server can be trusted not to screw up.
	 */
	fuse_file_put(ff, ff->fc->destroy_req != NULL, isdir);
}

static int fuse_open(struct inode *inode, struct file *file)
{
	return fuse_open_common(inode, file, false);
}

static int fuse_release(struct inode *inode, struct file *file)
{
	struct fuse_conn *fc = get_fuse_conn(inode);

	/* see fuse_vma_close() for !writeback_cache case */
	if (fc->writeback_cache)
		write_inode_now(inode, 1);

	fuse_release_common(file, false);

	/* return value is ignored by VFS */
	return 0;
}

void fuse_sync_release(struct fuse_file *ff, int flags)
{
	WARN_ON(refcount_read(&ff->count) > 1);
	fuse_prepare_release(ff, flags, FUSE_RELEASE);
	/*
	 * iput(NULL) is a no-op and since the refcount is 1 and everything's
	 * synchronous, we are fine with not doing igrab() here"
	 */
	fuse_file_put(ff, true, false);
}
EXPORT_SYMBOL_GPL(fuse_sync_release);

/*
 * Scramble the ID space with XTEA, so that the value of the files_struct
 * pointer is not exposed to userspace.
 */
u64 fuse_lock_owner_id(struct fuse_conn *fc, fl_owner_t id)
{
	u32 *k = fc->scramble_key;
	u64 v = (unsigned long) id;
	u32 v0 = v;
	u32 v1 = v >> 32;
	u32 sum = 0;
	int i;

	for (i = 0; i < 32; i++) {
		v0 += ((v1 << 4 ^ v1 >> 5) + v1) ^ (sum + k[sum & 3]);
		sum += 0x9E3779B9;
		v1 += ((v0 << 4 ^ v0 >> 5) + v0) ^ (sum + k[sum>>11 & 3]);
	}

	return (u64) v0 + ((u64) v1 << 32);
}

/*
 * Check if any page in a range is under writeback
 *
 * This is currently done by walking the list of writepage requests
 * for the inode, which can be pretty inefficient.
 */
static bool fuse_range_is_writeback(struct inode *inode, pgoff_t idx_from,
				   pgoff_t idx_to)
{
	struct fuse_conn *fc = get_fuse_conn(inode);
	struct fuse_inode *fi = get_fuse_inode(inode);
	struct fuse_req *req;
	bool found = false;

	spin_lock(&fc->lock);
	list_for_each_entry(req, &fi->writepages, writepages_entry) {
		pgoff_t curr_index;

		BUG_ON(req->inode != inode);
		curr_index = req->misc.write.in.offset >> PAGE_SHIFT;
		if (idx_from < curr_index + req->num_pages &&
		    curr_index <= idx_to) {
			found = true;
			break;
		}
	}
	spin_unlock(&fc->lock);

	return found;
}

static inline bool fuse_page_is_writeback(struct inode *inode, pgoff_t index)
{
	return fuse_range_is_writeback(inode, index, index);
}

/*
 * Wait for page writeback to be completed.
 *
 * Since fuse doesn't rely on the VM writeback tracking, this has to
 * use some other means.
 */
static int fuse_wait_on_page_writeback(struct inode *inode, pgoff_t index)
{
	struct fuse_inode *fi = get_fuse_inode(inode);

	wait_event_freezable(fi->page_waitq, !fuse_page_is_writeback(inode, index));
	return 0;
}

/*
 * Wait for all pending writepages on the inode to finish.
 *
 * This is currently done by blocking further writes with FUSE_NOWRITE
 * and waiting for all sent writes to complete.
 *
 * This must be called under i_mutex, otherwise the FUSE_NOWRITE usage
 * could conflict with truncation.
 */
static void fuse_sync_writes(struct inode *inode)
{
	fuse_set_nowrite(inode);
	fuse_release_nowrite(inode);
}

static int fuse_flush(struct file *file, fl_owner_t id)
{
	struct inode *inode = file_inode(file);
	struct fuse_conn *fc = get_fuse_conn(inode);
	struct fuse_file *ff = file->private_data;
	struct fuse_req *req;
	struct fuse_flush_in inarg;
	int err;

	if (is_bad_inode(inode))
		return -EIO;

	if (fc->no_flush)
		return 0;

	err = write_inode_now(inode, 1);
	if (err)
		return err;

	inode_lock(inode);
	fuse_sync_writes(inode);
	inode_unlock(inode);

	err = filemap_check_errors(file->f_mapping);
	if (err)
		return err;

	req = fuse_get_req_nofail_nopages(fc, file);
	memset(&inarg, 0, sizeof(inarg));
	inarg.fh = ff->fh;
	inarg.lock_owner = fuse_lock_owner_id(fc, id);
	req->in.h.opcode = FUSE_FLUSH;
	req->in.h.nodeid = get_node_id(inode);
	req->in.numargs = 1;
	req->in.args[0].size = sizeof(inarg);
	req->in.args[0].value = &inarg;
	__set_bit(FR_FORCE, &req->flags);
	fuse_request_send(fc, req);
	err = req->out.h.error;
	fuse_put_request(fc, req);
	if (err == -ENOSYS) {
		fc->no_flush = 1;
		err = 0;
	}
	return err;
}

int fuse_fsync_common(struct file *file, loff_t start, loff_t end,
		      int datasync, int isdir)
{
	struct inode *inode = file->f_mapping->host;
	struct fuse_conn *fc = get_fuse_conn(inode);
	struct fuse_file *ff = file->private_data;
	FUSE_ARGS(args);
	struct fuse_fsync_in inarg;
	int err;

	if (is_bad_inode(inode))
		return -EIO;

	inode_lock(inode);

	/*
	 * Start writeback against all dirty pages of the inode, then
	 * wait for all outstanding writes, before sending the FSYNC
	 * request.
	 */
	err = file_write_and_wait_range(file, start, end);
	if (err)
		goto out;

	fuse_sync_writes(inode);

	/*
	 * Due to implementation of fuse writeback
	 * file_write_and_wait_range() does not catch errors.
	 * We have to do this directly after fuse_sync_writes()
	 */
	err = file_check_and_advance_wb_err(file);
	if (err)
		goto out;

	err = sync_inode_metadata(inode, 1);
	if (err)
		goto out;

	if ((!isdir && fc->no_fsync) || (isdir && fc->no_fsyncdir))
		goto out;

	memset(&inarg, 0, sizeof(inarg));
	inarg.fh = ff->fh;
	inarg.fsync_flags = datasync ? 1 : 0;
	args.in.h.opcode = isdir ? FUSE_FSYNCDIR : FUSE_FSYNC;
	args.in.h.nodeid = get_node_id(inode);
	args.in.numargs = 1;
	args.in.args[0].size = sizeof(inarg);
	args.in.args[0].value = &inarg;
	err = fuse_simple_request(fc, &args);
	if (err == -ENOSYS) {
		if (isdir)
			fc->no_fsyncdir = 1;
		else
			fc->no_fsync = 1;
		err = 0;
	}
out:
	inode_unlock(inode);
	return err;
}

static int fuse_fsync(struct file *file, loff_t start, loff_t end,
		      int datasync)
{
	return fuse_fsync_common(file, start, end, datasync, 0);
}

void fuse_read_fill(struct fuse_req *req, struct file *file, loff_t pos,
		    size_t count, int opcode)
{
	struct fuse_read_in *inarg = &req->misc.read.in;
	struct fuse_file *ff = file->private_data;

	inarg->fh = ff->fh;
	inarg->offset = pos;
	inarg->size = count;
	inarg->flags = file->f_flags;
	req->in.h.opcode = opcode;
	req->in.h.nodeid = ff->nodeid;
	req->in.numargs = 1;
	req->in.args[0].size = sizeof(struct fuse_read_in);
	req->in.args[0].value = inarg;
	req->out.argvar = 1;
	req->out.numargs = 1;
	req->out.args[0].size = count;
}

static void fuse_release_user_pages(struct fuse_req *req, bool should_dirty)
{
	unsigned i;

	for (i = 0; i < req->num_pages; i++) {
		struct page *page = req->pages[i];
		if (should_dirty)
			set_page_dirty_lock(page);
		put_page(page);
	}
}

static void fuse_io_release(struct kref *kref)
{
	kfree(container_of(kref, struct fuse_io_priv, refcnt));
}

static ssize_t fuse_get_res_by_io(struct fuse_io_priv *io)
{
	if (io->err)
		return io->err;

	if (io->bytes >= 0 && io->write)
		return -EIO;

	return io->bytes < 0 ? io->size : io->bytes;
}

/**
 * In case of short read, the caller sets 'pos' to the position of
 * actual end of fuse request in IO request. Otherwise, if bytes_requested
 * == bytes_transferred or rw == WRITE, the caller sets 'pos' to -1.
 *
 * An example:
 * User requested DIO read of 64K. It was splitted into two 32K fuse requests,
 * both submitted asynchronously. The first of them was ACKed by userspace as
 * fully completed (req->out.args[0].size == 32K) resulting in pos == -1. The
 * second request was ACKed as short, e.g. only 1K was read, resulting in
 * pos == 33K.
 *
 * Thus, when all fuse requests are completed, the minimal non-negative 'pos'
 * will be equal to the length of the longest contiguous fragment of
 * transferred data starting from the beginning of IO request.
 */
static void fuse_aio_complete(struct fuse_io_priv *io, int err, ssize_t pos)
{
	int left;

	spin_lock(&io->lock);
	if (err)
		io->err = io->err ? : err;
	else if (pos >= 0 && (io->bytes < 0 || pos < io->bytes))
		io->bytes = pos;

	left = --io->reqs;
	if (!left && io->blocking)
		complete(io->done);
	spin_unlock(&io->lock);

	if (!left && !io->blocking) {
		ssize_t res = fuse_get_res_by_io(io);

		if (res >= 0) {
			struct inode *inode = file_inode(io->iocb->ki_filp);
			struct fuse_conn *fc = get_fuse_conn(inode);
			struct fuse_inode *fi = get_fuse_inode(inode);

			spin_lock(&fc->lock);
			fi->attr_version = ++fc->attr_version;
			spin_unlock(&fc->lock);
		}

		io->iocb->ki_complete(io->iocb, res, 0);
	}

	kref_put(&io->refcnt, fuse_io_release);
}

static void fuse_aio_complete_req(struct fuse_conn *fc, struct fuse_req *req)
{
	struct fuse_io_priv *io = req->io;
	ssize_t pos = -1;

	fuse_release_user_pages(req, io->should_dirty);

	if (io->write) {
		if (req->misc.write.in.size != req->misc.write.out.size)
			pos = req->misc.write.in.offset - io->offset +
				req->misc.write.out.size;
	} else {
		if (req->misc.read.in.size != req->out.args[0].size)
			pos = req->misc.read.in.offset - io->offset +
				req->out.args[0].size;
	}

	fuse_aio_complete(io, req->out.h.error, pos);
}

static size_t fuse_async_req_send(struct fuse_conn *fc, struct fuse_req *req,
		size_t num_bytes, struct fuse_io_priv *io)
{
	spin_lock(&io->lock);
	kref_get(&io->refcnt);
	io->size += num_bytes;
	io->reqs++;
	spin_unlock(&io->lock);

	req->io = io;
	req->end = fuse_aio_complete_req;

	__fuse_get_request(req);
	fuse_request_send_background(fc, req);

	return num_bytes;
}

static size_t fuse_send_read(struct fuse_req *req, struct fuse_io_priv *io,
			     loff_t pos, size_t count, fl_owner_t owner)
{
	struct file *file = io->iocb->ki_filp;
	struct fuse_file *ff = file->private_data;
	struct fuse_conn *fc = ff->fc;

	fuse_read_fill(req, file, pos, count, FUSE_READ);
	if (owner != NULL) {
		struct fuse_read_in *inarg = &req->misc.read.in;

		inarg->read_flags |= FUSE_READ_LOCKOWNER;
		inarg->lock_owner = fuse_lock_owner_id(fc, owner);
	}

	if (io->async)
		return fuse_async_req_send(fc, req, count, io);

	fuse_request_send(fc, req);
	return req->out.args[0].size;
}

static void fuse_read_update_size(struct inode *inode, loff_t size,
				  u64 attr_ver)
{
	struct fuse_conn *fc = get_fuse_conn(inode);
	struct fuse_inode *fi = get_fuse_inode(inode);

	spin_lock(&fc->lock);
	if (attr_ver == fi->attr_version && size < inode->i_size &&
	    !test_bit(FUSE_I_SIZE_UNSTABLE, &fi->state)) {
		fi->attr_version = ++fc->attr_version;
		i_size_write(inode, size);
	}
	spin_unlock(&fc->lock);
}

static void fuse_short_read(struct fuse_req *req, struct inode *inode,
			    u64 attr_ver)
{
	size_t num_read = req->out.args[0].size;
	struct fuse_conn *fc = get_fuse_conn(inode);

	if (fc->writeback_cache) {
		/*
		 * A hole in a file. Some data after the hole are in page cache,
		 * but have not reached the client fs yet. So, the hole is not
		 * present there.
		 */
		int i;
		int start_idx = num_read >> PAGE_SHIFT;
		size_t off = num_read & (PAGE_SIZE - 1);

		for (i = start_idx; i < req->num_pages; i++) {
			zero_user_segment(req->pages[i], off, PAGE_SIZE);
			off = 0;
		}
	} else {
		loff_t pos = page_offset(req->pages[0]) + num_read;
		fuse_read_update_size(inode, pos, attr_ver);
	}
}

static int fuse_do_readpage(struct file *file, struct page *page)
{
	struct kiocb iocb;
	struct fuse_io_priv io;
	struct inode *inode = page->mapping->host;
	struct fuse_conn *fc = get_fuse_conn(inode);
	struct fuse_req *req;
	size_t num_read;
	loff_t pos = page_offset(page);
	size_t count = PAGE_SIZE;
	u64 attr_ver;
	int err;

	/*
	 * Page writeback can extend beyond the lifetime of the
	 * page-cache page, so make sure we read a properly synced
	 * page.
	 */
	fuse_wait_on_page_writeback(inode, page->index);

	req = fuse_get_req(fc, 1);
	if (IS_ERR(req))
		return PTR_ERR(req);

	attr_ver = fuse_get_attr_version(fc);

	req->out.page_zeroing = 1;
	req->out.argpages = 1;
	req->num_pages = 1;
	req->pages[0] = page;
	req->page_descs[0].length = count;
	init_sync_kiocb(&iocb, file);
	io = (struct fuse_io_priv) FUSE_IO_PRIV_SYNC(&iocb);
	num_read = fuse_send_read(req, &io, pos, count, NULL);
	err = req->out.h.error;

	if (!err) {
		/*
		 * Short read means EOF.  If file size is larger, truncate it
		 */
		if (num_read < count)
			fuse_short_read(req, inode, attr_ver);

		SetPageUptodate(page);
	}

	fuse_put_request(fc, req);

	return err;
}

static int fuse_readpage(struct file *file, struct page *page)
{
	struct inode *inode = page->mapping->host;
	int err;

	err = -EIO;
	if (is_bad_inode(inode))
		goto out;

	err = fuse_do_readpage(file, page);
	fuse_invalidate_atime(inode);
 out:
	unlock_page(page);
	return err;
}

static void fuse_readpages_end(struct fuse_conn *fc, struct fuse_req *req)
{
	int i;
	size_t count = req->misc.read.in.size;
	size_t num_read = req->out.args[0].size;
	struct address_space *mapping = NULL;

	for (i = 0; mapping == NULL && i < req->num_pages; i++)
		mapping = req->pages[i]->mapping;

	if (mapping) {
		struct inode *inode = mapping->host;

		/*
		 * Short read means EOF. If file size is larger, truncate it
		 */
		if (!req->out.h.error && num_read < count)
			fuse_short_read(req, inode, req->misc.read.attr_ver);

		fuse_invalidate_atime(inode);
	}

	for (i = 0; i < req->num_pages; i++) {
		struct page *page = req->pages[i];
		if (!req->out.h.error)
			SetPageUptodate(page);
		else
			SetPageError(page);
		unlock_page(page);
		put_page(page);
	}
	if (req->ff)
		fuse_file_put(req->ff, false, false);
}

static void fuse_send_readpages(struct fuse_req *req, struct file *file)
{
	struct fuse_file *ff = file->private_data;
	struct fuse_conn *fc = ff->fc;
	loff_t pos = page_offset(req->pages[0]);
	size_t count = req->num_pages << PAGE_SHIFT;

	req->out.argpages = 1;
	req->out.page_zeroing = 1;
	req->out.page_replace = 1;
	fuse_read_fill(req, file, pos, count, FUSE_READ);
	req->misc.read.attr_ver = fuse_get_attr_version(fc);
	if (fc->async_read) {
		req->ff = fuse_file_get(ff);
		req->end = fuse_readpages_end;
		fuse_request_send_background(fc, req);
	} else {
		fuse_request_send(fc, req);
		fuse_readpages_end(fc, req);
		fuse_put_request(fc, req);
	}
}

struct fuse_fill_data {
	struct fuse_req *req;
	struct file *file;
	struct inode *inode;
	unsigned nr_pages;
};

static int fuse_readpages_fill(struct file *_data, struct page *page)
{
	struct fuse_fill_data *data = (struct fuse_fill_data *)_data;
	struct fuse_req *req = data->req;
	struct inode *inode = data->inode;
	struct fuse_conn *fc = get_fuse_conn(inode);

	fuse_wait_on_page_writeback(inode, page->index);

	if (req->num_pages &&
	    (req->num_pages == FUSE_MAX_PAGES_PER_REQ ||
	     (req->num_pages + 1) * PAGE_SIZE > fc->max_read ||
	     req->pages[req->num_pages - 1]->index + 1 != page->index)) {
		int nr_alloc = min_t(unsigned, data->nr_pages,
				     FUSE_MAX_PAGES_PER_REQ);
		fuse_send_readpages(req, data->file);
		if (fc->async_read)
			req = fuse_get_req_for_background(fc, nr_alloc);
		else
			req = fuse_get_req(fc, nr_alloc);

		data->req = req;
		if (IS_ERR(req)) {
			unlock_page(page);
			return PTR_ERR(req);
		}
	}

	if (WARN_ON(req->num_pages >= req->max_pages)) {
		unlock_page(page);
		fuse_put_request(fc, req);
		return -EIO;
	}

	get_page(page);
	req->pages[req->num_pages] = page;
	req->page_descs[req->num_pages].length = PAGE_SIZE;
	req->num_pages++;
	data->nr_pages--;
	return 0;
}

static int fuse_readpages(struct file *file, struct address_space *mapping,
			  struct list_head *pages, unsigned nr_pages)
{
	struct inode *inode = mapping->host;
	struct fuse_conn *fc = get_fuse_conn(inode);
	struct fuse_fill_data data;
	int err;
	int nr_alloc = min_t(unsigned, nr_pages, FUSE_MAX_PAGES_PER_REQ);

	err = -EIO;
	if (is_bad_inode(inode))
		goto out;

	data.file = file;
	data.inode = inode;
	if (fc->async_read)
		data.req = fuse_get_req_for_background(fc, nr_alloc);
	else
		data.req = fuse_get_req(fc, nr_alloc);
	data.nr_pages = nr_pages;
	err = PTR_ERR(data.req);
	if (IS_ERR(data.req))
		goto out;

	err = read_cache_pages(mapping, pages, fuse_readpages_fill, &data);
	if (!err) {
		if (data.req->num_pages)
			fuse_send_readpages(data.req, file);
		else
			fuse_put_request(fc, data.req);
	}
out:
	return err;
}

static ssize_t fuse_file_read_iter(struct kiocb *iocb, struct iov_iter *to)
{
	struct inode *inode = iocb->ki_filp->f_mapping->host;
	struct fuse_conn *fc = get_fuse_conn(inode);

	/*
	 * In auto invalidate mode, always update attributes on read.
	 * Otherwise, only update if we attempt to read past EOF (to ensure
	 * i_size is up to date).
	 */
	if (fc->auto_inval_data ||
	    (iocb->ki_pos + iov_iter_count(to) > i_size_read(inode))) {
		int err;
		err = fuse_update_attributes(inode, iocb->ki_filp);
		if (err)
			return err;
	}

	return generic_file_read_iter(iocb, to);
}

static void fuse_write_fill(struct fuse_req *req, struct fuse_file *ff,
			    loff_t pos, size_t count)
{
	struct fuse_write_in *inarg = &req->misc.write.in;
	struct fuse_write_out *outarg = &req->misc.write.out;

	inarg->fh = ff->fh;
	inarg->offset = pos;
	inarg->size = count;
	req->in.h.opcode = FUSE_WRITE;
	req->in.h.nodeid = ff->nodeid;
	req->in.numargs = 2;
	if (ff->fc->minor < 9)
		req->in.args[0].size = FUSE_COMPAT_WRITE_IN_SIZE;
	else
		req->in.args[0].size = sizeof(struct fuse_write_in);
	req->in.args[0].value = inarg;
	req->in.args[1].size = count;
	req->out.numargs = 1;
	req->out.args[0].size = sizeof(struct fuse_write_out);
	req->out.args[0].value = outarg;
}

static size_t fuse_send_write(struct fuse_req *req, struct fuse_io_priv *io,
			      loff_t pos, size_t count, fl_owner_t owner)
{
	struct kiocb *iocb = io->iocb;
	struct file *file = iocb->ki_filp;
	struct fuse_file *ff = file->private_data;
	struct fuse_conn *fc = ff->fc;
	struct fuse_write_in *inarg = &req->misc.write.in;

	fuse_write_fill(req, ff, pos, count);
	inarg->flags = file->f_flags;
	if (iocb->ki_flags & IOCB_DSYNC)
		inarg->flags |= O_DSYNC;
	if (iocb->ki_flags & IOCB_SYNC)
		inarg->flags |= O_SYNC;
	if (owner != NULL) {
		inarg->write_flags |= FUSE_WRITE_LOCKOWNER;
		inarg->lock_owner = fuse_lock_owner_id(fc, owner);
	}

	if (io->async)
		return fuse_async_req_send(fc, req, count, io);

	fuse_request_send(fc, req);
	return req->misc.write.out.size;
}

bool fuse_write_update_size(struct inode *inode, loff_t pos)
{
	struct fuse_conn *fc = get_fuse_conn(inode);
	struct fuse_inode *fi = get_fuse_inode(inode);
	bool ret = false;

	spin_lock(&fc->lock);
	fi->attr_version = ++fc->attr_version;
	if (pos > inode->i_size) {
		i_size_write(inode, pos);
		ret = true;
	}
	spin_unlock(&fc->lock);

	return ret;
}

static size_t fuse_send_write_pages(struct fuse_req *req, struct kiocb *iocb,
				    struct inode *inode, loff_t pos,
				    size_t count)
{
	size_t res;
	unsigned offset;
	unsigned i;
	struct fuse_io_priv io = FUSE_IO_PRIV_SYNC(iocb);

	for (i = 0; i < req->num_pages; i++)
		fuse_wait_on_page_writeback(inode, req->pages[i]->index);

	res = fuse_send_write(req, &io, pos, count, NULL);

	offset = req->page_descs[0].offset;
	count = res;
	for (i = 0; i < req->num_pages; i++) {
		struct page *page = req->pages[i];

		if (!req->out.h.error && !offset && count >= PAGE_SIZE)
			SetPageUptodate(page);

		if (count > PAGE_SIZE - offset)
			count -= PAGE_SIZE - offset;
		else
			count = 0;
		offset = 0;

		unlock_page(page);
		put_page(page);
	}

	return res;
}

static ssize_t fuse_fill_write_pages(struct fuse_req *req,
			       struct address_space *mapping,
			       struct iov_iter *ii, loff_t pos)
{
	struct fuse_conn *fc = get_fuse_conn(mapping->host);
	unsigned offset = pos & (PAGE_SIZE - 1);
	size_t count = 0;
	int err;

	req->in.argpages = 1;
	req->page_descs[0].offset = offset;

	do {
		size_t tmp;
		struct page *page;
		pgoff_t index = pos >> PAGE_SHIFT;
		size_t bytes = min_t(size_t, PAGE_SIZE - offset,
				     iov_iter_count(ii));

		bytes = min_t(size_t, bytes, fc->max_write - count);

 again:
		err = -EFAULT;
		if (iov_iter_fault_in_readable(ii, bytes))
			break;

		err = -ENOMEM;
		page = grab_cache_page_write_begin(mapping, index, 0);
		if (!page)
			break;

		if (mapping_writably_mapped(mapping))
			flush_dcache_page(page);

		tmp = iov_iter_copy_from_user_atomic(page, ii, offset, bytes);
		flush_dcache_page(page);

		iov_iter_advance(ii, tmp);
		if (!tmp) {
			unlock_page(page);
			put_page(page);
			bytes = min(bytes, iov_iter_single_seg_count(ii));
			goto again;
		}

		err = 0;
		req->pages[req->num_pages] = page;
		req->page_descs[req->num_pages].length = tmp;
		req->num_pages++;

		count += tmp;
		pos += tmp;
		offset += tmp;
		if (offset == PAGE_SIZE)
			offset = 0;

		if (!fc->big_writes)
			break;
	} while (iov_iter_count(ii) && count < fc->max_write &&
		 req->num_pages < req->max_pages && offset == 0);

	return count > 0 ? count : err;
}

static inline unsigned fuse_wr_pages(loff_t pos, size_t len)
{
	return min_t(unsigned,
		     ((pos + len - 1) >> PAGE_SHIFT) -
		     (pos >> PAGE_SHIFT) + 1,
		     FUSE_MAX_PAGES_PER_REQ);
}

static ssize_t fuse_perform_write(struct kiocb *iocb,
				  struct address_space *mapping,
				  struct iov_iter *ii, loff_t pos)
{
	struct inode *inode = mapping->host;
	struct fuse_conn *fc = get_fuse_conn(inode);
	struct fuse_inode *fi = get_fuse_inode(inode);
	int err = 0;
	ssize_t res = 0;

	if (is_bad_inode(inode))
		return -EIO;

	if (inode->i_size < pos + iov_iter_count(ii))
		set_bit(FUSE_I_SIZE_UNSTABLE, &fi->state);

	do {
		struct fuse_req *req;
		ssize_t count;
		unsigned nr_pages = fuse_wr_pages(pos, iov_iter_count(ii));

		req = fuse_get_req(fc, nr_pages);
		if (IS_ERR(req)) {
			err = PTR_ERR(req);
			break;
		}

		count = fuse_fill_write_pages(req, mapping, ii, pos);
		if (count <= 0) {
			err = count;
		} else {
			size_t num_written;

			num_written = fuse_send_write_pages(req, iocb, inode,
							    pos, count);
			err = req->out.h.error;
			if (!err) {
				res += num_written;
				pos += num_written;

				/* break out of the loop on short write */
				if (num_written != count)
					err = -EIO;
			}
		}
		fuse_put_request(fc, req);
	} while (!err && iov_iter_count(ii));

	if (res > 0)
		fuse_write_update_size(inode, pos);

	clear_bit(FUSE_I_SIZE_UNSTABLE, &fi->state);
	fuse_invalidate_attr(inode);

	return res > 0 ? res : err;
}

static ssize_t fuse_file_write_iter(struct kiocb *iocb, struct iov_iter *from)
{
	struct file *file = iocb->ki_filp;
	struct address_space *mapping = file->f_mapping;
	ssize_t written = 0;
	ssize_t written_buffered = 0;
	struct inode *inode = mapping->host;
	ssize_t err;
	loff_t endbyte = 0;

	if (get_fuse_conn(inode)->writeback_cache) {
		/* Update size (EOF optimization) and mode (SUID clearing) */
		err = fuse_update_attributes(mapping->host, file);
		if (err)
			return err;

		return generic_file_write_iter(iocb, from);
	}

	inode_lock(inode);

	/* We can write back this queue in page reclaim */
	current->backing_dev_info = inode_to_bdi(inode);

	err = generic_write_checks(iocb, from);
	if (err <= 0)
		goto out;

	err = file_remove_privs(file);
	if (err)
		goto out;

	err = file_update_time(file);
	if (err)
		goto out;

	if (iocb->ki_flags & IOCB_DIRECT) {
		loff_t pos = iocb->ki_pos;
		written = generic_file_direct_write(iocb, from);
		if (written < 0 || !iov_iter_count(from))
			goto out;

		pos += written;

		written_buffered = fuse_perform_write(iocb, mapping, from, pos);
		if (written_buffered < 0) {
			err = written_buffered;
			goto out;
		}
		endbyte = pos + written_buffered - 1;

		err = filemap_write_and_wait_range(file->f_mapping, pos,
						   endbyte);
		if (err)
			goto out;

		invalidate_mapping_pages(file->f_mapping,
					 pos >> PAGE_SHIFT,
					 endbyte >> PAGE_SHIFT);

		written += written_buffered;
		iocb->ki_pos = pos + written_buffered;
	} else {
		written = fuse_perform_write(iocb, mapping, from, iocb->ki_pos);
		if (written >= 0)
			iocb->ki_pos += written;
	}
out:
	current->backing_dev_info = NULL;
	inode_unlock(inode);
	if (written > 0)
		written = generic_write_sync(iocb, written);

	return written ? written : err;
}

static inline void fuse_page_descs_length_init(struct fuse_req *req,
		unsigned index, unsigned nr_pages)
{
	int i;

	for (i = index; i < index + nr_pages; i++)
		req->page_descs[i].length = PAGE_SIZE -
			req->page_descs[i].offset;
}

static inline unsigned long fuse_get_user_addr(const struct iov_iter *ii)
{
	return (unsigned long)ii->iov->iov_base + ii->iov_offset;
}

static inline size_t fuse_get_frag_size(const struct iov_iter *ii,
					size_t max_size)
{
	return min(iov_iter_single_seg_count(ii), max_size);
}

static int fuse_get_user_pages(struct fuse_req *req, struct iov_iter *ii,
			       size_t *nbytesp, int write)
{
	size_t nbytes = 0;  /* # bytes already packed in req */
	ssize_t ret = 0;

	/* Special case for kernel I/O: can copy directly into the buffer */
	if (ii->type & ITER_KVEC) {
		unsigned long user_addr = fuse_get_user_addr(ii);
		size_t frag_size = fuse_get_frag_size(ii, *nbytesp);

		if (write)
			req->in.args[1].value = (void *) user_addr;
		else
			req->out.args[0].value = (void *) user_addr;

		iov_iter_advance(ii, frag_size);
		*nbytesp = frag_size;
		return 0;
	}

	while (nbytes < *nbytesp && req->num_pages < req->max_pages) {
		unsigned npages;
		size_t start;
		ret = iov_iter_get_pages(ii, &req->pages[req->num_pages],
					*nbytesp - nbytes,
					req->max_pages - req->num_pages,
					&start);
		if (ret < 0)
			break;

		iov_iter_advance(ii, ret);
		nbytes += ret;

		ret += start;
		npages = (ret + PAGE_SIZE - 1) / PAGE_SIZE;

		req->page_descs[req->num_pages].offset = start;
		fuse_page_descs_length_init(req, req->num_pages, npages);

		req->num_pages += npages;
		req->page_descs[req->num_pages - 1].length -=
			(PAGE_SIZE - ret) & (PAGE_SIZE - 1);
	}

	if (write)
		req->in.argpages = 1;
	else
		req->out.argpages = 1;

	*nbytesp = nbytes;

	return ret < 0 ? ret : 0;
}

static inline int fuse_iter_npages(const struct iov_iter *ii_p)
{
	return iov_iter_npages(ii_p, FUSE_MAX_PAGES_PER_REQ);
}

ssize_t fuse_direct_io(struct fuse_io_priv *io, struct iov_iter *iter,
		       loff_t *ppos, int flags)
{
	int write = flags & FUSE_DIO_WRITE;
	int cuse = flags & FUSE_DIO_CUSE;
	struct file *file = io->iocb->ki_filp;
	struct inode *inode = file->f_mapping->host;
	struct fuse_file *ff = file->private_data;
	struct fuse_conn *fc = ff->fc;
	size_t nmax = write ? fc->max_write : fc->max_read;
	loff_t pos = *ppos;
	size_t count = iov_iter_count(iter);
	pgoff_t idx_from = pos >> PAGE_SHIFT;
	pgoff_t idx_to = (pos + count - 1) >> PAGE_SHIFT;
	ssize_t res = 0;
	struct fuse_req *req;
	int err = 0;

	if (io->async)
		req = fuse_get_req_for_background(fc, fuse_iter_npages(iter));
	else
		req = fuse_get_req(fc, fuse_iter_npages(iter));
	if (IS_ERR(req))
		return PTR_ERR(req);

	if (!cuse && fuse_range_is_writeback(inode, idx_from, idx_to)) {
		if (!write)
			inode_lock(inode);
		fuse_sync_writes(inode);
		if (!write)
			inode_unlock(inode);
	}

	io->should_dirty = !write && iter_is_iovec(iter);
	while (count) {
		size_t nres;
		fl_owner_t owner = current->files;
		size_t nbytes = min(count, nmax);
		err = fuse_get_user_pages(req, iter, &nbytes, write);
		if (err && !nbytes)
			break;

		if (write)
			nres = fuse_send_write(req, io, pos, nbytes, owner);
		else
			nres = fuse_send_read(req, io, pos, nbytes, owner);

		if (!io->async)
			fuse_release_user_pages(req, io->should_dirty);
		if (req->out.h.error) {
			err = req->out.h.error;
			break;
		} else if (nres > nbytes) {
			res = 0;
			err = -EIO;
			break;
		}
		count -= nres;
		res += nres;
		pos += nres;
		if (nres != nbytes)
			break;
		if (count) {
			fuse_put_request(fc, req);
			if (io->async)
				req = fuse_get_req_for_background(fc,
					fuse_iter_npages(iter));
			else
				req = fuse_get_req(fc, fuse_iter_npages(iter));
			if (IS_ERR(req))
				break;
		}
	}
	if (!IS_ERR(req))
		fuse_put_request(fc, req);
	if (res > 0)
		*ppos = pos;

	return res > 0 ? res : err;
}
EXPORT_SYMBOL_GPL(fuse_direct_io);

static ssize_t __fuse_direct_read(struct fuse_io_priv *io,
				  struct iov_iter *iter,
				  loff_t *ppos)
{
	ssize_t res;
	struct inode *inode = file_inode(io->iocb->ki_filp);

	if (is_bad_inode(inode))
		return -EIO;

	res = fuse_direct_io(io, iter, ppos, 0);

	fuse_invalidate_attr(inode);

	return res;
}

static ssize_t fuse_direct_read_iter(struct kiocb *iocb, struct iov_iter *to)
{
	struct fuse_io_priv io = FUSE_IO_PRIV_SYNC(iocb);
	return __fuse_direct_read(&io, to, &iocb->ki_pos);
}

static ssize_t fuse_direct_write_iter(struct kiocb *iocb, struct iov_iter *from)
{
	struct inode *inode = file_inode(iocb->ki_filp);
	struct fuse_io_priv io = FUSE_IO_PRIV_SYNC(iocb);
	ssize_t res;

	if (is_bad_inode(inode))
		return -EIO;

	/* Don't allow parallel writes to the same file */
	inode_lock(inode);
	res = generic_write_checks(iocb, from);
	if (res > 0)
		res = fuse_direct_io(&io, from, &iocb->ki_pos, FUSE_DIO_WRITE);
	fuse_invalidate_attr(inode);
	if (res > 0)
		fuse_write_update_size(inode, iocb->ki_pos);
	inode_unlock(inode);

	return res;
}

static void fuse_writepage_free(struct fuse_conn *fc, struct fuse_req *req)
{
	int i;

	for (i = 0; i < req->num_pages; i++)
		__free_page(req->pages[i]);

	if (req->ff)
		fuse_file_put(req->ff, false, false);
}

static void fuse_writepage_finish(struct fuse_conn *fc, struct fuse_req *req)
{
	struct inode *inode = req->inode;
	struct fuse_inode *fi = get_fuse_inode(inode);
	struct backing_dev_info *bdi = inode_to_bdi(inode);
	int i;

	list_del(&req->writepages_entry);
	for (i = 0; i < req->num_pages; i++) {
		dec_wb_stat(&bdi->wb, WB_WRITEBACK);
		dec_node_page_state(req->pages[i], NR_WRITEBACK_TEMP);
		wb_writeout_inc(&bdi->wb);
	}
	wake_up(&fi->page_waitq);
}

/* Called under fc->lock, may release and reacquire it */
static void fuse_send_writepage(struct fuse_conn *fc, struct fuse_req *req,
				loff_t size)
__releases(fc->lock)
__acquires(fc->lock)
{
	struct fuse_inode *fi = get_fuse_inode(req->inode);
	struct fuse_write_in *inarg = &req->misc.write.in;
	__u64 data_size = req->num_pages * PAGE_SIZE;

	if (!fc->connected)
		goto out_free;

	if (inarg->offset + data_size <= size) {
		inarg->size = data_size;
	} else if (inarg->offset < size) {
		inarg->size = size - inarg->offset;
	} else {
		/* Got truncated off completely */
		goto out_free;
	}

	req->in.args[1].size = inarg->size;
	fi->writectr++;
	fuse_request_send_background_locked(fc, req);
	return;

 out_free:
	fuse_writepage_finish(fc, req);
	spin_unlock(&fc->lock);
	fuse_writepage_free(fc, req);
	fuse_put_request(fc, req);
	spin_lock(&fc->lock);
}

/*
 * If fi->writectr is positive (no truncate or fsync going on) send
 * all queued writepage requests.
 *
 * Called with fc->lock
 */
void fuse_flush_writepages(struct inode *inode)
__releases(fc->lock)
__acquires(fc->lock)
{
	struct fuse_conn *fc = get_fuse_conn(inode);
	struct fuse_inode *fi = get_fuse_inode(inode);
	loff_t crop = i_size_read(inode);
	struct fuse_req *req;

	while (fi->writectr >= 0 && !list_empty(&fi->queued_writes)) {
		req = list_entry(fi->queued_writes.next, struct fuse_req, list);
		list_del_init(&req->list);
		fuse_send_writepage(fc, req, crop);
	}
}

static void fuse_writepage_end(struct fuse_conn *fc, struct fuse_req *req)
{
	struct inode *inode = req->inode;
	struct fuse_inode *fi = get_fuse_inode(inode);

	mapping_set_error(inode->i_mapping, req->out.h.error);
	spin_lock(&fc->lock);
	while (req->misc.write.next) {
		struct fuse_conn *fc = get_fuse_conn(inode);
		struct fuse_write_in *inarg = &req->misc.write.in;
		struct fuse_req *next = req->misc.write.next;
		req->misc.write.next = next->misc.write.next;
		next->misc.write.next = NULL;
		next->ff = fuse_file_get(req->ff);
		list_add(&next->writepages_entry, &fi->writepages);

		/*
		 * Skip fuse_flush_writepages() to make it easy to crop requests
		 * based on primary request size.
		 *
		 * 1st case (trivial): there are no concurrent activities using
		 * fuse_set/release_nowrite.  Then we're on safe side because
		 * fuse_flush_writepages() would call fuse_send_writepage()
		 * anyway.
		 *
		 * 2nd case: someone called fuse_set_nowrite and it is waiting
		 * now for completion of all in-flight requests.  This happens
		 * rarely and no more than once per page, so this should be
		 * okay.
		 *
		 * 3rd case: someone (e.g. fuse_do_setattr()) is in the middle
		 * of fuse_set_nowrite..fuse_release_nowrite section.  The fact
		 * that fuse_set_nowrite returned implies that all in-flight
		 * requests were completed along with all of their secondary
		 * requests.  Further primary requests are blocked by negative
		 * writectr.  Hence there cannot be any in-flight requests and
		 * no invocations of fuse_writepage_end() while we're in
		 * fuse_set_nowrite..fuse_release_nowrite section.
		 */
		fuse_send_writepage(fc, next, inarg->offset + inarg->size);
	}
	fi->writectr--;
	fuse_writepage_finish(fc, req);
	spin_unlock(&fc->lock);
	fuse_writepage_free(fc, req);
}

static struct fuse_file *__fuse_write_file_get(struct fuse_conn *fc,
					       struct fuse_inode *fi)
{
	struct fuse_file *ff = NULL;

	spin_lock(&fc->lock);
	if (!list_empty(&fi->write_files)) {
		ff = list_entry(fi->write_files.next, struct fuse_file,
				write_entry);
		fuse_file_get(ff);
	}
	spin_unlock(&fc->lock);

	return ff;
}

static struct fuse_file *fuse_write_file_get(struct fuse_conn *fc,
					     struct fuse_inode *fi)
{
	struct fuse_file *ff = __fuse_write_file_get(fc, fi);
	WARN_ON(!ff);
	return ff;
}

int fuse_write_inode(struct inode *inode, struct writeback_control *wbc)
{
	struct fuse_conn *fc = get_fuse_conn(inode);
	struct fuse_inode *fi = get_fuse_inode(inode);
	struct fuse_file *ff;
	int err;

	ff = __fuse_write_file_get(fc, fi);
	err = fuse_flush_times(inode, ff);
	if (ff)
		fuse_file_put(ff, false, false);

	return err;
}

static int fuse_writepage_locked(struct page *page)
{
	struct address_space *mapping = page->mapping;
	struct inode *inode = mapping->host;
	struct fuse_conn *fc = get_fuse_conn(inode);
	struct fuse_inode *fi = get_fuse_inode(inode);
	struct fuse_req *req;
	struct page *tmp_page;
	int error = -ENOMEM;

	set_page_writeback(page);

	req = fuse_request_alloc_nofs(1);
	if (!req)
		goto err;

	/* writeback always goes to bg_queue */
	__set_bit(FR_BACKGROUND, &req->flags);
	tmp_page = alloc_page(GFP_NOFS | __GFP_HIGHMEM);
	if (!tmp_page)
		goto err_free;

	error = -EIO;
	req->ff = fuse_write_file_get(fc, fi);
	if (!req->ff)
		goto err_nofile;

	fuse_write_fill(req, req->ff, page_offset(page), 0);

	copy_highpage(tmp_page, page);
	req->misc.write.in.write_flags |= FUSE_WRITE_CACHE;
	req->misc.write.next = NULL;
	req->in.argpages = 1;
	req->num_pages = 1;
	req->pages[0] = tmp_page;
	req->page_descs[0].offset = 0;
	req->page_descs[0].length = PAGE_SIZE;
	req->end = fuse_writepage_end;
	req->inode = inode;

	inc_wb_stat(&inode_to_bdi(inode)->wb, WB_WRITEBACK);
	inc_node_page_state(tmp_page, NR_WRITEBACK_TEMP);

	spin_lock(&fc->lock);
	list_add(&req->writepages_entry, &fi->writepages);
	list_add_tail(&req->list, &fi->queued_writes);
	fuse_flush_writepages(inode);
	spin_unlock(&fc->lock);

	end_page_writeback(page);

	return 0;

err_nofile:
	__free_page(tmp_page);
err_free:
	fuse_request_free(req);
err:
	mapping_set_error(page->mapping, error);
	end_page_writeback(page);
	return error;
}

static int fuse_writepage(struct page *page, struct writeback_control *wbc)
{
	int err;

	if (fuse_page_is_writeback(page->mapping->host, page->index)) {
		/*
		 * ->writepages() should be called for sync() and friends.  We
		 * should only get here on direct reclaim and then we are
		 * allowed to skip a page which is already in flight
		 */
		WARN_ON(wbc->sync_mode == WB_SYNC_ALL);

		redirty_page_for_writepage(wbc, page);
		unlock_page(page);
		return 0;
	}

	err = fuse_writepage_locked(page);
	unlock_page(page);

	return err;
}

struct fuse_fill_wb_data {
	struct fuse_req *req;
	struct fuse_file *ff;
	struct inode *inode;
	struct page **orig_pages;
};

static void fuse_writepages_send(struct fuse_fill_wb_data *data)
{
	struct fuse_req *req = data->req;
	struct inode *inode = data->inode;
	struct fuse_conn *fc = get_fuse_conn(inode);
	struct fuse_inode *fi = get_fuse_inode(inode);
	int num_pages = req->num_pages;
	int i;

	req->ff = fuse_file_get(data->ff);
	spin_lock(&fc->lock);
	list_add_tail(&req->list, &fi->queued_writes);
	fuse_flush_writepages(inode);
	spin_unlock(&fc->lock);

	for (i = 0; i < num_pages; i++)
		end_page_writeback(data->orig_pages[i]);
}

static bool fuse_writepage_in_flight(struct fuse_req *new_req,
				     struct page *page)
{
	struct fuse_conn *fc = get_fuse_conn(new_req->inode);
	struct fuse_inode *fi = get_fuse_inode(new_req->inode);
	struct fuse_req *tmp;
	struct fuse_req *old_req;
	bool found = false;
	pgoff_t curr_index;

	BUG_ON(new_req->num_pages != 0);

	spin_lock(&fc->lock);
	list_del(&new_req->writepages_entry);
	list_for_each_entry(old_req, &fi->writepages, writepages_entry) {
		BUG_ON(old_req->inode != new_req->inode);
		curr_index = old_req->misc.write.in.offset >> PAGE_SHIFT;
		if (curr_index <= page->index &&
		    page->index < curr_index + old_req->num_pages) {
			found = true;
			break;
		}
	}
	if (!found) {
		list_add(&new_req->writepages_entry, &fi->writepages);
		goto out_unlock;
	}

	new_req->num_pages = 1;
	for (tmp = old_req; tmp != NULL; tmp = tmp->misc.write.next) {
		BUG_ON(tmp->inode != new_req->inode);
		curr_index = tmp->misc.write.in.offset >> PAGE_SHIFT;
		if (tmp->num_pages == 1 &&
		    curr_index == page->index) {
			old_req = tmp;
		}
	}

	if (old_req->num_pages == 1 && test_bit(FR_PENDING, &old_req->flags)) {
		struct backing_dev_info *bdi = inode_to_bdi(page->mapping->host);

		copy_highpage(old_req->pages[0], page);
		spin_unlock(&fc->lock);

		dec_wb_stat(&bdi->wb, WB_WRITEBACK);
		dec_node_page_state(new_req->pages[0], NR_WRITEBACK_TEMP);
		wb_writeout_inc(&bdi->wb);
		fuse_writepage_free(fc, new_req);
		fuse_request_free(new_req);
		goto out;
	} else {
		new_req->misc.write.next = old_req->misc.write.next;
		old_req->misc.write.next = new_req;
	}
out_unlock:
	spin_unlock(&fc->lock);
out:
	return found;
}

static int fuse_writepages_fill(struct page *page,
		struct writeback_control *wbc, void *_data)
{
	struct fuse_fill_wb_data *data = _data;
	struct fuse_req *req = data->req;
	struct inode *inode = data->inode;
	struct fuse_conn *fc = get_fuse_conn(inode);
	struct page *tmp_page;
	bool is_writeback;
	int err;

	if (!data->ff) {
		err = -EIO;
		data->ff = fuse_write_file_get(fc, get_fuse_inode(inode));
		if (!data->ff)
			goto out_unlock;
	}

	/*
	 * Being under writeback is unlikely but possible.  For example direct
	 * read to an mmaped fuse file will set the page dirty twice; once when
	 * the pages are faulted with get_user_pages(), and then after the read
	 * completed.
	 */
	is_writeback = fuse_page_is_writeback(inode, page->index);

	if (req && req->num_pages &&
	    (is_writeback || req->num_pages == FUSE_MAX_PAGES_PER_REQ ||
	     (req->num_pages + 1) * PAGE_SIZE > fc->max_write ||
	     data->orig_pages[req->num_pages - 1]->index + 1 != page->index)) {
		fuse_writepages_send(data);
		data->req = NULL;
	}
	err = -ENOMEM;
	tmp_page = alloc_page(GFP_NOFS | __GFP_HIGHMEM);
	if (!tmp_page)
		goto out_unlock;

	/*
	 * The page must not be redirtied until the writeout is completed
	 * (i.e. userspace has sent a reply to the write request).  Otherwise
	 * there could be more than one temporary page instance for each real
	 * page.
	 *
	 * This is ensured by holding the page lock in page_mkwrite() while
	 * checking fuse_page_is_writeback().  We already hold the page lock
	 * since clear_page_dirty_for_io() and keep it held until we add the
	 * request to the fi->writepages list and increment req->num_pages.
	 * After this fuse_page_is_writeback() will indicate that the page is
	 * under writeback, so we can release the page lock.
	 */
	if (data->req == NULL) {
		struct fuse_inode *fi = get_fuse_inode(inode);

		err = -ENOMEM;
		req = fuse_request_alloc_nofs(FUSE_MAX_PAGES_PER_REQ);
		if (!req) {
			__free_page(tmp_page);
			goto out_unlock;
		}

		fuse_write_fill(req, data->ff, page_offset(page), 0);
		req->misc.write.in.write_flags |= FUSE_WRITE_CACHE;
		req->misc.write.next = NULL;
		req->in.argpages = 1;
		__set_bit(FR_BACKGROUND, &req->flags);
		req->num_pages = 0;
		req->end = fuse_writepage_end;
		req->inode = inode;

		spin_lock(&fc->lock);
		list_add(&req->writepages_entry, &fi->writepages);
		spin_unlock(&fc->lock);

		data->req = req;
	}
	set_page_writeback(page);

	copy_highpage(tmp_page, page);
	req->pages[req->num_pages] = tmp_page;
	req->page_descs[req->num_pages].offset = 0;
	req->page_descs[req->num_pages].length = PAGE_SIZE;

	inc_wb_stat(&inode_to_bdi(inode)->wb, WB_WRITEBACK);
	inc_node_page_state(tmp_page, NR_WRITEBACK_TEMP);

	err = 0;
	if (is_writeback && fuse_writepage_in_flight(req, page)) {
		end_page_writeback(page);
		data->req = NULL;
		goto out_unlock;
	}
	data->orig_pages[req->num_pages] = page;

	/*
	 * Protected by fc->lock against concurrent access by
	 * fuse_page_is_writeback().
	 */
	spin_lock(&fc->lock);
	req->num_pages++;
	spin_unlock(&fc->lock);

out_unlock:
	unlock_page(page);

	return err;
}

static int fuse_writepages(struct address_space *mapping,
			   struct writeback_control *wbc)
{
	struct inode *inode = mapping->host;
	struct fuse_fill_wb_data data;
	int err;

	err = -EIO;
	if (is_bad_inode(inode))
		goto out;

	data.inode = inode;
	data.req = NULL;
	data.ff = NULL;

	err = -ENOMEM;
	data.orig_pages = kcalloc(FUSE_MAX_PAGES_PER_REQ,
				  sizeof(struct page *),
				  GFP_NOFS);
	if (!data.orig_pages)
		goto out;

	err = write_cache_pages(mapping, wbc, fuse_writepages_fill, &data);
	if (data.req) {
		/* Ignore errors if we can write at least one page */
		BUG_ON(!data.req->num_pages);
		fuse_writepages_send(&data);
		err = 0;
	}
	if (data.ff)
		fuse_file_put(data.ff, false, false);

	kfree(data.orig_pages);
out:
	return err;
}

/*
 * It's worthy to make sure that space is reserved on disk for the write,
 * but how to implement it without killing performance need more thinking.
 */
static int fuse_write_begin(struct file *file, struct address_space *mapping,
		loff_t pos, unsigned len, unsigned flags,
		struct page **pagep, void **fsdata)
{
	pgoff_t index = pos >> PAGE_SHIFT;
	struct fuse_conn *fc = get_fuse_conn(file_inode(file));
	struct page *page;
	loff_t fsize;
	int err = -ENOMEM;

	WARN_ON(!fc->writeback_cache);

	page = grab_cache_page_write_begin(mapping, index, flags);
	if (!page)
		goto error;

	fuse_wait_on_page_writeback(mapping->host, page->index);

	if (PageUptodate(page) || len == PAGE_SIZE)
		goto success;
	/*
	 * Check if the start this page comes after the end of file, in which
	 * case the readpage can be optimized away.
	 */
	fsize = i_size_read(mapping->host);
	if (fsize <= (pos & PAGE_MASK)) {
		size_t off = pos & ~PAGE_MASK;
		if (off)
			zero_user_segment(page, 0, off);
		goto success;
	}
	err = fuse_do_readpage(file, page);
	if (err)
		goto cleanup;
success:
	*pagep = page;
	return 0;

cleanup:
	unlock_page(page);
	put_page(page);
error:
	return err;
}

static int fuse_write_end(struct file *file, struct address_space *mapping,
		loff_t pos, unsigned len, unsigned copied,
		struct page *page, void *fsdata)
{
	struct inode *inode = page->mapping->host;

	/* Haven't copied anything?  Skip zeroing, size extending, dirtying. */
	if (!copied)
		goto unlock;

	if (!PageUptodate(page)) {
		/* Zero any unwritten bytes at the end of the page */
		size_t endoff = (pos + copied) & ~PAGE_MASK;
		if (endoff)
			zero_user_segment(page, endoff, PAGE_SIZE);
		SetPageUptodate(page);
	}

	fuse_write_update_size(inode, pos + copied);
	set_page_dirty(page);

unlock:
	unlock_page(page);
	put_page(page);

	return copied;
}

static int fuse_launder_page(struct page *page)
{
	int err = 0;
	if (clear_page_dirty_for_io(page)) {
		struct inode *inode = page->mapping->host;
		err = fuse_writepage_locked(page);
		if (!err)
			fuse_wait_on_page_writeback(inode, page->index);
	}
	return err;
}

/*
 * Write back dirty pages now, because there may not be any suitable
 * open files later
 */
static void fuse_vma_close(struct vm_area_struct *vma)
{
	filemap_write_and_wait(vma->vm_file->f_mapping);
}

/*
 * Wait for writeback against this page to complete before allowing it
 * to be marked dirty again, and hence written back again, possibly
 * before the previous writepage completed.
 *
 * Block here, instead of in ->writepage(), so that the userspace fs
 * can only block processes actually operating on the filesystem.
 *
 * Otherwise unprivileged userspace fs would be able to block
 * unrelated:
 *
 * - page migration
 * - sync(2)
 * - try_to_free_pages() with order > PAGE_ALLOC_COSTLY_ORDER
 */
static int fuse_page_mkwrite(struct vm_fault *vmf)
{
	struct page *page = vmf->page;
	struct inode *inode = file_inode(vmf->vma->vm_file);

	file_update_time(vmf->vma->vm_file);
	lock_page(page);
	if (page->mapping != inode->i_mapping) {
		unlock_page(page);
		return VM_FAULT_NOPAGE;
	}

	fuse_wait_on_page_writeback(inode, page->index);
	return VM_FAULT_LOCKED;
}

static const struct vm_operations_struct fuse_file_vm_ops = {
	.close		= fuse_vma_close,
	.fault		= filemap_fault,
	.map_pages	= filemap_map_pages,
	.page_mkwrite	= fuse_page_mkwrite,
};

static int fuse_file_mmap(struct file *file, struct vm_area_struct *vma)
{
	if ((vma->vm_flags & VM_SHARED) && (vma->vm_flags & VM_MAYWRITE))
		fuse_link_write_file(file);

	file_accessed(file);
	vma->vm_ops = &fuse_file_vm_ops;
	return 0;
}

static int fuse_direct_mmap(struct file *file, struct vm_area_struct *vma)
{
	/* Can't provide the coherency needed for MAP_SHARED */
	if (vma->vm_flags & VM_MAYSHARE)
		return -ENODEV;

	invalidate_inode_pages2(file->f_mapping);

	return generic_file_mmap(file, vma);
}

static int convert_fuse_file_lock(struct fuse_conn *fc,
				  const struct fuse_file_lock *ffl,
				  struct file_lock *fl)
{
	switch (ffl->type) {
	case F_UNLCK:
		break;

	case F_RDLCK:
	case F_WRLCK:
		if (ffl->start > OFFSET_MAX || ffl->end > OFFSET_MAX ||
		    ffl->end < ffl->start)
			return -EIO;

		fl->fl_start = ffl->start;
		fl->fl_end = ffl->end;

		/*
		 * Convert pid into init's pid namespace.  The locks API will
		 * translate it into the caller's pid namespace.
		 */
		rcu_read_lock();
		fl->fl_pid = pid_nr_ns(find_pid_ns(ffl->pid, fc->pid_ns), &init_pid_ns);
		rcu_read_unlock();
		break;

	default:
		return -EIO;
	}
	fl->fl_type = ffl->type;
	return 0;
}

static void fuse_lk_fill(struct fuse_args *args, struct file *file,
			 const struct file_lock *fl, int opcode, pid_t pid,
			 int flock, struct fuse_lk_in *inarg)
{
	struct inode *inode = file_inode(file);
	struct fuse_conn *fc = get_fuse_conn(inode);
	struct fuse_file *ff = file->private_data;

	memset(inarg, 0, sizeof(*inarg));
	inarg->fh = ff->fh;
	inarg->owner = fuse_lock_owner_id(fc, fl->fl_owner);
	inarg->lk.start = fl->fl_start;
	inarg->lk.end = fl->fl_end;
	inarg->lk.type = fl->fl_type;
	inarg->lk.pid = pid;
	if (flock)
		inarg->lk_flags |= FUSE_LK_FLOCK;
	args->in.h.opcode = opcode;
	args->in.h.nodeid = get_node_id(inode);
	args->in.numargs = 1;
	args->in.args[0].size = sizeof(*inarg);
	args->in.args[0].value = inarg;
}

static int fuse_getlk(struct file *file, struct file_lock *fl)
{
	struct inode *inode = file_inode(file);
	struct fuse_conn *fc = get_fuse_conn(inode);
	FUSE_ARGS(args);
	struct fuse_lk_in inarg;
	struct fuse_lk_out outarg;
	int err;

	fuse_lk_fill(&args, file, fl, FUSE_GETLK, 0, 0, &inarg);
	args.out.numargs = 1;
	args.out.args[0].size = sizeof(outarg);
	args.out.args[0].value = &outarg;
	err = fuse_simple_request(fc, &args);
	if (!err)
		err = convert_fuse_file_lock(fc, &outarg.lk, fl);

	return err;
}

static int fuse_setlk(struct file *file, struct file_lock *fl, int flock)
{
	struct inode *inode = file_inode(file);
	struct fuse_conn *fc = get_fuse_conn(inode);
	FUSE_ARGS(args);
	struct fuse_lk_in inarg;
	int opcode = (fl->fl_flags & FL_SLEEP) ? FUSE_SETLKW : FUSE_SETLK;
	struct pid *pid = fl->fl_type != F_UNLCK ? task_tgid(current) : NULL;
	pid_t pid_nr = pid_nr_ns(pid, fc->pid_ns);
	int err;

	if (fl->fl_lmops && fl->fl_lmops->lm_grant) {
		/* NLM needs asynchronous locks, which we don't support yet */
		return -ENOLCK;
	}

	/* Unlock on close is handled by the flush method */
	if ((fl->fl_flags & FL_CLOSE_POSIX) == FL_CLOSE_POSIX)
		return 0;

	fuse_lk_fill(&args, file, fl, opcode, pid_nr, flock, &inarg);
	err = fuse_simple_request(fc, &args);

	/* locking is restartable */
	if (err == -EINTR)
		err = -ERESTARTSYS;

	return err;
}

static int fuse_file_lock(struct file *file, int cmd, struct file_lock *fl)
{
	struct inode *inode = file_inode(file);
	struct fuse_conn *fc = get_fuse_conn(inode);
	int err;

	if (cmd == F_CANCELLK) {
		err = 0;
	} else if (cmd == F_GETLK) {
		if (fc->no_lock) {
			posix_test_lock(file, fl);
			err = 0;
		} else
			err = fuse_getlk(file, fl);
	} else {
		if (fc->no_lock)
			err = posix_lock_file(file, fl, NULL);
		else
			err = fuse_setlk(file, fl, 0);
	}
	return err;
}

static int fuse_file_flock(struct file *file, int cmd, struct file_lock *fl)
{
	struct inode *inode = file_inode(file);
	struct fuse_conn *fc = get_fuse_conn(inode);
	int err;

	if (fc->no_flock) {
		err = locks_lock_file_wait(file, fl);
	} else {
		struct fuse_file *ff = file->private_data;

		/* emulate flock with POSIX locks */
		ff->flock = true;
		err = fuse_setlk(file, fl, 1);
	}

	return err;
}

static sector_t fuse_bmap(struct address_space *mapping, sector_t block)
{
	struct inode *inode = mapping->host;
	struct fuse_conn *fc = get_fuse_conn(inode);
	FUSE_ARGS(args);
	struct fuse_bmap_in inarg;
	struct fuse_bmap_out outarg;
	int err;

	if (!inode->i_sb->s_bdev || fc->no_bmap)
		return 0;

	memset(&inarg, 0, sizeof(inarg));
	inarg.block = block;
	inarg.blocksize = inode->i_sb->s_blocksize;
	args.in.h.opcode = FUSE_BMAP;
	args.in.h.nodeid = get_node_id(inode);
	args.in.numargs = 1;
	args.in.args[0].size = sizeof(inarg);
	args.in.args[0].value = &inarg;
	args.out.numargs = 1;
	args.out.args[0].size = sizeof(outarg);
	args.out.args[0].value = &outarg;
	err = fuse_simple_request(fc, &args);
	if (err == -ENOSYS)
		fc->no_bmap = 1;

	return err ? 0 : outarg.block;
}

static loff_t fuse_lseek(struct file *file, loff_t offset, int whence)
{
	struct inode *inode = file->f_mapping->host;
	struct fuse_conn *fc = get_fuse_conn(inode);
	struct fuse_file *ff = file->private_data;
	FUSE_ARGS(args);
	struct fuse_lseek_in inarg = {
		.fh = ff->fh,
		.offset = offset,
		.whence = whence
	};
	struct fuse_lseek_out outarg;
	int err;

	if (fc->no_lseek)
		goto fallback;

	args.in.h.opcode = FUSE_LSEEK;
	args.in.h.nodeid = ff->nodeid;
	args.in.numargs = 1;
	args.in.args[0].size = sizeof(inarg);
	args.in.args[0].value = &inarg;
	args.out.numargs = 1;
	args.out.args[0].size = sizeof(outarg);
	args.out.args[0].value = &outarg;
	err = fuse_simple_request(fc, &args);
	if (err) {
		if (err == -ENOSYS) {
			fc->no_lseek = 1;
			goto fallback;
		}
		return err;
	}

	return vfs_setpos(file, outarg.offset, inode->i_sb->s_maxbytes);

fallback:
	err = fuse_update_attributes(inode, file);
	if (!err)
		return generic_file_llseek(file, offset, whence);
	else
		return err;
}

static loff_t fuse_file_llseek(struct file *file, loff_t offset, int whence)
{
	loff_t retval;
	struct inode *inode = file_inode(file);

	switch (whence) {
	case SEEK_SET:
	case SEEK_CUR:
		 /* No i_mutex protection necessary for SEEK_CUR and SEEK_SET */
		retval = generic_file_llseek(file, offset, whence);
		break;
	case SEEK_END:
		inode_lock(inode);
		retval = fuse_update_attributes(inode, file);
		if (!retval)
			retval = generic_file_llseek(file, offset, whence);
		inode_unlock(inode);
		break;
	case SEEK_HOLE:
	case SEEK_DATA:
		inode_lock(inode);
		retval = fuse_lseek(file, offset, whence);
		inode_unlock(inode);
		break;
	default:
		retval = -EINVAL;
	}

	return retval;
}

/*
 * CUSE servers compiled on 32bit broke on 64bit kernels because the
 * ABI was defined to be 'struct iovec' which is different on 32bit
 * and 64bit.  Fortunately we can determine which structure the server
 * used from the size of the reply.
 */
static int fuse_copy_ioctl_iovec_old(struct iovec *dst, void *src,
				     size_t transferred, unsigned count,
				     bool is_compat)
{
#ifdef CONFIG_COMPAT
	if (count * sizeof(struct compat_iovec) == transferred) {
		struct compat_iovec *ciov = src;
		unsigned i;

		/*
		 * With this interface a 32bit server cannot support
		 * non-compat (i.e. ones coming from 64bit apps) ioctl
		 * requests
		 */
		if (!is_compat)
			return -EINVAL;

		for (i = 0; i < count; i++) {
			dst[i].iov_base = compat_ptr(ciov[i].iov_base);
			dst[i].iov_len = ciov[i].iov_len;
		}
		return 0;
	}
#endif

	if (count * sizeof(struct iovec) != transferred)
		return -EIO;

	memcpy(dst, src, transferred);
	return 0;
}

/* Make sure iov_length() won't overflow */
static int fuse_verify_ioctl_iov(struct iovec *iov, size_t count)
{
	size_t n;
	u32 max = FUSE_MAX_PAGES_PER_REQ << PAGE_SHIFT;

	for (n = 0; n < count; n++, iov++) {
		if (iov->iov_len > (size_t) max)
			return -ENOMEM;
		max -= iov->iov_len;
	}
	return 0;
}

static int fuse_copy_ioctl_iovec(struct fuse_conn *fc, struct iovec *dst,
				 void *src, size_t transferred, unsigned count,
				 bool is_compat)
{
	unsigned i;
	struct fuse_ioctl_iovec *fiov = src;

	if (fc->minor < 16) {
		return fuse_copy_ioctl_iovec_old(dst, src, transferred,
						 count, is_compat);
	}

	if (count * sizeof(struct fuse_ioctl_iovec) != transferred)
		return -EIO;

	for (i = 0; i < count; i++) {
		/* Did the server supply an inappropriate value? */
		if (fiov[i].base != (unsigned long) fiov[i].base ||
		    fiov[i].len != (unsigned long) fiov[i].len)
			return -EIO;

		dst[i].iov_base = (void __user *) (unsigned long) fiov[i].base;
		dst[i].iov_len = (size_t) fiov[i].len;

#ifdef CONFIG_COMPAT
		if (is_compat &&
		    (ptr_to_compat(dst[i].iov_base) != fiov[i].base ||
		     (compat_size_t) dst[i].iov_len != fiov[i].len))
			return -EIO;
#endif
	}

	return 0;
}


/*
 * For ioctls, there is no generic way to determine how much memory
 * needs to be read and/or written.  Furthermore, ioctls are allowed
 * to dereference the passed pointer, so the parameter requires deep
 * copying but FUSE has no idea whatsoever about what to copy in or
 * out.
 *
 * This is solved by allowing FUSE server to retry ioctl with
 * necessary in/out iovecs.  Let's assume the ioctl implementation
 * needs to read in the following structure.
 *
 * struct a {
 *	char	*buf;
 *	size_t	buflen;
 * }
 *
 * On the first callout to FUSE server, inarg->in_size and
 * inarg->out_size will be NULL; then, the server completes the ioctl
 * with FUSE_IOCTL_RETRY set in out->flags, out->in_iovs set to 1 and
 * the actual iov array to
 *
 * { { .iov_base = inarg.arg,	.iov_len = sizeof(struct a) } }
 *
 * which tells FUSE to copy in the requested area and retry the ioctl.
 * On the second round, the server has access to the structure and
 * from that it can tell what to look for next, so on the invocation,
 * it sets FUSE_IOCTL_RETRY, out->in_iovs to 2 and iov array to
 *
 * { { .iov_base = inarg.arg,	.iov_len = sizeof(struct a)	},
 *   { .iov_base = a.buf,	.iov_len = a.buflen		} }
 *
 * FUSE will copy both struct a and the pointed buffer from the
 * process doing the ioctl and retry ioctl with both struct a and the
 * buffer.
 *
 * This time, FUSE server has everything it needs and completes ioctl
 * without FUSE_IOCTL_RETRY which finishes the ioctl call.
 *
 * Copying data out works the same way.
 *
 * Note that if FUSE_IOCTL_UNRESTRICTED is clear, the kernel
 * automatically initializes in and out iovs by decoding @cmd with
 * _IOC_* macros and the server is not allowed to request RETRY.  This
 * limits ioctl data transfers to well-formed ioctls and is the forced
 * behavior for all FUSE servers.
 */
long fuse_do_ioctl(struct file *file, unsigned int cmd, unsigned long arg,
		   unsigned int flags)
{
	struct fuse_file *ff = file->private_data;
	struct fuse_conn *fc = ff->fc;
	struct fuse_ioctl_in inarg = {
		.fh = ff->fh,
		.cmd = cmd,
		.arg = arg,
		.flags = flags
	};
	struct fuse_ioctl_out outarg;
	struct fuse_req *req = NULL;
	struct page **pages = NULL;
	struct iovec *iov_page = NULL;
	struct iovec *in_iov = NULL, *out_iov = NULL;
	unsigned int in_iovs = 0, out_iovs = 0, num_pages = 0, max_pages;
	size_t in_size, out_size, transferred, c;
	int err, i;
	struct iov_iter ii;

#if BITS_PER_LONG == 32
	inarg.flags |= FUSE_IOCTL_32BIT;
#else
	if (flags & FUSE_IOCTL_COMPAT)
		inarg.flags |= FUSE_IOCTL_32BIT;
#endif

	/* assume all the iovs returned by client always fits in a page */
	BUILD_BUG_ON(sizeof(struct fuse_ioctl_iovec) * FUSE_IOCTL_MAX_IOV > PAGE_SIZE);

	err = -ENOMEM;
	pages = kcalloc(FUSE_MAX_PAGES_PER_REQ, sizeof(pages[0]), GFP_KERNEL);
	iov_page = (struct iovec *) __get_free_page(GFP_KERNEL);
	if (!pages || !iov_page)
		goto out;

	/*
	 * If restricted, initialize IO parameters as encoded in @cmd.
	 * RETRY from server is not allowed.
	 */
	if (!(flags & FUSE_IOCTL_UNRESTRICTED)) {
		struct iovec *iov = iov_page;

		iov->iov_base = (void __user *)arg;

		switch (cmd) {
		case FS_IOC_GETFLAGS:
		case FS_IOC_SETFLAGS:
			iov->iov_len = sizeof(int);
			break;
		default:
			iov->iov_len = _IOC_SIZE(cmd);
			break;
		}

		if (_IOC_DIR(cmd) & _IOC_WRITE) {
			in_iov = iov;
			in_iovs = 1;
		}

		if (_IOC_DIR(cmd) & _IOC_READ) {
			out_iov = iov;
			out_iovs = 1;
		}
	}

 retry:
	inarg.in_size = in_size = iov_length(in_iov, in_iovs);
	inarg.out_size = out_size = iov_length(out_iov, out_iovs);

	/*
	 * Out data can be used either for actual out data or iovs,
	 * make sure there always is at least one page.
	 */
	out_size = max_t(size_t, out_size, PAGE_SIZE);
	max_pages = DIV_ROUND_UP(max(in_size, out_size), PAGE_SIZE);

	/* make sure there are enough buffer pages and init request with them */
	err = -ENOMEM;
	if (max_pages > FUSE_MAX_PAGES_PER_REQ)
		goto out;
	while (num_pages < max_pages) {
		pages[num_pages] = alloc_page(GFP_KERNEL | __GFP_HIGHMEM);
		if (!pages[num_pages])
			goto out;
		num_pages++;
	}

	req = fuse_get_req(fc, num_pages);
	if (IS_ERR(req)) {
		err = PTR_ERR(req);
		req = NULL;
		goto out;
	}
	memcpy(req->pages, pages, sizeof(req->pages[0]) * num_pages);
	req->num_pages = num_pages;
	fuse_page_descs_length_init(req, 0, req->num_pages);

	/* okay, let's send it to the client */
	req->in.h.opcode = FUSE_IOCTL;
	req->in.h.nodeid = ff->nodeid;
	req->in.numargs = 1;
	req->in.args[0].size = sizeof(inarg);
	req->in.args[0].value = &inarg;
	if (in_size) {
		req->in.numargs++;
		req->in.args[1].size = in_size;
		req->in.argpages = 1;

		err = -EFAULT;
		iov_iter_init(&ii, WRITE, in_iov, in_iovs, in_size);
		for (i = 0; iov_iter_count(&ii) && !WARN_ON(i >= num_pages); i++) {
			c = copy_page_from_iter(pages[i], 0, PAGE_SIZE, &ii);
			if (c != PAGE_SIZE && iov_iter_count(&ii))
				goto out;
		}
	}

	req->out.numargs = 2;
	req->out.args[0].size = sizeof(outarg);
	req->out.args[0].value = &outarg;
	req->out.args[1].size = out_size;
	req->out.argpages = 1;
	req->out.argvar = 1;

	fuse_request_send(fc, req);
	err = req->out.h.error;
	transferred = req->out.args[1].size;
	fuse_put_request(fc, req);
	req = NULL;
	if (err)
		goto out;

	/* did it ask for retry? */
	if (outarg.flags & FUSE_IOCTL_RETRY) {
		void *vaddr;

		/* no retry if in restricted mode */
		err = -EIO;
		if (!(flags & FUSE_IOCTL_UNRESTRICTED))
			goto out;

		in_iovs = outarg.in_iovs;
		out_iovs = outarg.out_iovs;

		/*
		 * Make sure things are in boundary, separate checks
		 * are to protect against overflow.
		 */
		err = -ENOMEM;
		if (in_iovs > FUSE_IOCTL_MAX_IOV ||
		    out_iovs > FUSE_IOCTL_MAX_IOV ||
		    in_iovs + out_iovs > FUSE_IOCTL_MAX_IOV)
			goto out;

		vaddr = kmap_atomic(pages[0]);
		err = fuse_copy_ioctl_iovec(fc, iov_page, vaddr,
					    transferred, in_iovs + out_iovs,
					    (flags & FUSE_IOCTL_COMPAT) != 0);
		kunmap_atomic(vaddr);
		if (err)
			goto out;

		in_iov = iov_page;
		out_iov = in_iov + in_iovs;

		err = fuse_verify_ioctl_iov(in_iov, in_iovs);
		if (err)
			goto out;

		err = fuse_verify_ioctl_iov(out_iov, out_iovs);
		if (err)
			goto out;

		goto retry;
	}

	err = -EIO;
	if (transferred > inarg.out_size)
		goto out;

	err = -EFAULT;
	iov_iter_init(&ii, READ, out_iov, out_iovs, transferred);
	for (i = 0; iov_iter_count(&ii) && !WARN_ON(i >= num_pages); i++) {
		c = copy_page_to_iter(pages[i], 0, PAGE_SIZE, &ii);
		if (c != PAGE_SIZE && iov_iter_count(&ii))
			goto out;
	}
	err = 0;
 out:
	if (req)
		fuse_put_request(fc, req);
	free_page((unsigned long) iov_page);
	while (num_pages)
		__free_page(pages[--num_pages]);
	kfree(pages);

	return err ? err : outarg.result;
}
EXPORT_SYMBOL_GPL(fuse_do_ioctl);

long fuse_ioctl_common(struct file *file, unsigned int cmd,
		       unsigned long arg, unsigned int flags)
{
	struct inode *inode = file_inode(file);
	struct fuse_conn *fc = get_fuse_conn(inode);

	if (!fuse_allow_current_process(fc))
		return -EACCES;

	if (is_bad_inode(inode))
		return -EIO;

	return fuse_do_ioctl(file, cmd, arg, flags);
}

static long fuse_file_ioctl(struct file *file, unsigned int cmd,
			    unsigned long arg)
{
	return fuse_ioctl_common(file, cmd, arg, 0);
}

static long fuse_file_compat_ioctl(struct file *file, unsigned int cmd,
				   unsigned long arg)
{
	return fuse_ioctl_common(file, cmd, arg, FUSE_IOCTL_COMPAT);
}

/*
 * All files which have been polled are linked to RB tree
 * fuse_conn->polled_files which is indexed by kh.  Walk the tree and
 * find the matching one.
 */
static struct rb_node **fuse_find_polled_node(struct fuse_conn *fc, u64 kh,
					      struct rb_node **parent_out)
{
	struct rb_node **link = &fc->polled_files.rb_node;
	struct rb_node *last = NULL;

	while (*link) {
		struct fuse_file *ff;

		last = *link;
		ff = rb_entry(last, struct fuse_file, polled_node);

		if (kh < ff->kh)
			link = &last->rb_left;
		else if (kh > ff->kh)
			link = &last->rb_right;
		else
			return link;
	}

	if (parent_out)
		*parent_out = last;
	return link;
}

/*
 * The file is about to be polled.  Make sure it's on the polled_files
 * RB tree.  Note that files once added to the polled_files tree are
 * not removed before the file is released.  This is because a file
 * polled once is likely to be polled again.
 */
static void fuse_register_polled_file(struct fuse_conn *fc,
				      struct fuse_file *ff)
{
	spin_lock(&fc->lock);
	if (RB_EMPTY_NODE(&ff->polled_node)) {
		struct rb_node **link, *uninitialized_var(parent);

		link = fuse_find_polled_node(fc, ff->kh, &parent);
		BUG_ON(*link);
		rb_link_node(&ff->polled_node, parent, link);
		rb_insert_color(&ff->polled_node, &fc->polled_files);
	}
	spin_unlock(&fc->lock);
}

unsigned fuse_file_poll(struct file *file, poll_table *wait)
{
	struct fuse_file *ff = file->private_data;
	struct fuse_conn *fc = ff->fc;
	struct fuse_poll_in inarg = { .fh = ff->fh, .kh = ff->kh };
	struct fuse_poll_out outarg;
	FUSE_ARGS(args);
	int err;

	if (fc->no_poll)
		return DEFAULT_POLLMASK;

	poll_wait(file, &ff->poll_wait, wait);
	inarg.events = (__u32)poll_requested_events(wait);

	/*
	 * Ask for notification iff there's someone waiting for it.
	 * The client may ignore the flag and always notify.
	 */
	if (waitqueue_active(&ff->poll_wait)) {
		inarg.flags |= FUSE_POLL_SCHEDULE_NOTIFY;
		fuse_register_polled_file(fc, ff);
	}

	args.in.h.opcode = FUSE_POLL;
	args.in.h.nodeid = ff->nodeid;
	args.in.numargs = 1;
	args.in.args[0].size = sizeof(inarg);
	args.in.args[0].value = &inarg;
	args.out.numargs = 1;
	args.out.args[0].size = sizeof(outarg);
	args.out.args[0].value = &outarg;
	err = fuse_simple_request(fc, &args);

	if (!err)
		return outarg.revents;
	if (err == -ENOSYS) {
		fc->no_poll = 1;
		return DEFAULT_POLLMASK;
	}
	return POLLERR;
}
EXPORT_SYMBOL_GPL(fuse_file_poll);

/*
 * This is called from fuse_handle_notify() on FUSE_NOTIFY_POLL and
 * wakes up the poll waiters.
 */
int fuse_notify_poll_wakeup(struct fuse_conn *fc,
			    struct fuse_notify_poll_wakeup_out *outarg)
{
	u64 kh = outarg->kh;
	struct rb_node **link;

	spin_lock(&fc->lock);

	link = fuse_find_polled_node(fc, kh, NULL);
	if (*link) {
		struct fuse_file *ff;

		ff = rb_entry(*link, struct fuse_file, polled_node);
		wake_up_interruptible_sync(&ff->poll_wait);
	}

	spin_unlock(&fc->lock);
	return 0;
}

static void fuse_do_truncate(struct file *file)
{
	struct inode *inode = file->f_mapping->host;
	struct iattr attr;

	attr.ia_valid = ATTR_SIZE;
	attr.ia_size = i_size_read(inode);

	attr.ia_file = file;
	attr.ia_valid |= ATTR_FILE;

	fuse_do_setattr(file_dentry(file), &attr, file);
}

static inline loff_t fuse_round_up(loff_t off)
{
	return round_up(off, FUSE_MAX_PAGES_PER_REQ << PAGE_SHIFT);
}

static ssize_t
fuse_direct_IO(struct kiocb *iocb, struct iov_iter *iter)
{
	DECLARE_COMPLETION_ONSTACK(wait);
	ssize_t ret = 0;
	struct file *file = iocb->ki_filp;
	struct fuse_file *ff = file->private_data;
	bool async_dio = ff->fc->async_dio;
	loff_t pos = 0;
	struct inode *inode;
	loff_t i_size;
	size_t count = iov_iter_count(iter);
	loff_t offset = iocb->ki_pos;
	struct fuse_io_priv *io;

	pos = offset;
	inode = file->f_mapping->host;
	i_size = i_size_read(inode);

	if ((iov_iter_rw(iter) == READ) && (offset > i_size))
		return 0;

	/* optimization for short read */
	if (async_dio && iov_iter_rw(iter) != WRITE && offset + count > i_size) {
		if (offset >= i_size)
			return 0;
		iov_iter_truncate(iter, fuse_round_up(i_size - offset));
		count = iov_iter_count(iter);
	}

	io = kmalloc(sizeof(struct fuse_io_priv), GFP_KERNEL);
	if (!io)
		return -ENOMEM;
	spin_lock_init(&io->lock);
	kref_init(&io->refcnt);
	io->reqs = 1;
	io->bytes = -1;
	io->size = 0;
	io->offset = offset;
	io->write = (iov_iter_rw(iter) == WRITE);
	io->err = 0;
	/*
	 * By default, we want to optimize all I/Os with async request
	 * submission to the client filesystem if supported.
	 */
	io->async = async_dio;
	io->iocb = iocb;
	io->blocking = is_sync_kiocb(iocb);

	/*
	 * We cannot asynchronously extend the size of a file.
	 * In such case the aio will behave exactly like sync io.
	 */
	if ((offset + count > i_size) && iov_iter_rw(iter) == WRITE)
		io->blocking = true;

	if (io->async && io->blocking) {
		/*
		 * Additional reference to keep io around after
		 * calling fuse_aio_complete()
		 */
		kref_get(&io->refcnt);
		io->done = &wait;
	}

	if (iov_iter_rw(iter) == WRITE) {
		ret = fuse_direct_io(io, iter, &pos, FUSE_DIO_WRITE);
		fuse_invalidate_attr(inode);
	} else {
		ret = __fuse_direct_read(io, iter, &pos);
	}

	if (io->async) {
		bool blocking = io->blocking;

		fuse_aio_complete(io, ret < 0 ? ret : 0, -1);

		/* we have a non-extending, async request, so return */
		if (!blocking)
			return -EIOCBQUEUED;

		wait_for_completion(&wait);
		ret = fuse_get_res_by_io(io);
	}

	kref_put(&io->refcnt, fuse_io_release);

	if (iov_iter_rw(iter) == WRITE) {
		if (ret > 0)
			fuse_write_update_size(inode, pos);
		else if (ret < 0 && offset + count > i_size)
			fuse_do_truncate(file);
	}

	return ret;
}

static long fuse_file_fallocate(struct file *file, int mode, loff_t offset,
				loff_t length)
{
	struct fuse_file *ff = file->private_data;
	struct inode *inode = file_inode(file);
	struct fuse_inode *fi = get_fuse_inode(inode);
	struct fuse_conn *fc = ff->fc;
	FUSE_ARGS(args);
	struct fuse_fallocate_in inarg = {
		.fh = ff->fh,
		.offset = offset,
		.length = length,
		.mode = mode
	};
	int err;
	bool lock_inode = !(mode & FALLOC_FL_KEEP_SIZE) ||
			   (mode & FALLOC_FL_PUNCH_HOLE);

	if (mode & ~(FALLOC_FL_KEEP_SIZE | FALLOC_FL_PUNCH_HOLE))
		return -EOPNOTSUPP;

	if (fc->no_fallocate)
		return -EOPNOTSUPP;

	if (lock_inode) {
		inode_lock(inode);
		if (mode & FALLOC_FL_PUNCH_HOLE) {
			loff_t endbyte = offset + length - 1;
			err = filemap_write_and_wait_range(inode->i_mapping,
							   offset, endbyte);
			if (err)
				goto out;

			fuse_sync_writes(inode);
		}
	}

	if (!(mode & FALLOC_FL_KEEP_SIZE) &&
	    offset + length > i_size_read(inode)) {
		err = inode_newsize_ok(inode, offset + length);
		if (err)
			goto out;
	}

	if (!(mode & FALLOC_FL_KEEP_SIZE))
		set_bit(FUSE_I_SIZE_UNSTABLE, &fi->state);

	args.in.h.opcode = FUSE_FALLOCATE;
	args.in.h.nodeid = ff->nodeid;
	args.in.numargs = 1;
	args.in.args[0].size = sizeof(inarg);
	args.in.args[0].value = &inarg;
	err = fuse_simple_request(fc, &args);
	if (err == -ENOSYS) {
		fc->no_fallocate = 1;
		err = -EOPNOTSUPP;
	}
	if (err)
		goto out;

	/* we could have extended the file */
	if (!(mode & FALLOC_FL_KEEP_SIZE)) {
		bool changed = fuse_write_update_size(inode, offset + length);

		if (changed && fc->writeback_cache)
			file_update_time(file);
	}

	if (mode & FALLOC_FL_PUNCH_HOLE)
		truncate_pagecache_range(inode, offset, offset + length - 1);

	fuse_invalidate_attr(inode);

out:
	if (!(mode & FALLOC_FL_KEEP_SIZE))
		clear_bit(FUSE_I_SIZE_UNSTABLE, &fi->state);

	if (lock_inode)
		inode_unlock(inode);

	return err;
}

static const struct file_operations fuse_file_operations = {
	.llseek		= fuse_file_llseek,
	.read_iter	= fuse_file_read_iter,
	.write_iter	= fuse_file_write_iter,
	.mmap		= fuse_file_mmap,
	.open		= fuse_open,
	.flush		= fuse_flush,
	.release	= fuse_release,
	.fsync		= fuse_fsync,
	.lock		= fuse_file_lock,
	.flock		= fuse_file_flock,
	.splice_read	= generic_file_splice_read,
	.unlocked_ioctl	= fuse_file_ioctl,
	.compat_ioctl	= fuse_file_compat_ioctl,
	.poll		= fuse_file_poll,
	.fallocate	= fuse_file_fallocate,
};

static const struct file_operations fuse_direct_io_file_operations = {
	.llseek		= fuse_file_llseek,
	.read_iter	= fuse_direct_read_iter,
	.write_iter	= fuse_direct_write_iter,
	.mmap		= fuse_direct_mmap,
	.open		= fuse_open,
	.flush		= fuse_flush,
	.release	= fuse_release,
	.fsync		= fuse_fsync,
	.lock		= fuse_file_lock,
	.flock		= fuse_file_flock,
	.unlocked_ioctl	= fuse_file_ioctl,
	.compat_ioctl	= fuse_file_compat_ioctl,
	.poll		= fuse_file_poll,
	.fallocate	= fuse_file_fallocate,
	/* no splice_read */
};

static const struct address_space_operations fuse_file_aops  = {
	.readpage	= fuse_readpage,
	.writepage	= fuse_writepage,
	.writepages	= fuse_writepages,
	.launder_page	= fuse_launder_page,
	.readpages	= fuse_readpages,
	.set_page_dirty	= __set_page_dirty_nobuffers,
	.bmap		= fuse_bmap,
	.direct_IO	= fuse_direct_IO,
	.write_begin	= fuse_write_begin,
	.write_end	= fuse_write_end,
};

void fuse_init_file_inode(struct inode *inode)
{
	inode->i_fop = &fuse_file_operations;
	inode->i_data.a_ops = &fuse_file_aops;
}<|MERGE_RESOLUTION|>--- conflicted
+++ resolved
@@ -17,12 +17,9 @@
 #include <linux/swap.h>
 #include <linux/falloc.h>
 #include <linux/uio.h>
-<<<<<<< HEAD
 #include <linux/freezer.h>
-=======
 #include <linux/fs.h>
 
->>>>>>> 9f9c7b33
 static const struct file_operations fuse_direct_io_file_operations;
 
 static int fuse_send_open(struct fuse_conn *fc, u64 nodeid, struct file *file,
