/*
 *  fs/userfaultfd.c
 *
 *  Copyright (C) 2007  Davide Libenzi <davidel@xmailserver.org>
 *  Copyright (C) 2008-2009 Red Hat, Inc.
 *  Copyright (C) 2015  Red Hat, Inc.
 *
 *  This work is licensed under the terms of the GNU GPL, version 2. See
 *  the COPYING file in the top-level directory.
 *
 *  Some part derived from fs/eventfd.c (anon inode setup) and
 *  mm/ksm.c (mm hashing).
 */

#include <linux/list.h>
#include <linux/hashtable.h>
#include <linux/sched/signal.h>
#include <linux/sched/mm.h>
#include <linux/mm.h>
#include <linux/poll.h>
#include <linux/slab.h>
#include <linux/seq_file.h>
#include <linux/file.h>
#include <linux/bug.h>
#include <linux/anon_inodes.h>
#include <linux/syscalls.h>
#include <linux/userfaultfd_k.h>
#include <linux/mempolicy.h>
#include <linux/ioctl.h>
#include <linux/security.h>
#include <linux/hugetlb.h>

static struct kmem_cache *userfaultfd_ctx_cachep __read_mostly;

enum userfaultfd_state {
	UFFD_STATE_WAIT_API,
	UFFD_STATE_RUNNING,
};

/*
 * Start with fault_pending_wqh and fault_wqh so they're more likely
 * to be in the same cacheline.
 */
struct userfaultfd_ctx {
	/* waitqueue head for the pending (i.e. not read) userfaults */
	wait_queue_head_t fault_pending_wqh;
	/* waitqueue head for the userfaults */
	wait_queue_head_t fault_wqh;
	/* waitqueue head for the pseudo fd to wakeup poll/read */
	wait_queue_head_t fd_wqh;
	/* waitqueue head for events */
	wait_queue_head_t event_wqh;
	/* a refile sequence protected by fault_pending_wqh lock */
	struct seqcount refile_seq;
	/* pseudo fd refcounting */
	atomic_t refcount;
	/* userfaultfd syscall flags */
	unsigned int flags;
	/* features requested from the userspace */
	unsigned int features;
	/* state machine */
	enum userfaultfd_state state;
	/* released */
	bool released;
	/* mm with one ore more vmas attached to this userfaultfd_ctx */
	struct mm_struct *mm;
};

struct userfaultfd_fork_ctx {
	struct userfaultfd_ctx *orig;
	struct userfaultfd_ctx *new;
	struct list_head list;
};

struct userfaultfd_unmap_ctx {
	struct userfaultfd_ctx *ctx;
	unsigned long start;
	unsigned long end;
	struct list_head list;
};

struct userfaultfd_wait_queue {
	struct uffd_msg msg;
	wait_queue_entry_t wq;
	struct userfaultfd_ctx *ctx;
	bool waken;
};

struct userfaultfd_wake_range {
	unsigned long start;
	unsigned long len;
};

static int userfaultfd_wake_function(wait_queue_entry_t *wq, unsigned mode,
				     int wake_flags, void *key)
{
	struct userfaultfd_wake_range *range = key;
	int ret;
	struct userfaultfd_wait_queue *uwq;
	unsigned long start, len;

	uwq = container_of(wq, struct userfaultfd_wait_queue, wq);
	ret = 0;
	/* len == 0 means wake all */
	start = range->start;
	len = range->len;
	if (len && (start > uwq->msg.arg.pagefault.address ||
		    start + len <= uwq->msg.arg.pagefault.address))
		goto out;
	WRITE_ONCE(uwq->waken, true);
	/*
	 * The Program-Order guarantees provided by the scheduler
	 * ensure uwq->waken is visible before the task is woken.
	 */
	ret = wake_up_state(wq->private, mode);
	if (ret) {
		/*
		 * Wake only once, autoremove behavior.
		 *
		 * After the effect of list_del_init is visible to the other
		 * CPUs, the waitqueue may disappear from under us, see the
		 * !list_empty_careful() in handle_userfault().
		 *
		 * try_to_wake_up() has an implicit smp_mb(), and the
		 * wq->private is read before calling the extern function
		 * "wake_up_state" (which in turns calls try_to_wake_up).
		 */
		list_del_init(&wq->entry);
	}
out:
	return ret;
}

/**
 * userfaultfd_ctx_get - Acquires a reference to the internal userfaultfd
 * context.
 * @ctx: [in] Pointer to the userfaultfd context.
 */
static void userfaultfd_ctx_get(struct userfaultfd_ctx *ctx)
{
	if (!atomic_inc_not_zero(&ctx->refcount))
		BUG();
}

/**
 * userfaultfd_ctx_put - Releases a reference to the internal userfaultfd
 * context.
 * @ctx: [in] Pointer to userfaultfd context.
 *
 * The userfaultfd context reference must have been previously acquired either
 * with userfaultfd_ctx_get() or userfaultfd_ctx_fdget().
 */
static void userfaultfd_ctx_put(struct userfaultfd_ctx *ctx)
{
	if (atomic_dec_and_test(&ctx->refcount)) {
		VM_BUG_ON(spin_is_locked(&ctx->fault_pending_wqh.lock));
		VM_BUG_ON(waitqueue_active(&ctx->fault_pending_wqh));
		VM_BUG_ON(spin_is_locked(&ctx->fault_wqh.lock));
		VM_BUG_ON(waitqueue_active(&ctx->fault_wqh));
		VM_BUG_ON(spin_is_locked(&ctx->event_wqh.lock));
		VM_BUG_ON(waitqueue_active(&ctx->event_wqh));
		VM_BUG_ON(spin_is_locked(&ctx->fd_wqh.lock));
		VM_BUG_ON(waitqueue_active(&ctx->fd_wqh));
		mmdrop(ctx->mm);
		kmem_cache_free(userfaultfd_ctx_cachep, ctx);
	}
}

static inline void msg_init(struct uffd_msg *msg)
{
	BUILD_BUG_ON(sizeof(struct uffd_msg) != 32);
	/*
	 * Must use memset to zero out the paddings or kernel data is
	 * leaked to userland.
	 */
	memset(msg, 0, sizeof(struct uffd_msg));
}

static inline struct uffd_msg userfault_msg(unsigned long address,
					    unsigned int flags,
					    unsigned long reason,
					    unsigned int features)
{
	struct uffd_msg msg;
	msg_init(&msg);
	msg.event = UFFD_EVENT_PAGEFAULT;
	msg.arg.pagefault.address = address;
	if (flags & FAULT_FLAG_WRITE)
		/*
		 * If UFFD_FEATURE_PAGEFAULT_FLAG_WP was set in the
		 * uffdio_api.features and UFFD_PAGEFAULT_FLAG_WRITE
		 * was not set in a UFFD_EVENT_PAGEFAULT, it means it
		 * was a read fault, otherwise if set it means it's
		 * a write fault.
		 */
		msg.arg.pagefault.flags |= UFFD_PAGEFAULT_FLAG_WRITE;
	if (reason & VM_UFFD_WP)
		/*
		 * If UFFD_FEATURE_PAGEFAULT_FLAG_WP was set in the
		 * uffdio_api.features and UFFD_PAGEFAULT_FLAG_WP was
		 * not set in a UFFD_EVENT_PAGEFAULT, it means it was
		 * a missing fault, otherwise if set it means it's a
		 * write protect fault.
		 */
		msg.arg.pagefault.flags |= UFFD_PAGEFAULT_FLAG_WP;
	if (features & UFFD_FEATURE_THREAD_ID)
		msg.arg.pagefault.feat.ptid = task_pid_vnr(current);
	return msg;
}

#ifdef CONFIG_HUGETLB_PAGE
/*
 * Same functionality as userfaultfd_must_wait below with modifications for
 * hugepmd ranges.
 */
static inline bool userfaultfd_huge_must_wait(struct userfaultfd_ctx *ctx,
					 struct vm_area_struct *vma,
					 unsigned long address,
					 unsigned long flags,
					 unsigned long reason)
{
	struct mm_struct *mm = ctx->mm;
	pte_t *ptep, pte;
	bool ret = true;

	VM_BUG_ON(!rwsem_is_locked(&mm->mmap_sem));

	ptep = huge_pte_offset(mm, address, vma_mmu_pagesize(vma));

	if (!ptep)
		goto out;

	ret = false;
	pte = huge_ptep_get(ptep);

	/*
	 * Lockless access: we're in a wait_event so it's ok if it
	 * changes under us.
	 */
	if (huge_pte_none(pte))
		ret = true;
	if (!huge_pte_write(pte) && (reason & VM_UFFD_WP))
		ret = true;
out:
	return ret;
}
#else
static inline bool userfaultfd_huge_must_wait(struct userfaultfd_ctx *ctx,
					 struct vm_area_struct *vma,
					 unsigned long address,
					 unsigned long flags,
					 unsigned long reason)
{
	return false;	/* should never get here */
}
#endif /* CONFIG_HUGETLB_PAGE */

/*
 * Verify the pagetables are still not ok after having reigstered into
 * the fault_pending_wqh to avoid userland having to UFFDIO_WAKE any
 * userfault that has already been resolved, if userfaultfd_read and
 * UFFDIO_COPY|ZEROPAGE are being run simultaneously on two different
 * threads.
 */
static inline bool userfaultfd_must_wait(struct userfaultfd_ctx *ctx,
					 unsigned long address,
					 unsigned long flags,
					 unsigned long reason)
{
	struct mm_struct *mm = ctx->mm;
	pgd_t *pgd;
	p4d_t *p4d;
	pud_t *pud;
	pmd_t *pmd, _pmd;
	pte_t *pte;
	bool ret = true;

	VM_BUG_ON(!rwsem_is_locked(&mm->mmap_sem));

	pgd = pgd_offset(mm, address);
	if (!pgd_present(*pgd))
		goto out;
	p4d = p4d_offset(pgd, address);
	if (!p4d_present(*p4d))
		goto out;
	pud = pud_offset(p4d, address);
	if (!pud_present(*pud))
		goto out;
	pmd = pmd_offset(pud, address);
	/*
	 * READ_ONCE must function as a barrier with narrower scope
	 * and it must be equivalent to:
	 *	_pmd = *pmd; barrier();
	 *
	 * This is to deal with the instability (as in
	 * pmd_trans_unstable) of the pmd.
	 */
	_pmd = READ_ONCE(*pmd);
	if (!pmd_present(_pmd))
		goto out;

	ret = false;
	if (pmd_trans_huge(_pmd))
		goto out;

	/*
	 * the pmd is stable (as in !pmd_trans_unstable) so we can re-read it
	 * and use the standard pte_offset_map() instead of parsing _pmd.
	 */
	pte = pte_offset_map(pmd, address);
	/*
	 * Lockless access: we're in a wait_event so it's ok if it
	 * changes under us.
	 */
	if (pte_none(*pte))
		ret = true;
	pte_unmap(pte);

out:
	return ret;
}

/*
 * The locking rules involved in returning VM_FAULT_RETRY depending on
 * FAULT_FLAG_ALLOW_RETRY, FAULT_FLAG_RETRY_NOWAIT and
 * FAULT_FLAG_KILLABLE are not straightforward. The "Caution"
 * recommendation in __lock_page_or_retry is not an understatement.
 *
 * If FAULT_FLAG_ALLOW_RETRY is set, the mmap_sem must be released
 * before returning VM_FAULT_RETRY only if FAULT_FLAG_RETRY_NOWAIT is
 * not set.
 *
 * If FAULT_FLAG_ALLOW_RETRY is set but FAULT_FLAG_KILLABLE is not
 * set, VM_FAULT_RETRY can still be returned if and only if there are
 * fatal_signal_pending()s, and the mmap_sem must be released before
 * returning it.
 */
int handle_userfault(struct vm_fault *vmf, unsigned long reason)
{
	struct mm_struct *mm = vmf->vma->vm_mm;
	struct userfaultfd_ctx *ctx;
	struct userfaultfd_wait_queue uwq;
	int ret;
	bool must_wait, return_to_userland;
	long blocking_state;

	ret = VM_FAULT_SIGBUS;

	/*
	 * We don't do userfault handling for the final child pid update.
	 *
	 * We also don't do userfault handling during
	 * coredumping. hugetlbfs has the special
	 * follow_hugetlb_page() to skip missing pages in the
	 * FOLL_DUMP case, anon memory also checks for FOLL_DUMP with
	 * the no_page_table() helper in follow_page_mask(), but the
	 * shmem_vm_ops->fault method is invoked even during
	 * coredumping without mmap_sem and it ends up here.
	 */
	if (current->flags & (PF_EXITING|PF_DUMPCORE))
		goto out;

	/*
	 * Coredumping runs without mmap_sem so we can only check that
	 * the mmap_sem is held, if PF_DUMPCORE was not set.
	 */
	WARN_ON_ONCE(!rwsem_is_locked(&mm->mmap_sem));

	ctx = vmf->vma->vm_userfaultfd_ctx.ctx;
	if (!ctx)
		goto out;

	BUG_ON(ctx->mm != mm);

	VM_BUG_ON(reason & ~(VM_UFFD_MISSING|VM_UFFD_WP));
	VM_BUG_ON(!(reason & VM_UFFD_MISSING) ^ !!(reason & VM_UFFD_WP));

	if (ctx->features & UFFD_FEATURE_SIGBUS)
		goto out;

	/*
	 * If it's already released don't get it. This avoids to loop
	 * in __get_user_pages if userfaultfd_release waits on the
	 * caller of handle_userfault to release the mmap_sem.
	 */
	if (unlikely(ACCESS_ONCE(ctx->released))) {
		/*
		 * Don't return VM_FAULT_SIGBUS in this case, so a non
		 * cooperative manager can close the uffd after the
		 * last UFFDIO_COPY, without risking to trigger an
		 * involuntary SIGBUS if the process was starting the
		 * userfaultfd while the userfaultfd was still armed
		 * (but after the last UFFDIO_COPY). If the uffd
		 * wasn't already closed when the userfault reached
		 * this point, that would normally be solved by
		 * userfaultfd_must_wait returning 'false'.
		 *
		 * If we were to return VM_FAULT_SIGBUS here, the non
		 * cooperative manager would be instead forced to
		 * always call UFFDIO_UNREGISTER before it can safely
		 * close the uffd.
		 */
		ret = VM_FAULT_NOPAGE;
		goto out;
	}

	/*
	 * Check that we can return VM_FAULT_RETRY.
	 *
	 * NOTE: it should become possible to return VM_FAULT_RETRY
	 * even if FAULT_FLAG_TRIED is set without leading to gup()
	 * -EBUSY failures, if the userfaultfd is to be extended for
	 * VM_UFFD_WP tracking and we intend to arm the userfault
	 * without first stopping userland access to the memory. For
	 * VM_UFFD_MISSING userfaults this is enough for now.
	 */
	if (unlikely(!(vmf->flags & FAULT_FLAG_ALLOW_RETRY))) {
		/*
		 * Validate the invariant that nowait must allow retry
		 * to be sure not to return SIGBUS erroneously on
		 * nowait invocations.
		 */
		BUG_ON(vmf->flags & FAULT_FLAG_RETRY_NOWAIT);
#ifdef CONFIG_DEBUG_VM
		if (printk_ratelimit()) {
			printk(KERN_WARNING
			       "FAULT_FLAG_ALLOW_RETRY missing %x\n",
			       vmf->flags);
			dump_stack();
		}
#endif
		goto out;
	}

	/*
	 * Handle nowait, not much to do other than tell it to retry
	 * and wait.
	 */
	ret = VM_FAULT_RETRY;
	if (vmf->flags & FAULT_FLAG_RETRY_NOWAIT)
		goto out;

	/* take the reference before dropping the mmap_sem */
	userfaultfd_ctx_get(ctx);

	init_waitqueue_func_entry(&uwq.wq, userfaultfd_wake_function);
	uwq.wq.private = current;
	uwq.msg = userfault_msg(vmf->address, vmf->flags, reason,
			ctx->features);
	uwq.ctx = ctx;
	uwq.waken = false;

	return_to_userland =
		(vmf->flags & (FAULT_FLAG_USER|FAULT_FLAG_KILLABLE)) ==
		(FAULT_FLAG_USER|FAULT_FLAG_KILLABLE);
	blocking_state = return_to_userland ? TASK_INTERRUPTIBLE :
			 TASK_KILLABLE;

	spin_lock(&ctx->fault_pending_wqh.lock);
	/*
	 * After the __add_wait_queue the uwq is visible to userland
	 * through poll/read().
	 */
	__add_wait_queue(&ctx->fault_pending_wqh, &uwq.wq);
	/*
	 * The smp_mb() after __set_current_state prevents the reads
	 * following the spin_unlock to happen before the list_add in
	 * __add_wait_queue.
	 */
	set_current_state(blocking_state);
	spin_unlock(&ctx->fault_pending_wqh.lock);

	if (!is_vm_hugetlb_page(vmf->vma))
		must_wait = userfaultfd_must_wait(ctx, vmf->address, vmf->flags,
						  reason);
	else
		must_wait = userfaultfd_huge_must_wait(ctx, vmf->vma,
						       vmf->address,
						       vmf->flags, reason);
	up_read(&mm->mmap_sem);

	if (likely(must_wait && !ACCESS_ONCE(ctx->released) &&
		   (return_to_userland ? !signal_pending(current) :
		    !fatal_signal_pending(current)))) {
		wake_up_poll(&ctx->fd_wqh, POLLIN);
		schedule();
		ret |= VM_FAULT_MAJOR;

		/*
		 * False wakeups can orginate even from rwsem before
		 * up_read() however userfaults will wait either for a
		 * targeted wakeup on the specific uwq waitqueue from
		 * wake_userfault() or for signals or for uffd
		 * release.
		 */
		while (!READ_ONCE(uwq.waken)) {
			/*
			 * This needs the full smp_store_mb()
			 * guarantee as the state write must be
			 * visible to other CPUs before reading
			 * uwq.waken from other CPUs.
			 */
			set_current_state(blocking_state);
			if (READ_ONCE(uwq.waken) ||
			    READ_ONCE(ctx->released) ||
			    (return_to_userland ? signal_pending(current) :
			     fatal_signal_pending(current)))
				break;
			schedule();
		}
	}

	__set_current_state(TASK_RUNNING);

	if (return_to_userland) {
		if (signal_pending(current) &&
		    !fatal_signal_pending(current)) {
			/*
			 * If we got a SIGSTOP or SIGCONT and this is
			 * a normal userland page fault, just let
			 * userland return so the signal will be
			 * handled and gdb debugging works.  The page
			 * fault code immediately after we return from
			 * this function is going to release the
			 * mmap_sem and it's not depending on it
			 * (unlike gup would if we were not to return
			 * VM_FAULT_RETRY).
			 *
			 * If a fatal signal is pending we still take
			 * the streamlined VM_FAULT_RETRY failure path
			 * and there's no need to retake the mmap_sem
			 * in such case.
			 */
			down_read(&mm->mmap_sem);
			ret = VM_FAULT_NOPAGE;
		}
	}

	/*
	 * Here we race with the list_del; list_add in
	 * userfaultfd_ctx_read(), however because we don't ever run
	 * list_del_init() to refile across the two lists, the prev
	 * and next pointers will never point to self. list_add also
	 * would never let any of the two pointers to point to
	 * self. So list_empty_careful won't risk to see both pointers
	 * pointing to self at any time during the list refile. The
	 * only case where list_del_init() is called is the full
	 * removal in the wake function and there we don't re-list_add
	 * and it's fine not to block on the spinlock. The uwq on this
	 * kernel stack can be released after the list_del_init.
	 */
	if (!list_empty_careful(&uwq.wq.entry)) {
		spin_lock(&ctx->fault_pending_wqh.lock);
		/*
		 * No need of list_del_init(), the uwq on the stack
		 * will be freed shortly anyway.
		 */
		list_del(&uwq.wq.entry);
		spin_unlock(&ctx->fault_pending_wqh.lock);
	}

	/*
	 * ctx may go away after this if the userfault pseudo fd is
	 * already released.
	 */
	userfaultfd_ctx_put(ctx);

out:
	return ret;
}

static void userfaultfd_event_wait_completion(struct userfaultfd_ctx *ctx,
					      struct userfaultfd_wait_queue *ewq)
{
	struct userfaultfd_ctx *release_new_ctx;

	if (WARN_ON_ONCE(current->flags & PF_EXITING))
		goto out;

	ewq->ctx = ctx;
	init_waitqueue_entry(&ewq->wq, current);
	release_new_ctx = NULL;

	spin_lock(&ctx->event_wqh.lock);
	/*
	 * After the __add_wait_queue the uwq is visible to userland
	 * through poll/read().
	 */
	__add_wait_queue(&ctx->event_wqh, &ewq->wq);
	for (;;) {
		set_current_state(TASK_KILLABLE);
		if (ewq->msg.event == 0)
			break;
		if (ACCESS_ONCE(ctx->released) ||
		    fatal_signal_pending(current)) {
			/*
			 * &ewq->wq may be queued in fork_event, but
			 * __remove_wait_queue ignores the head
			 * parameter. It would be a problem if it
			 * didn't.
			 */
			__remove_wait_queue(&ctx->event_wqh, &ewq->wq);
			if (ewq->msg.event == UFFD_EVENT_FORK) {
				struct userfaultfd_ctx *new;

				new = (struct userfaultfd_ctx *)
					(unsigned long)
					ewq->msg.arg.reserved.reserved1;
				release_new_ctx = new;
			}
			break;
		}

		spin_unlock(&ctx->event_wqh.lock);

		wake_up_poll(&ctx->fd_wqh, POLLIN);
		schedule();

		spin_lock(&ctx->event_wqh.lock);
	}
	__set_current_state(TASK_RUNNING);
	spin_unlock(&ctx->event_wqh.lock);

	if (release_new_ctx) {
		struct vm_area_struct *vma;
		struct mm_struct *mm = release_new_ctx->mm;

		/* the various vma->vm_userfaultfd_ctx still points to it */
		down_write(&mm->mmap_sem);
		/* no task can run (and in turn coredump) yet */
		VM_WARN_ON(!mmget_still_valid(mm));
		for (vma = mm->mmap; vma; vma = vma->vm_next)
			if (vma->vm_userfaultfd_ctx.ctx == release_new_ctx) {
				vma->vm_userfaultfd_ctx = NULL_VM_UFFD_CTX;
				vma->vm_flags &= ~(VM_UFFD_WP | VM_UFFD_MISSING);
			}
		up_write(&mm->mmap_sem);

		userfaultfd_ctx_put(release_new_ctx);
	}

	/*
	 * ctx may go away after this if the userfault pseudo fd is
	 * already released.
	 */
out:
	userfaultfd_ctx_put(ctx);
}

static void userfaultfd_event_complete(struct userfaultfd_ctx *ctx,
				       struct userfaultfd_wait_queue *ewq)
{
	ewq->msg.event = 0;
	wake_up_locked(&ctx->event_wqh);
	__remove_wait_queue(&ctx->event_wqh, &ewq->wq);
}

int dup_userfaultfd(struct vm_area_struct *vma, struct list_head *fcs)
{
	struct userfaultfd_ctx *ctx = NULL, *octx;
	struct userfaultfd_fork_ctx *fctx;

	octx = vma->vm_userfaultfd_ctx.ctx;
	if (!octx || !(octx->features & UFFD_FEATURE_EVENT_FORK)) {
		vma->vm_userfaultfd_ctx = NULL_VM_UFFD_CTX;
		vma->vm_flags &= ~(VM_UFFD_WP | VM_UFFD_MISSING);
		return 0;
	}

	list_for_each_entry(fctx, fcs, list)
		if (fctx->orig == octx) {
			ctx = fctx->new;
			break;
		}

	if (!ctx) {
		fctx = kmalloc(sizeof(*fctx), GFP_KERNEL);
		if (!fctx)
			return -ENOMEM;

		ctx = kmem_cache_alloc(userfaultfd_ctx_cachep, GFP_KERNEL);
		if (!ctx) {
			kfree(fctx);
			return -ENOMEM;
		}

		atomic_set(&ctx->refcount, 1);
		ctx->flags = octx->flags;
		ctx->state = UFFD_STATE_RUNNING;
		ctx->features = octx->features;
		ctx->released = false;
		ctx->mm = vma->vm_mm;
		atomic_inc(&ctx->mm->mm_count);

		userfaultfd_ctx_get(octx);
		fctx->orig = octx;
		fctx->new = ctx;
		list_add_tail(&fctx->list, fcs);
	}

	vma->vm_userfaultfd_ctx.ctx = ctx;
	return 0;
}

static void dup_fctx(struct userfaultfd_fork_ctx *fctx)
{
	struct userfaultfd_ctx *ctx = fctx->orig;
	struct userfaultfd_wait_queue ewq;

	msg_init(&ewq.msg);

	ewq.msg.event = UFFD_EVENT_FORK;
	ewq.msg.arg.reserved.reserved1 = (unsigned long)fctx->new;

	userfaultfd_event_wait_completion(ctx, &ewq);
}

void dup_userfaultfd_complete(struct list_head *fcs)
{
	struct userfaultfd_fork_ctx *fctx, *n;

	list_for_each_entry_safe(fctx, n, fcs, list) {
		dup_fctx(fctx);
		list_del(&fctx->list);
		kfree(fctx);
	}
}

void mremap_userfaultfd_prep(struct vm_area_struct *vma,
			     struct vm_userfaultfd_ctx *vm_ctx)
{
	struct userfaultfd_ctx *ctx;

	ctx = vma->vm_userfaultfd_ctx.ctx;
	if (ctx && (ctx->features & UFFD_FEATURE_EVENT_REMAP)) {
		vm_ctx->ctx = ctx;
		userfaultfd_ctx_get(ctx);
	}
}

void mremap_userfaultfd_complete(struct vm_userfaultfd_ctx *vm_ctx,
				 unsigned long from, unsigned long to,
				 unsigned long len)
{
	struct userfaultfd_ctx *ctx = vm_ctx->ctx;
	struct userfaultfd_wait_queue ewq;

	if (!ctx)
		return;

	if (to & ~PAGE_MASK) {
		userfaultfd_ctx_put(ctx);
		return;
	}

	msg_init(&ewq.msg);

	ewq.msg.event = UFFD_EVENT_REMAP;
	ewq.msg.arg.remap.from = from;
	ewq.msg.arg.remap.to = to;
	ewq.msg.arg.remap.len = len;

	userfaultfd_event_wait_completion(ctx, &ewq);
}

bool userfaultfd_remove(struct vm_area_struct *vma,
			unsigned long start, unsigned long end)
{
	struct mm_struct *mm = vma->vm_mm;
	struct userfaultfd_ctx *ctx;
	struct userfaultfd_wait_queue ewq;

	ctx = vma->vm_userfaultfd_ctx.ctx;
	if (!ctx || !(ctx->features & UFFD_FEATURE_EVENT_REMOVE))
		return true;

	userfaultfd_ctx_get(ctx);
	up_read(&mm->mmap_sem);

	msg_init(&ewq.msg);

	ewq.msg.event = UFFD_EVENT_REMOVE;
	ewq.msg.arg.remove.start = start;
	ewq.msg.arg.remove.end = end;

	userfaultfd_event_wait_completion(ctx, &ewq);

	return false;
}

static bool has_unmap_ctx(struct userfaultfd_ctx *ctx, struct list_head *unmaps,
			  unsigned long start, unsigned long end)
{
	struct userfaultfd_unmap_ctx *unmap_ctx;

	list_for_each_entry(unmap_ctx, unmaps, list)
		if (unmap_ctx->ctx == ctx && unmap_ctx->start == start &&
		    unmap_ctx->end == end)
			return true;

	return false;
}

int userfaultfd_unmap_prep(struct vm_area_struct *vma,
			   unsigned long start, unsigned long end,
			   struct list_head *unmaps)
{
	for ( ; vma && vma->vm_start < end; vma = vma->vm_next) {
		struct userfaultfd_unmap_ctx *unmap_ctx;
		struct userfaultfd_ctx *ctx = vma->vm_userfaultfd_ctx.ctx;

		if (!ctx || !(ctx->features & UFFD_FEATURE_EVENT_UNMAP) ||
		    has_unmap_ctx(ctx, unmaps, start, end))
			continue;

		unmap_ctx = kzalloc(sizeof(*unmap_ctx), GFP_KERNEL);
		if (!unmap_ctx)
			return -ENOMEM;

		userfaultfd_ctx_get(ctx);
		unmap_ctx->ctx = ctx;
		unmap_ctx->start = start;
		unmap_ctx->end = end;
		list_add_tail(&unmap_ctx->list, unmaps);
	}

	return 0;
}

void userfaultfd_unmap_complete(struct mm_struct *mm, struct list_head *uf)
{
	struct userfaultfd_unmap_ctx *ctx, *n;
	struct userfaultfd_wait_queue ewq;

	list_for_each_entry_safe(ctx, n, uf, list) {
		msg_init(&ewq.msg);

		ewq.msg.event = UFFD_EVENT_UNMAP;
		ewq.msg.arg.remove.start = ctx->start;
		ewq.msg.arg.remove.end = ctx->end;

		userfaultfd_event_wait_completion(ctx->ctx, &ewq);

		list_del(&ctx->list);
		kfree(ctx);
	}
}

static int userfaultfd_release(struct inode *inode, struct file *file)
{
	struct userfaultfd_ctx *ctx = file->private_data;
	struct mm_struct *mm = ctx->mm;
	struct vm_area_struct *vma, *prev;
	/* len == 0 means wake all */
	struct userfaultfd_wake_range range = { .len = 0, };
	unsigned long new_flags;

	ACCESS_ONCE(ctx->released) = true;

	if (!mmget_not_zero(mm))
		goto wakeup;

	/*
	 * Flush page faults out of all CPUs. NOTE: all page faults
	 * must be retried without returning VM_FAULT_SIGBUS if
	 * userfaultfd_ctx_get() succeeds but vma->vma_userfault_ctx
	 * changes while handle_userfault released the mmap_sem. So
	 * it's critical that released is set to true (above), before
	 * taking the mmap_sem for writing.
	 */
	down_write(&mm->mmap_sem);
	if (!mmget_still_valid(mm))
		goto skip_mm;
	prev = NULL;
	for (vma = mm->mmap; vma; vma = vma->vm_next) {
		cond_resched();
		BUG_ON(!!vma->vm_userfaultfd_ctx.ctx ^
		       !!(vma->vm_flags & (VM_UFFD_MISSING | VM_UFFD_WP)));
		if (vma->vm_userfaultfd_ctx.ctx != ctx) {
			prev = vma;
			continue;
		}
		new_flags = vma->vm_flags & ~(VM_UFFD_MISSING | VM_UFFD_WP);
		prev = vma_merge(mm, prev, vma->vm_start, vma->vm_end,
				 new_flags, vma->anon_vma,
				 vma->vm_file, vma->vm_pgoff,
				 vma_policy(vma),
				 NULL_VM_UFFD_CTX,
				 vma_get_anon_name(vma));
		if (prev)
			vma = prev;
		else
			prev = vma;
		vma->vm_flags = new_flags;
		vma->vm_userfaultfd_ctx = NULL_VM_UFFD_CTX;
	}
<<<<<<< HEAD
skip_mm:	
=======
skip_mm:
>>>>>>> 03a01b78
	up_write(&mm->mmap_sem);
	mmput(mm);
wakeup:
	/*
	 * After no new page faults can wait on this fault_*wqh, flush
	 * the last page faults that may have been already waiting on
	 * the fault_*wqh.
	 */
	spin_lock(&ctx->fault_pending_wqh.lock);
	__wake_up_locked_key(&ctx->fault_pending_wqh, TASK_NORMAL, &range);
	__wake_up_locked_key(&ctx->fault_wqh, TASK_NORMAL, &range);
	spin_unlock(&ctx->fault_pending_wqh.lock);

	/* Flush pending events that may still wait on event_wqh */
	wake_up_all(&ctx->event_wqh);

	wake_up_poll(&ctx->fd_wqh, POLLHUP);
	userfaultfd_ctx_put(ctx);
	return 0;
}

/* fault_pending_wqh.lock must be hold by the caller */
static inline struct userfaultfd_wait_queue *find_userfault_in(
		wait_queue_head_t *wqh)
{
	wait_queue_entry_t *wq;
	struct userfaultfd_wait_queue *uwq;

	VM_BUG_ON(!spin_is_locked(&wqh->lock));

	uwq = NULL;
	if (!waitqueue_active(wqh))
		goto out;
	/* walk in reverse to provide FIFO behavior to read userfaults */
	wq = list_last_entry(&wqh->head, typeof(*wq), entry);
	uwq = container_of(wq, struct userfaultfd_wait_queue, wq);
out:
	return uwq;
}

static inline struct userfaultfd_wait_queue *find_userfault(
		struct userfaultfd_ctx *ctx)
{
	return find_userfault_in(&ctx->fault_pending_wqh);
}

static inline struct userfaultfd_wait_queue *find_userfault_evt(
		struct userfaultfd_ctx *ctx)
{
	return find_userfault_in(&ctx->event_wqh);
}

static unsigned int userfaultfd_poll(struct file *file, poll_table *wait)
{
	struct userfaultfd_ctx *ctx = file->private_data;
	unsigned int ret;

	poll_wait(file, &ctx->fd_wqh, wait);

	switch (ctx->state) {
	case UFFD_STATE_WAIT_API:
		return POLLERR;
	case UFFD_STATE_RUNNING:
		/*
		 * poll() never guarantees that read won't block.
		 * userfaults can be waken before they're read().
		 */
		if (unlikely(!(file->f_flags & O_NONBLOCK)))
			return POLLERR;
		/*
		 * lockless access to see if there are pending faults
		 * __pollwait last action is the add_wait_queue but
		 * the spin_unlock would allow the waitqueue_active to
		 * pass above the actual list_add inside
		 * add_wait_queue critical section. So use a full
		 * memory barrier to serialize the list_add write of
		 * add_wait_queue() with the waitqueue_active read
		 * below.
		 */
		ret = 0;
		smp_mb();
		if (waitqueue_active(&ctx->fault_pending_wqh))
			ret = POLLIN;
		else if (waitqueue_active(&ctx->event_wqh))
			ret = POLLIN;

		return ret;
	default:
		WARN_ON_ONCE(1);
		return POLLERR;
	}
}

static const struct file_operations userfaultfd_fops;

static int resolve_userfault_fork(struct userfaultfd_ctx *ctx,
				  struct userfaultfd_ctx *new,
				  struct uffd_msg *msg)
{
	int fd;
	struct file *file;
	unsigned int flags = new->flags & UFFD_SHARED_FCNTL_FLAGS;

	fd = get_unused_fd_flags(flags);
	if (fd < 0)
		return fd;

	file = anon_inode_getfile("[userfaultfd]", &userfaultfd_fops, new,
				  O_RDWR | flags);
	if (IS_ERR(file)) {
		put_unused_fd(fd);
		return PTR_ERR(file);
	}

	fd_install(fd, file);
	msg->arg.reserved.reserved1 = 0;
	msg->arg.fork.ufd = fd;

	return 0;
}

static ssize_t userfaultfd_ctx_read(struct userfaultfd_ctx *ctx, int no_wait,
				    struct uffd_msg *msg)
{
	ssize_t ret;
	DECLARE_WAITQUEUE(wait, current);
	struct userfaultfd_wait_queue *uwq;
	/*
	 * Handling fork event requires sleeping operations, so
	 * we drop the event_wqh lock, then do these ops, then
	 * lock it back and wake up the waiter. While the lock is
	 * dropped the ewq may go away so we keep track of it
	 * carefully.
	 */
	LIST_HEAD(fork_event);
	struct userfaultfd_ctx *fork_nctx = NULL;

	/* always take the fd_wqh lock before the fault_pending_wqh lock */
	spin_lock(&ctx->fd_wqh.lock);
	__add_wait_queue(&ctx->fd_wqh, &wait);
	for (;;) {
		set_current_state(TASK_INTERRUPTIBLE);
		spin_lock(&ctx->fault_pending_wqh.lock);
		uwq = find_userfault(ctx);
		if (uwq) {
			/*
			 * Use a seqcount to repeat the lockless check
			 * in wake_userfault() to avoid missing
			 * wakeups because during the refile both
			 * waitqueue could become empty if this is the
			 * only userfault.
			 */
			write_seqcount_begin(&ctx->refile_seq);

			/*
			 * The fault_pending_wqh.lock prevents the uwq
			 * to disappear from under us.
			 *
			 * Refile this userfault from
			 * fault_pending_wqh to fault_wqh, it's not
			 * pending anymore after we read it.
			 *
			 * Use list_del() by hand (as
			 * userfaultfd_wake_function also uses
			 * list_del_init() by hand) to be sure nobody
			 * changes __remove_wait_queue() to use
			 * list_del_init() in turn breaking the
			 * !list_empty_careful() check in
			 * handle_userfault(). The uwq->wq.head list
			 * must never be empty at any time during the
			 * refile, or the waitqueue could disappear
			 * from under us. The "wait_queue_head_t"
			 * parameter of __remove_wait_queue() is unused
			 * anyway.
			 */
			list_del(&uwq->wq.entry);
			__add_wait_queue(&ctx->fault_wqh, &uwq->wq);

			write_seqcount_end(&ctx->refile_seq);

			/* careful to always initialize msg if ret == 0 */
			*msg = uwq->msg;
			spin_unlock(&ctx->fault_pending_wqh.lock);
			ret = 0;
			break;
		}
		spin_unlock(&ctx->fault_pending_wqh.lock);

		spin_lock(&ctx->event_wqh.lock);
		uwq = find_userfault_evt(ctx);
		if (uwq) {
			*msg = uwq->msg;

			if (uwq->msg.event == UFFD_EVENT_FORK) {
				fork_nctx = (struct userfaultfd_ctx *)
					(unsigned long)
					uwq->msg.arg.reserved.reserved1;
				list_move(&uwq->wq.entry, &fork_event);
				/*
				 * fork_nctx can be freed as soon as
				 * we drop the lock, unless we take a
				 * reference on it.
				 */
				userfaultfd_ctx_get(fork_nctx);
				spin_unlock(&ctx->event_wqh.lock);
				ret = 0;
				break;
			}

			userfaultfd_event_complete(ctx, uwq);
			spin_unlock(&ctx->event_wqh.lock);
			ret = 0;
			break;
		}
		spin_unlock(&ctx->event_wqh.lock);

		if (signal_pending(current)) {
			ret = -ERESTARTSYS;
			break;
		}
		if (no_wait) {
			ret = -EAGAIN;
			break;
		}
		spin_unlock(&ctx->fd_wqh.lock);
		schedule();
		spin_lock(&ctx->fd_wqh.lock);
	}
	__remove_wait_queue(&ctx->fd_wqh, &wait);
	__set_current_state(TASK_RUNNING);
	spin_unlock(&ctx->fd_wqh.lock);

	if (!ret && msg->event == UFFD_EVENT_FORK) {
		ret = resolve_userfault_fork(ctx, fork_nctx, msg);
		spin_lock(&ctx->event_wqh.lock);
		if (!list_empty(&fork_event)) {
			/*
			 * The fork thread didn't abort, so we can
			 * drop the temporary refcount.
			 */
			userfaultfd_ctx_put(fork_nctx);

			uwq = list_first_entry(&fork_event,
					       typeof(*uwq),
					       wq.entry);
			/*
			 * If fork_event list wasn't empty and in turn
			 * the event wasn't already released by fork
			 * (the event is allocated on fork kernel
			 * stack), put the event back to its place in
			 * the event_wq. fork_event head will be freed
			 * as soon as we return so the event cannot
			 * stay queued there no matter the current
			 * "ret" value.
			 */
			list_del(&uwq->wq.entry);
			__add_wait_queue(&ctx->event_wqh, &uwq->wq);

			/*
			 * Leave the event in the waitqueue and report
			 * error to userland if we failed to resolve
			 * the userfault fork.
			 */
			if (likely(!ret))
				userfaultfd_event_complete(ctx, uwq);
		} else {
			/*
			 * Here the fork thread aborted and the
			 * refcount from the fork thread on fork_nctx
			 * has already been released. We still hold
			 * the reference we took before releasing the
			 * lock above. If resolve_userfault_fork
			 * failed we've to drop it because the
			 * fork_nctx has to be freed in such case. If
			 * it succeeded we'll hold it because the new
			 * uffd references it.
			 */
			if (ret)
				userfaultfd_ctx_put(fork_nctx);
		}
		spin_unlock(&ctx->event_wqh.lock);
	}

	return ret;
}

static ssize_t userfaultfd_read(struct file *file, char __user *buf,
				size_t count, loff_t *ppos)
{
	struct userfaultfd_ctx *ctx = file->private_data;
	ssize_t _ret, ret = 0;
	struct uffd_msg msg;
	int no_wait = file->f_flags & O_NONBLOCK;

	if (ctx->state == UFFD_STATE_WAIT_API)
		return -EINVAL;

	for (;;) {
		if (count < sizeof(msg))
			return ret ? ret : -EINVAL;
		_ret = userfaultfd_ctx_read(ctx, no_wait, &msg);
		if (_ret < 0)
			return ret ? ret : _ret;
		if (copy_to_user((__u64 __user *) buf, &msg, sizeof(msg)))
			return ret ? ret : -EFAULT;
		ret += sizeof(msg);
		buf += sizeof(msg);
		count -= sizeof(msg);
		/*
		 * Allow to read more than one fault at time but only
		 * block if waiting for the very first one.
		 */
		no_wait = O_NONBLOCK;
	}
}

static void __wake_userfault(struct userfaultfd_ctx *ctx,
			     struct userfaultfd_wake_range *range)
{
	spin_lock(&ctx->fault_pending_wqh.lock);
	/* wake all in the range and autoremove */
	if (waitqueue_active(&ctx->fault_pending_wqh))
		__wake_up_locked_key(&ctx->fault_pending_wqh, TASK_NORMAL,
				     range);
	if (waitqueue_active(&ctx->fault_wqh))
		__wake_up_locked_key(&ctx->fault_wqh, TASK_NORMAL, range);
	spin_unlock(&ctx->fault_pending_wqh.lock);
}

static __always_inline void wake_userfault(struct userfaultfd_ctx *ctx,
					   struct userfaultfd_wake_range *range)
{
	unsigned seq;
	bool need_wakeup;

	/*
	 * To be sure waitqueue_active() is not reordered by the CPU
	 * before the pagetable update, use an explicit SMP memory
	 * barrier here. PT lock release or up_read(mmap_sem) still
	 * have release semantics that can allow the
	 * waitqueue_active() to be reordered before the pte update.
	 */
	smp_mb();

	/*
	 * Use waitqueue_active because it's very frequent to
	 * change the address space atomically even if there are no
	 * userfaults yet. So we take the spinlock only when we're
	 * sure we've userfaults to wake.
	 */
	do {
		seq = read_seqcount_begin(&ctx->refile_seq);
		need_wakeup = waitqueue_active(&ctx->fault_pending_wqh) ||
			waitqueue_active(&ctx->fault_wqh);
		cond_resched();
	} while (read_seqcount_retry(&ctx->refile_seq, seq));
	if (need_wakeup)
		__wake_userfault(ctx, range);
}

static __always_inline int validate_range(struct mm_struct *mm,
					  __u64 start, __u64 len)
{
	__u64 task_size = mm->task_size;

	if (start & ~PAGE_MASK)
		return -EINVAL;
	if (len & ~PAGE_MASK)
		return -EINVAL;
	if (!len)
		return -EINVAL;
	if (start < mmap_min_addr)
		return -EINVAL;
	if (start >= task_size)
		return -EINVAL;
	if (len > task_size - start)
		return -EINVAL;
	return 0;
}

static inline bool vma_can_userfault(struct vm_area_struct *vma)
{
	return vma_is_anonymous(vma) || is_vm_hugetlb_page(vma) ||
		vma_is_shmem(vma);
}

static int userfaultfd_register(struct userfaultfd_ctx *ctx,
				unsigned long arg)
{
	struct mm_struct *mm = ctx->mm;
	struct vm_area_struct *vma, *prev, *cur;
	int ret;
	struct uffdio_register uffdio_register;
	struct uffdio_register __user *user_uffdio_register;
	unsigned long vm_flags, new_flags;
	bool found;
	bool basic_ioctls;
	unsigned long start, end, vma_end;

	user_uffdio_register = (struct uffdio_register __user *) arg;

	ret = -EFAULT;
	if (copy_from_user(&uffdio_register, user_uffdio_register,
			   sizeof(uffdio_register)-sizeof(__u64)))
		goto out;

	ret = -EINVAL;
	if (!uffdio_register.mode)
		goto out;
	if (uffdio_register.mode & ~(UFFDIO_REGISTER_MODE_MISSING|
				     UFFDIO_REGISTER_MODE_WP))
		goto out;
	vm_flags = 0;
	if (uffdio_register.mode & UFFDIO_REGISTER_MODE_MISSING)
		vm_flags |= VM_UFFD_MISSING;
	if (uffdio_register.mode & UFFDIO_REGISTER_MODE_WP) {
		vm_flags |= VM_UFFD_WP;
		/*
		 * FIXME: remove the below error constraint by
		 * implementing the wprotect tracking mode.
		 */
		ret = -EINVAL;
		goto out;
	}

	ret = validate_range(mm, uffdio_register.range.start,
			     uffdio_register.range.len);
	if (ret)
		goto out;

	start = uffdio_register.range.start;
	end = start + uffdio_register.range.len;

	ret = -ENOMEM;
	if (!mmget_not_zero(mm))
		goto out;

	down_write(&mm->mmap_sem);
	if (!mmget_still_valid(mm))
		goto out_unlock;
	vma = find_vma_prev(mm, start, &prev);
	if (!vma)
		goto out_unlock;

	/* check that there's at least one vma in the range */
	ret = -EINVAL;
	if (vma->vm_start >= end)
		goto out_unlock;

	/*
	 * If the first vma contains huge pages, make sure start address
	 * is aligned to huge page size.
	 */
	if (is_vm_hugetlb_page(vma)) {
		unsigned long vma_hpagesize = vma_kernel_pagesize(vma);

		if (start & (vma_hpagesize - 1))
			goto out_unlock;
	}

	/*
	 * Search for not compatible vmas.
	 */
	found = false;
	basic_ioctls = false;
	for (cur = vma; cur && cur->vm_start < end; cur = cur->vm_next) {
		cond_resched();

		BUG_ON(!!cur->vm_userfaultfd_ctx.ctx ^
		       !!(cur->vm_flags & (VM_UFFD_MISSING | VM_UFFD_WP)));

		/* check not compatible vmas */
		ret = -EINVAL;
		if (!vma_can_userfault(cur))
			goto out_unlock;

		/*
		 * UFFDIO_COPY will fill file holes even without
		 * PROT_WRITE. This check enforces that if this is a
		 * MAP_SHARED, the process has write permission to the backing
		 * file. If VM_MAYWRITE is set it also enforces that on a
		 * MAP_SHARED vma: there is no F_WRITE_SEAL and no further
		 * F_WRITE_SEAL can be taken until the vma is destroyed.
		 */
		ret = -EPERM;
		if (unlikely(!(cur->vm_flags & VM_MAYWRITE)))
			goto out_unlock;

		/*
		 * If this vma contains ending address, and huge pages
		 * check alignment.
		 */
		if (is_vm_hugetlb_page(cur) && end <= cur->vm_end &&
		    end > cur->vm_start) {
			unsigned long vma_hpagesize = vma_kernel_pagesize(cur);

			ret = -EINVAL;

			if (end & (vma_hpagesize - 1))
				goto out_unlock;
		}

		/*
		 * Check that this vma isn't already owned by a
		 * different userfaultfd. We can't allow more than one
		 * userfaultfd to own a single vma simultaneously or we
		 * wouldn't know which one to deliver the userfaults to.
		 */
		ret = -EBUSY;
		if (cur->vm_userfaultfd_ctx.ctx &&
		    cur->vm_userfaultfd_ctx.ctx != ctx)
			goto out_unlock;

		/*
		 * Note vmas containing huge pages
		 */
		if (is_vm_hugetlb_page(cur))
			basic_ioctls = true;

		found = true;
	}
	BUG_ON(!found);

	if (vma->vm_start < start)
		prev = vma;

	ret = 0;
	do {
		cond_resched();

		BUG_ON(!vma_can_userfault(vma));
		BUG_ON(vma->vm_userfaultfd_ctx.ctx &&
		       vma->vm_userfaultfd_ctx.ctx != ctx);
		WARN_ON(!(vma->vm_flags & VM_MAYWRITE));

		/*
		 * Nothing to do: this vma is already registered into this
		 * userfaultfd and with the right tracking mode too.
		 */
		if (vma->vm_userfaultfd_ctx.ctx == ctx &&
		    (vma->vm_flags & vm_flags) == vm_flags)
			goto skip;

		if (vma->vm_start > start)
			start = vma->vm_start;
		vma_end = min(end, vma->vm_end);

		new_flags = (vma->vm_flags & ~vm_flags) | vm_flags;
		prev = vma_merge(mm, prev, start, vma_end, new_flags,
				 vma->anon_vma, vma->vm_file, vma->vm_pgoff,
				 vma_policy(vma),
				 ((struct vm_userfaultfd_ctx){ ctx }),
				 vma_get_anon_name(vma));
		if (prev) {
			vma = prev;
			goto next;
		}
		if (vma->vm_start < start) {
			ret = split_vma(mm, vma, start, 1);
			if (ret)
				break;
		}
		if (vma->vm_end > end) {
			ret = split_vma(mm, vma, end, 0);
			if (ret)
				break;
		}
	next:
		/*
		 * In the vma_merge() successful mprotect-like case 8:
		 * the next vma was merged into the current one and
		 * the current one has not been updated yet.
		 */
		vma->vm_flags = new_flags;
		vma->vm_userfaultfd_ctx.ctx = ctx;

	skip:
		prev = vma;
		start = vma->vm_end;
		vma = vma->vm_next;
	} while (vma && vma->vm_start < end);
out_unlock:
	up_write(&mm->mmap_sem);
	mmput(mm);
	if (!ret) {
		/*
		 * Now that we scanned all vmas we can already tell
		 * userland which ioctls methods are guaranteed to
		 * succeed on this range.
		 */
		if (put_user(basic_ioctls ? UFFD_API_RANGE_IOCTLS_BASIC :
			     UFFD_API_RANGE_IOCTLS,
			     &user_uffdio_register->ioctls))
			ret = -EFAULT;
	}
out:
	return ret;
}

static int userfaultfd_unregister(struct userfaultfd_ctx *ctx,
				  unsigned long arg)
{
	struct mm_struct *mm = ctx->mm;
	struct vm_area_struct *vma, *prev, *cur;
	int ret;
	struct uffdio_range uffdio_unregister;
	unsigned long new_flags;
	bool found;
	unsigned long start, end, vma_end;
	const void __user *buf = (void __user *)arg;

	ret = -EFAULT;
	if (copy_from_user(&uffdio_unregister, buf, sizeof(uffdio_unregister)))
		goto out;

	ret = validate_range(mm, uffdio_unregister.start,
			     uffdio_unregister.len);
	if (ret)
		goto out;

	start = uffdio_unregister.start;
	end = start + uffdio_unregister.len;

	ret = -ENOMEM;
	if (!mmget_not_zero(mm))
		goto out;

	down_write(&mm->mmap_sem);
	if (!mmget_still_valid(mm))
		goto out_unlock;
	vma = find_vma_prev(mm, start, &prev);
	if (!vma)
		goto out_unlock;

	/* check that there's at least one vma in the range */
	ret = -EINVAL;
	if (vma->vm_start >= end)
		goto out_unlock;

	/*
	 * If the first vma contains huge pages, make sure start address
	 * is aligned to huge page size.
	 */
	if (is_vm_hugetlb_page(vma)) {
		unsigned long vma_hpagesize = vma_kernel_pagesize(vma);

		if (start & (vma_hpagesize - 1))
			goto out_unlock;
	}

	/*
	 * Search for not compatible vmas.
	 */
	found = false;
	ret = -EINVAL;
	for (cur = vma; cur && cur->vm_start < end; cur = cur->vm_next) {
		cond_resched();

		BUG_ON(!!cur->vm_userfaultfd_ctx.ctx ^
		       !!(cur->vm_flags & (VM_UFFD_MISSING | VM_UFFD_WP)));

		/*
		 * Check not compatible vmas, not strictly required
		 * here as not compatible vmas cannot have an
		 * userfaultfd_ctx registered on them, but this
		 * provides for more strict behavior to notice
		 * unregistration errors.
		 */
		if (!vma_can_userfault(cur))
			goto out_unlock;

		found = true;
	}
	BUG_ON(!found);

	if (vma->vm_start < start)
		prev = vma;

	ret = 0;
	do {
		cond_resched();

		BUG_ON(!vma_can_userfault(vma));

		/*
		 * Nothing to do: this vma is already registered into this
		 * userfaultfd and with the right tracking mode too.
		 */
		if (!vma->vm_userfaultfd_ctx.ctx)
			goto skip;

		WARN_ON(!(vma->vm_flags & VM_MAYWRITE));

		if (vma->vm_start > start)
			start = vma->vm_start;
		vma_end = min(end, vma->vm_end);

		if (userfaultfd_missing(vma)) {
			/*
			 * Wake any concurrent pending userfault while
			 * we unregister, so they will not hang
			 * permanently and it avoids userland to call
			 * UFFDIO_WAKE explicitly.
			 */
			struct userfaultfd_wake_range range;
			range.start = start;
			range.len = vma_end - start;
			wake_userfault(vma->vm_userfaultfd_ctx.ctx, &range);
		}

		new_flags = vma->vm_flags & ~(VM_UFFD_MISSING | VM_UFFD_WP);
		prev = vma_merge(mm, prev, start, vma_end, new_flags,
				 vma->anon_vma, vma->vm_file, vma->vm_pgoff,
				 vma_policy(vma),
				 NULL_VM_UFFD_CTX,
				 vma_get_anon_name(vma));
		if (prev) {
			vma = prev;
			goto next;
		}
		if (vma->vm_start < start) {
			ret = split_vma(mm, vma, start, 1);
			if (ret)
				break;
		}
		if (vma->vm_end > end) {
			ret = split_vma(mm, vma, end, 0);
			if (ret)
				break;
		}
	next:
		/*
		 * In the vma_merge() successful mprotect-like case 8:
		 * the next vma was merged into the current one and
		 * the current one has not been updated yet.
		 */
		vma->vm_flags = new_flags;
		vma->vm_userfaultfd_ctx = NULL_VM_UFFD_CTX;

	skip:
		prev = vma;
		start = vma->vm_end;
		vma = vma->vm_next;
	} while (vma && vma->vm_start < end);
out_unlock:
	up_write(&mm->mmap_sem);
	mmput(mm);
out:
	return ret;
}

/*
 * userfaultfd_wake may be used in combination with the
 * UFFDIO_*_MODE_DONTWAKE to wakeup userfaults in batches.
 */
static int userfaultfd_wake(struct userfaultfd_ctx *ctx,
			    unsigned long arg)
{
	int ret;
	struct uffdio_range uffdio_wake;
	struct userfaultfd_wake_range range;
	const void __user *buf = (void __user *)arg;

	ret = -EFAULT;
	if (copy_from_user(&uffdio_wake, buf, sizeof(uffdio_wake)))
		goto out;

	ret = validate_range(ctx->mm, uffdio_wake.start, uffdio_wake.len);
	if (ret)
		goto out;

	range.start = uffdio_wake.start;
	range.len = uffdio_wake.len;

	/*
	 * len == 0 means wake all and we don't want to wake all here,
	 * so check it again to be sure.
	 */
	VM_BUG_ON(!range.len);

	wake_userfault(ctx, &range);
	ret = 0;

out:
	return ret;
}

static int userfaultfd_copy(struct userfaultfd_ctx *ctx,
			    unsigned long arg)
{
	__s64 ret;
	struct uffdio_copy uffdio_copy;
	struct uffdio_copy __user *user_uffdio_copy;
	struct userfaultfd_wake_range range;

	user_uffdio_copy = (struct uffdio_copy __user *) arg;

	ret = -EFAULT;
	if (copy_from_user(&uffdio_copy, user_uffdio_copy,
			   /* don't copy "copy" last field */
			   sizeof(uffdio_copy)-sizeof(__s64)))
		goto out;

	ret = validate_range(ctx->mm, uffdio_copy.dst, uffdio_copy.len);
	if (ret)
		goto out;
	/*
	 * double check for wraparound just in case. copy_from_user()
	 * will later check uffdio_copy.src + uffdio_copy.len to fit
	 * in the userland range.
	 */
	ret = -EINVAL;
	if (uffdio_copy.src + uffdio_copy.len <= uffdio_copy.src)
		goto out;
	if (uffdio_copy.mode & ~UFFDIO_COPY_MODE_DONTWAKE)
		goto out;
	if (mmget_not_zero(ctx->mm)) {
		ret = mcopy_atomic(ctx->mm, uffdio_copy.dst, uffdio_copy.src,
				   uffdio_copy.len);
		mmput(ctx->mm);
	} else {
		return -ESRCH;
	}
	if (unlikely(put_user(ret, &user_uffdio_copy->copy)))
		return -EFAULT;
	if (ret < 0)
		goto out;
	BUG_ON(!ret);
	/* len == 0 would wake all */
	range.len = ret;
	if (!(uffdio_copy.mode & UFFDIO_COPY_MODE_DONTWAKE)) {
		range.start = uffdio_copy.dst;
		wake_userfault(ctx, &range);
	}
	ret = range.len == uffdio_copy.len ? 0 : -EAGAIN;
out:
	return ret;
}

static int userfaultfd_zeropage(struct userfaultfd_ctx *ctx,
				unsigned long arg)
{
	__s64 ret;
	struct uffdio_zeropage uffdio_zeropage;
	struct uffdio_zeropage __user *user_uffdio_zeropage;
	struct userfaultfd_wake_range range;

	user_uffdio_zeropage = (struct uffdio_zeropage __user *) arg;

	ret = -EFAULT;
	if (copy_from_user(&uffdio_zeropage, user_uffdio_zeropage,
			   /* don't copy "zeropage" last field */
			   sizeof(uffdio_zeropage)-sizeof(__s64)))
		goto out;

	ret = validate_range(ctx->mm, uffdio_zeropage.range.start,
			     uffdio_zeropage.range.len);
	if (ret)
		goto out;
	ret = -EINVAL;
	if (uffdio_zeropage.mode & ~UFFDIO_ZEROPAGE_MODE_DONTWAKE)
		goto out;

	if (mmget_not_zero(ctx->mm)) {
		ret = mfill_zeropage(ctx->mm, uffdio_zeropage.range.start,
				     uffdio_zeropage.range.len);
		mmput(ctx->mm);
	} else {
		return -ESRCH;
	}
	if (unlikely(put_user(ret, &user_uffdio_zeropage->zeropage)))
		return -EFAULT;
	if (ret < 0)
		goto out;
	/* len == 0 would wake all */
	BUG_ON(!ret);
	range.len = ret;
	if (!(uffdio_zeropage.mode & UFFDIO_ZEROPAGE_MODE_DONTWAKE)) {
		range.start = uffdio_zeropage.range.start;
		wake_userfault(ctx, &range);
	}
	ret = range.len == uffdio_zeropage.range.len ? 0 : -EAGAIN;
out:
	return ret;
}

static inline unsigned int uffd_ctx_features(__u64 user_features)
{
	/*
	 * For the current set of features the bits just coincide
	 */
	return (unsigned int)user_features;
}

/*
 * userland asks for a certain API version and we return which bits
 * and ioctl commands are implemented in this kernel for such API
 * version or -EINVAL if unknown.
 */
static int userfaultfd_api(struct userfaultfd_ctx *ctx,
			   unsigned long arg)
{
	struct uffdio_api uffdio_api;
	void __user *buf = (void __user *)arg;
	int ret;
	__u64 features;

	ret = -EINVAL;
	if (ctx->state != UFFD_STATE_WAIT_API)
		goto out;
	ret = -EFAULT;
	if (copy_from_user(&uffdio_api, buf, sizeof(uffdio_api)))
		goto out;
	features = uffdio_api.features;
	if (uffdio_api.api != UFFD_API || (features & ~UFFD_API_FEATURES)) {
		memset(&uffdio_api, 0, sizeof(uffdio_api));
		if (copy_to_user(buf, &uffdio_api, sizeof(uffdio_api)))
			goto out;
		ret = -EINVAL;
		goto out;
	}
	/* report all available features and ioctls to userland */
	uffdio_api.features = UFFD_API_FEATURES;
	uffdio_api.ioctls = UFFD_API_IOCTLS;
	ret = -EFAULT;
	if (copy_to_user(buf, &uffdio_api, sizeof(uffdio_api)))
		goto out;
	ctx->state = UFFD_STATE_RUNNING;
	/* only enable the requested features for this uffd context */
	ctx->features = uffd_ctx_features(features);
	ret = 0;
out:
	return ret;
}

static long userfaultfd_ioctl(struct file *file, unsigned cmd,
			      unsigned long arg)
{
	int ret = -EINVAL;
	struct userfaultfd_ctx *ctx = file->private_data;

	if (cmd != UFFDIO_API && ctx->state == UFFD_STATE_WAIT_API)
		return -EINVAL;

	switch(cmd) {
	case UFFDIO_API:
		ret = userfaultfd_api(ctx, arg);
		break;
	case UFFDIO_REGISTER:
		ret = userfaultfd_register(ctx, arg);
		break;
	case UFFDIO_UNREGISTER:
		ret = userfaultfd_unregister(ctx, arg);
		break;
	case UFFDIO_WAKE:
		ret = userfaultfd_wake(ctx, arg);
		break;
	case UFFDIO_COPY:
		ret = userfaultfd_copy(ctx, arg);
		break;
	case UFFDIO_ZEROPAGE:
		ret = userfaultfd_zeropage(ctx, arg);
		break;
	}
	return ret;
}

#ifdef CONFIG_PROC_FS
static void userfaultfd_show_fdinfo(struct seq_file *m, struct file *f)
{
	struct userfaultfd_ctx *ctx = f->private_data;
	wait_queue_entry_t *wq;
	struct userfaultfd_wait_queue *uwq;
	unsigned long pending = 0, total = 0;

	spin_lock(&ctx->fault_pending_wqh.lock);
	list_for_each_entry(wq, &ctx->fault_pending_wqh.head, entry) {
		uwq = container_of(wq, struct userfaultfd_wait_queue, wq);
		pending++;
		total++;
	}
	list_for_each_entry(wq, &ctx->fault_wqh.head, entry) {
		uwq = container_of(wq, struct userfaultfd_wait_queue, wq);
		total++;
	}
	spin_unlock(&ctx->fault_pending_wqh.lock);

	/*
	 * If more protocols will be added, there will be all shown
	 * separated by a space. Like this:
	 *	protocols: aa:... bb:...
	 */
	seq_printf(m, "pending:\t%lu\ntotal:\t%lu\nAPI:\t%Lx:%x:%Lx\n",
		   pending, total, UFFD_API, ctx->features,
		   UFFD_API_IOCTLS|UFFD_API_RANGE_IOCTLS);
}
#endif

static const struct file_operations userfaultfd_fops = {
#ifdef CONFIG_PROC_FS
	.show_fdinfo	= userfaultfd_show_fdinfo,
#endif
	.release	= userfaultfd_release,
	.poll		= userfaultfd_poll,
	.read		= userfaultfd_read,
	.unlocked_ioctl = userfaultfd_ioctl,
	.compat_ioctl	= userfaultfd_ioctl,
	.llseek		= noop_llseek,
};

static void init_once_userfaultfd_ctx(void *mem)
{
	struct userfaultfd_ctx *ctx = (struct userfaultfd_ctx *) mem;

	init_waitqueue_head(&ctx->fault_pending_wqh);
	init_waitqueue_head(&ctx->fault_wqh);
	init_waitqueue_head(&ctx->event_wqh);
	init_waitqueue_head(&ctx->fd_wqh);
	seqcount_init(&ctx->refile_seq);
}

/**
 * userfaultfd_file_create - Creates a userfaultfd file pointer.
 * @flags: Flags for the userfaultfd file.
 *
 * This function creates a userfaultfd file pointer, w/out installing
 * it into the fd table. This is useful when the userfaultfd file is
 * used during the initialization of data structures that require
 * extra setup after the userfaultfd creation. So the userfaultfd
 * creation is split into the file pointer creation phase, and the
 * file descriptor installation phase.  In this way races with
 * userspace closing the newly installed file descriptor can be
 * avoided.  Returns a userfaultfd file pointer, or a proper error
 * pointer.
 */
static struct file *userfaultfd_file_create(int flags)
{
	struct file *file;
	struct userfaultfd_ctx *ctx;

	BUG_ON(!current->mm);

	/* Check the UFFD_* constants for consistency.  */
	BUILD_BUG_ON(UFFD_CLOEXEC != O_CLOEXEC);
	BUILD_BUG_ON(UFFD_NONBLOCK != O_NONBLOCK);

	file = ERR_PTR(-EINVAL);
	if (flags & ~UFFD_SHARED_FCNTL_FLAGS)
		goto out;

	file = ERR_PTR(-ENOMEM);
	ctx = kmem_cache_alloc(userfaultfd_ctx_cachep, GFP_KERNEL);
	if (!ctx)
		goto out;

	atomic_set(&ctx->refcount, 1);
	ctx->flags = flags;
	ctx->features = 0;
	ctx->state = UFFD_STATE_WAIT_API;
	ctx->released = false;
	ctx->mm = current->mm;
	/* prevent the mm struct to be freed */
	mmgrab(ctx->mm);

	file = anon_inode_getfile("[userfaultfd]", &userfaultfd_fops, ctx,
				  O_RDWR | (flags & UFFD_SHARED_FCNTL_FLAGS));
	if (IS_ERR(file)) {
		mmdrop(ctx->mm);
		kmem_cache_free(userfaultfd_ctx_cachep, ctx);
	}
out:
	return file;
}

SYSCALL_DEFINE1(userfaultfd, int, flags)
{
	int fd, error;
	struct file *file;

	error = get_unused_fd_flags(flags & UFFD_SHARED_FCNTL_FLAGS);
	if (error < 0)
		return error;
	fd = error;

	file = userfaultfd_file_create(flags);
	if (IS_ERR(file)) {
		error = PTR_ERR(file);
		goto err_put_unused_fd;
	}
	fd_install(fd, file);

	return fd;

err_put_unused_fd:
	put_unused_fd(fd);

	return error;
}

static int __init userfaultfd_init(void)
{
	userfaultfd_ctx_cachep = kmem_cache_create("userfaultfd_ctx_cache",
						sizeof(struct userfaultfd_ctx),
						0,
						SLAB_HWCACHE_ALIGN|SLAB_PANIC,
						init_once_userfaultfd_ctx);
	return 0;
}
__initcall(userfaultfd_init);<|MERGE_RESOLUTION|>--- conflicted
+++ resolved
@@ -894,11 +894,7 @@
 		vma->vm_flags = new_flags;
 		vma->vm_userfaultfd_ctx = NULL_VM_UFFD_CTX;
 	}
-<<<<<<< HEAD
-skip_mm:	
-=======
 skip_mm:
->>>>>>> 03a01b78
 	up_write(&mm->mmap_sem);
 	mmput(mm);
 wakeup:
