/*
 *  NSA Security-Enhanced Linux (SELinux) security module
 *
 *  This file contains the SELinux hook function implementations.
 *
 *  Authors:  Stephen Smalley, <sds@tycho.nsa.gov>
 *	      Chris Vance, <cvance@nai.com>
 *	      Wayne Salamon, <wsalamon@nai.com>
 *	      James Morris <jmorris@redhat.com>
 *
 *  Copyright (C) 2001,2002 Networks Associates Technology, Inc.
 *  Copyright (C) 2003-2008 Red Hat, Inc., James Morris <jmorris@redhat.com>
 *					   Eric Paris <eparis@redhat.com>
 *  Copyright (C) 2004-2005 Trusted Computer Solutions, Inc.
 *			    <dgoeddel@trustedcs.com>
 *  Copyright (C) 2006, 2007, 2009 Hewlett-Packard Development Company, L.P.
 *	Paul Moore <paul@paul-moore.com>
 *  Copyright (C) 2007 Hitachi Software Engineering Co., Ltd.
 *		       Yuichi Nakamura <ynakam@hitachisoft.jp>
 *  Copyright (C) 2016 Mellanox Technologies
 *
 *	This program is free software; you can redistribute it and/or modify
 *	it under the terms of the GNU General Public License version 2,
 *	as published by the Free Software Foundation.
 */

#include <linux/init.h>
#include <linux/kd.h>
#include <linux/kernel.h>
#include <linux/tracehook.h>
#include <linux/errno.h>
#include <linux/sched/signal.h>
#include <linux/sched/task.h>
#include <linux/lsm_hooks.h>
#include <linux/xattr.h>
#include <linux/capability.h>
#include <linux/unistd.h>
#include <linux/mm.h>
#include <linux/mman.h>
#include <linux/slab.h>
#include <linux/pagemap.h>
#include <linux/proc_fs.h>
#include <linux/swap.h>
#include <linux/spinlock.h>
#include <linux/syscalls.h>
#include <linux/dcache.h>
#include <linux/file.h>
#include <linux/fdtable.h>
#include <linux/namei.h>
#include <linux/mount.h>
#include <linux/netfilter_ipv4.h>
#include <linux/netfilter_ipv6.h>
#include <linux/tty.h>
#include <net/icmp.h>
#include <net/ip.h>		/* for local_port_range[] */
#include <net/tcp.h>		/* struct or_callable used in sock_rcv_skb */
#include <net/inet_connection_sock.h>
#include <net/net_namespace.h>
#include <net/netlabel.h>
#include <linux/uaccess.h>
#include <asm/ioctls.h>
#include <linux/atomic.h>
#include <linux/bitops.h>
#include <linux/interrupt.h>
#include <linux/netdevice.h>	/* for network interface checks */
#include <net/netlink.h>
#include <linux/tcp.h>
#include <linux/udp.h>
#include <linux/dccp.h>
#include <linux/quota.h>
#include <linux/un.h>		/* for Unix socket types */
#include <net/af_unix.h>	/* for Unix socket types */
#include <linux/parser.h>
#include <linux/nfs_mount.h>
#include <net/ipv6.h>
#include <linux/hugetlb.h>
#include <linux/personality.h>
#include <linux/audit.h>
#include <linux/string.h>
#include <linux/selinux.h>
#include <linux/mutex.h>
#include <linux/posix-timers.h>
#include <linux/syslog.h>
#include <linux/user_namespace.h>
#include <linux/export.h>
#include <linux/msg.h>
#include <linux/shm.h>
#include <linux/bpf.h>

#include "avc.h"
#include "objsec.h"
#include "netif.h"
#include "netnode.h"
#include "netport.h"
#include "ibpkey.h"
#include "xfrm.h"
#include "netlabel.h"
#include "audit.h"
#include "avc_ss.h"

struct selinux_state selinux_state;

/* SECMARK reference count */
static atomic_t selinux_secmark_refcount = ATOMIC_INIT(0);

#ifdef CONFIG_SECURITY_SELINUX_DEVELOP
static int selinux_enforcing_boot;

static int __init enforcing_setup(char *str)
{
	unsigned long enforcing;
	if (!kstrtoul(str, 0, &enforcing))
		selinux_enforcing_boot = enforcing ? 1 : 0;
	return 1;
}
__setup("enforcing=", enforcing_setup);
#else
#define selinux_enforcing_boot 1
#endif

#ifdef CONFIG_SECURITY_SELINUX_BOOTPARAM
int selinux_enabled = CONFIG_SECURITY_SELINUX_BOOTPARAM_VALUE;

static int __init selinux_enabled_setup(char *str)
{
	unsigned long enabled;
	if (!kstrtoul(str, 0, &enabled))
		selinux_enabled = enabled ? 1 : 0;
	return 1;
}
__setup("selinux=", selinux_enabled_setup);
#else
int selinux_enabled = 1;
#endif

static unsigned int selinux_checkreqprot_boot =
	CONFIG_SECURITY_SELINUX_CHECKREQPROT_VALUE;

static int __init checkreqprot_setup(char *str)
{
	unsigned long checkreqprot;

	if (!kstrtoul(str, 0, &checkreqprot))
		selinux_checkreqprot_boot = checkreqprot ? 1 : 0;
	return 1;
}
__setup("checkreqprot=", checkreqprot_setup);

static struct kmem_cache *sel_inode_cache;
static struct kmem_cache *file_security_cache;

/**
 * selinux_secmark_enabled - Check to see if SECMARK is currently enabled
 *
 * Description:
 * This function checks the SECMARK reference counter to see if any SECMARK
 * targets are currently configured, if the reference counter is greater than
 * zero SECMARK is considered to be enabled.  Returns true (1) if SECMARK is
 * enabled, false (0) if SECMARK is disabled.  If the always_check_network
 * policy capability is enabled, SECMARK is always considered enabled.
 *
 */
static int selinux_secmark_enabled(void)
{
	return (selinux_policycap_alwaysnetwork() ||
		atomic_read(&selinux_secmark_refcount));
}

/**
 * selinux_peerlbl_enabled - Check to see if peer labeling is currently enabled
 *
 * Description:
 * This function checks if NetLabel or labeled IPSEC is enabled.  Returns true
 * (1) if any are enabled or false (0) if neither are enabled.  If the
 * always_check_network policy capability is enabled, peer labeling
 * is always considered enabled.
 *
 */
static int selinux_peerlbl_enabled(void)
{
	return (selinux_policycap_alwaysnetwork() ||
		netlbl_enabled() || selinux_xfrm_enabled());
}

static int selinux_netcache_avc_callback(u32 event)
{
	if (event == AVC_CALLBACK_RESET) {
		sel_netif_flush();
		sel_netnode_flush();
		sel_netport_flush();
		synchronize_net();
	}
	return 0;
}

static int selinux_lsm_notifier_avc_callback(u32 event)
{
	if (event == AVC_CALLBACK_RESET) {
		sel_ib_pkey_flush();
		call_lsm_notifier(LSM_POLICY_CHANGE, NULL);
	}

	return 0;
}

/*
 * initialise the security for the init task
 */
static void cred_init_security(void)
{
	struct cred *cred = (struct cred *) current->real_cred;
	struct task_security_struct *tsec;

	tsec = kzalloc(sizeof(struct task_security_struct), GFP_KERNEL);
	if (!tsec)
		panic("SELinux:  Failed to initialize initial task.\n");

	tsec->osid = tsec->sid = SECINITSID_KERNEL;
	cred->security = tsec;
}

/*
 * get the security ID of a set of credentials
 */
static inline u32 cred_sid(const struct cred *cred)
{
	const struct task_security_struct *tsec;

	tsec = cred->security;
	return tsec->sid;
}

/*
 * get the objective security ID of a task
 */
static inline u32 task_sid(const struct task_struct *task)
{
	u32 sid;

	rcu_read_lock();
	sid = cred_sid(__task_cred(task));
	rcu_read_unlock();
	return sid;
}

/* Allocate and free functions for each kind of security blob. */

static int inode_alloc_security(struct inode *inode)
{
	struct inode_security_struct *isec;
	u32 sid = current_sid();

	isec = kmem_cache_zalloc(sel_inode_cache, GFP_NOFS);
	if (!isec)
		return -ENOMEM;

	spin_lock_init(&isec->lock);
	INIT_LIST_HEAD(&isec->list);
	isec->inode = inode;
	isec->sid = SECINITSID_UNLABELED;
	isec->sclass = SECCLASS_FILE;
	isec->task_sid = sid;
	isec->initialized = LABEL_INVALID;
	inode->i_security = isec;

	return 0;
}

static int inode_doinit_with_dentry(struct inode *inode, struct dentry *opt_dentry);

/*
 * Try reloading inode security labels that have been marked as invalid.  The
 * @may_sleep parameter indicates when sleeping and thus reloading labels is
 * allowed; when set to false, returns -ECHILD when the label is
 * invalid.  The @opt_dentry parameter should be set to a dentry of the inode;
 * when no dentry is available, set it to NULL instead.
 */
static int __inode_security_revalidate(struct inode *inode,
				       struct dentry *opt_dentry,
				       bool may_sleep)
{
	struct inode_security_struct *isec = inode->i_security;

	might_sleep_if(may_sleep);

	if (selinux_state.initialized &&
	    isec->initialized != LABEL_INITIALIZED) {
		if (!may_sleep)
			return -ECHILD;

		/*
		 * Try reloading the inode security label.  This will fail if
		 * @opt_dentry is NULL and no dentry for this inode can be
		 * found; in that case, continue using the old label.
		 */
		inode_doinit_with_dentry(inode, opt_dentry);
	}
	return 0;
}

static struct inode_security_struct *inode_security_novalidate(struct inode *inode)
{
	return inode->i_security;
}

static struct inode_security_struct *inode_security_rcu(struct inode *inode, bool rcu)
{
	int error;

	error = __inode_security_revalidate(inode, NULL, !rcu);
	if (error)
		return ERR_PTR(error);
	return inode->i_security;
}

/*
 * Get the security label of an inode.
 */
static struct inode_security_struct *inode_security(struct inode *inode)
{
	__inode_security_revalidate(inode, NULL, true);
	return inode->i_security;
}

static struct inode_security_struct *backing_inode_security_novalidate(struct dentry *dentry)
{
	struct inode *inode = d_backing_inode(dentry);

	return inode->i_security;
}

/*
 * Get the security label of a dentry's backing inode.
 */
static struct inode_security_struct *backing_inode_security(struct dentry *dentry)
{
	struct inode *inode = d_backing_inode(dentry);

	__inode_security_revalidate(inode, dentry, true);
	return inode->i_security;
}

static void inode_free_rcu(struct rcu_head *head)
{
	struct inode_security_struct *isec;

	isec = container_of(head, struct inode_security_struct, rcu);
	kmem_cache_free(sel_inode_cache, isec);
}

static void inode_free_security(struct inode *inode)
{
	struct inode_security_struct *isec = inode->i_security;
	struct superblock_security_struct *sbsec = inode->i_sb->s_security;

	/*
	 * As not all inode security structures are in a list, we check for
	 * empty list outside of the lock to make sure that we won't waste
	 * time taking a lock doing nothing.
	 *
	 * The list_del_init() function can be safely called more than once.
	 * It should not be possible for this function to be called with
	 * concurrent list_add(), but for better safety against future changes
	 * in the code, we use list_empty_careful() here.
	 */
	if (!list_empty_careful(&isec->list)) {
		spin_lock(&sbsec->isec_lock);
		list_del_init(&isec->list);
		spin_unlock(&sbsec->isec_lock);
	}

	/*
	 * The inode may still be referenced in a path walk and
	 * a call to selinux_inode_permission() can be made
	 * after inode_free_security() is called. Ideally, the VFS
	 * wouldn't do this, but fixing that is a much harder
	 * job. For now, simply free the i_security via RCU, and
	 * leave the current inode->i_security pointer intact.
	 * The inode will be freed after the RCU grace period too.
	 */
	call_rcu(&isec->rcu, inode_free_rcu);
}

static int file_alloc_security(struct file *file)
{
	struct file_security_struct *fsec;
	u32 sid = current_sid();

	fsec = kmem_cache_zalloc(file_security_cache, GFP_KERNEL);
	if (!fsec)
		return -ENOMEM;

	fsec->sid = sid;
	fsec->fown_sid = sid;
	file->f_security = fsec;

	return 0;
}

static void file_free_security(struct file *file)
{
	struct file_security_struct *fsec = file->f_security;
	file->f_security = NULL;
	kmem_cache_free(file_security_cache, fsec);
}

static int superblock_alloc_security(struct super_block *sb)
{
	struct superblock_security_struct *sbsec;

	sbsec = kzalloc(sizeof(struct superblock_security_struct), GFP_KERNEL);
	if (!sbsec)
		return -ENOMEM;

	mutex_init(&sbsec->lock);
	INIT_LIST_HEAD(&sbsec->isec_head);
	spin_lock_init(&sbsec->isec_lock);
	sbsec->sb = sb;
	sbsec->sid = SECINITSID_UNLABELED;
	sbsec->def_sid = SECINITSID_FILE;
	sbsec->mntpoint_sid = SECINITSID_UNLABELED;
	sb->s_security = sbsec;

	return 0;
}

static void superblock_free_security(struct super_block *sb)
{
	struct superblock_security_struct *sbsec = sb->s_security;
	sb->s_security = NULL;
	kfree(sbsec);
}

static inline int inode_doinit(struct inode *inode)
{
	return inode_doinit_with_dentry(inode, NULL);
}

enum {
	Opt_error = -1,
	Opt_context = 1,
	Opt_fscontext = 2,
	Opt_defcontext = 3,
	Opt_rootcontext = 4,
	Opt_labelsupport = 5,
	Opt_nextmntopt = 6,
};

#define NUM_SEL_MNT_OPTS	(Opt_nextmntopt - 1)

static const match_table_t tokens = {
	{Opt_context, CONTEXT_STR "%s"},
	{Opt_fscontext, FSCONTEXT_STR "%s"},
	{Opt_defcontext, DEFCONTEXT_STR "%s"},
	{Opt_rootcontext, ROOTCONTEXT_STR "%s"},
	{Opt_labelsupport, LABELSUPP_STR},
	{Opt_error, NULL},
};

#define SEL_MOUNT_FAIL_MSG "SELinux:  duplicate or incompatible mount options\n"

static int may_context_mount_sb_relabel(u32 sid,
			struct superblock_security_struct *sbsec,
			const struct cred *cred)
{
	const struct task_security_struct *tsec = cred->security;
	int rc;

	rc = avc_has_perm(&selinux_state,
			  tsec->sid, sbsec->sid, SECCLASS_FILESYSTEM,
			  FILESYSTEM__RELABELFROM, NULL);
	if (rc)
		return rc;

	rc = avc_has_perm(&selinux_state,
			  tsec->sid, sid, SECCLASS_FILESYSTEM,
			  FILESYSTEM__RELABELTO, NULL);
	return rc;
}

static int may_context_mount_inode_relabel(u32 sid,
			struct superblock_security_struct *sbsec,
			const struct cred *cred)
{
	const struct task_security_struct *tsec = cred->security;
	int rc;
	rc = avc_has_perm(&selinux_state,
			  tsec->sid, sbsec->sid, SECCLASS_FILESYSTEM,
			  FILESYSTEM__RELABELFROM, NULL);
	if (rc)
		return rc;

	rc = avc_has_perm(&selinux_state,
			  sid, sbsec->sid, SECCLASS_FILESYSTEM,
			  FILESYSTEM__ASSOCIATE, NULL);
	return rc;
}

static int selinux_is_genfs_special_handling(struct super_block *sb)
{
	/* Special handling. Genfs but also in-core setxattr handler */
	return	!strcmp(sb->s_type->name, "sysfs") ||
		!strcmp(sb->s_type->name, "pstore") ||
		!strcmp(sb->s_type->name, "debugfs") ||
		!strcmp(sb->s_type->name, "tracefs") ||
		!strcmp(sb->s_type->name, "rootfs") ||
		(selinux_policycap_cgroupseclabel() &&
		 (!strcmp(sb->s_type->name, "cgroup") ||
		  !strcmp(sb->s_type->name, "cgroup2")));
}

static int selinux_is_sblabel_mnt(struct super_block *sb)
{
	struct superblock_security_struct *sbsec = sb->s_security;

	/*
	 * IMPORTANT: Double-check logic in this function when adding a new
	 * SECURITY_FS_USE_* definition!
	 */
	BUILD_BUG_ON(SECURITY_FS_USE_MAX != 7);

	switch (sbsec->behavior) {
	case SECURITY_FS_USE_XATTR:
	case SECURITY_FS_USE_TRANS:
	case SECURITY_FS_USE_TASK:
	case SECURITY_FS_USE_NATIVE:
		return 1;

	case SECURITY_FS_USE_GENFS:
		return selinux_is_genfs_special_handling(sb);

	/* Never allow relabeling on context mounts */
	case SECURITY_FS_USE_MNTPOINT:
	case SECURITY_FS_USE_NONE:
	default:
		return 0;
	}
}

static int sb_finish_set_opts(struct super_block *sb)
{
	struct superblock_security_struct *sbsec = sb->s_security;
	struct dentry *root = sb->s_root;
	struct inode *root_inode = d_backing_inode(root);
	int rc = 0;

	if (sbsec->behavior == SECURITY_FS_USE_XATTR) {
		/* Make sure that the xattr handler exists and that no
		   error other than -ENODATA is returned by getxattr on
		   the root directory.  -ENODATA is ok, as this may be
		   the first boot of the SELinux kernel before we have
		   assigned xattr values to the filesystem. */
		if (!(root_inode->i_opflags & IOP_XATTR)) {
			printk(KERN_WARNING "SELinux: (dev %s, type %s) has no "
			       "xattr support\n", sb->s_id, sb->s_type->name);
			rc = -EOPNOTSUPP;
			goto out;
		}

		rc = __vfs_getxattr(root, root_inode, XATTR_NAME_SELINUX, NULL, 0);
		if (rc < 0 && rc != -ENODATA) {
			if (rc == -EOPNOTSUPP)
				printk(KERN_WARNING "SELinux: (dev %s, type "
				       "%s) has no security xattr handler\n",
				       sb->s_id, sb->s_type->name);
			else
				printk(KERN_WARNING "SELinux: (dev %s, type "
				       "%s) getxattr errno %d\n", sb->s_id,
				       sb->s_type->name, -rc);
			goto out;
		}
	}

	sbsec->flags |= SE_SBINITIALIZED;

	/*
	 * Explicitly set or clear SBLABEL_MNT.  It's not sufficient to simply
	 * leave the flag untouched because sb_clone_mnt_opts might be handing
	 * us a superblock that needs the flag to be cleared.
	 */
	if (selinux_is_sblabel_mnt(sb))
		sbsec->flags |= SBLABEL_MNT;
	else
		sbsec->flags &= ~SBLABEL_MNT;

	/* Initialize the root inode. */
	rc = inode_doinit_with_dentry(root_inode, root);

	/* Initialize any other inodes associated with the superblock, e.g.
	   inodes created prior to initial policy load or inodes created
	   during get_sb by a pseudo filesystem that directly
	   populates itself. */
	spin_lock(&sbsec->isec_lock);
next_inode:
	if (!list_empty(&sbsec->isec_head)) {
		struct inode_security_struct *isec =
				list_entry(sbsec->isec_head.next,
					   struct inode_security_struct, list);
		struct inode *inode = isec->inode;
		list_del_init(&isec->list);
		spin_unlock(&sbsec->isec_lock);
		inode = igrab(inode);
		if (inode) {
			if (!IS_PRIVATE(inode))
				inode_doinit(inode);
			iput(inode);
		}
		spin_lock(&sbsec->isec_lock);
		goto next_inode;
	}
	spin_unlock(&sbsec->isec_lock);
out:
	return rc;
}

/*
 * This function should allow an FS to ask what it's mount security
 * options were so it can use those later for submounts, displaying
 * mount options, or whatever.
 */
static int selinux_get_mnt_opts(const struct super_block *sb,
				struct security_mnt_opts *opts)
{
	int rc = 0, i;
	struct superblock_security_struct *sbsec = sb->s_security;
	char *context = NULL;
	u32 len;
	char tmp;

	security_init_mnt_opts(opts);

	if (!(sbsec->flags & SE_SBINITIALIZED))
		return -EINVAL;

	if (!selinux_state.initialized)
		return -EINVAL;

	/* make sure we always check enough bits to cover the mask */
	BUILD_BUG_ON(SE_MNTMASK >= (1 << NUM_SEL_MNT_OPTS));

	tmp = sbsec->flags & SE_MNTMASK;
	/* count the number of mount options for this sb */
	for (i = 0; i < NUM_SEL_MNT_OPTS; i++) {
		if (tmp & 0x01)
			opts->num_mnt_opts++;
		tmp >>= 1;
	}
	/* Check if the Label support flag is set */
	if (sbsec->flags & SBLABEL_MNT)
		opts->num_mnt_opts++;

	opts->mnt_opts = kcalloc(opts->num_mnt_opts, sizeof(char *), GFP_ATOMIC);
	if (!opts->mnt_opts) {
		rc = -ENOMEM;
		goto out_free;
	}

	opts->mnt_opts_flags = kcalloc(opts->num_mnt_opts, sizeof(int), GFP_ATOMIC);
	if (!opts->mnt_opts_flags) {
		rc = -ENOMEM;
		goto out_free;
	}

	i = 0;
	if (sbsec->flags & FSCONTEXT_MNT) {
		rc = security_sid_to_context(&selinux_state, sbsec->sid,
					     &context, &len);
		if (rc)
			goto out_free;
		opts->mnt_opts[i] = context;
		opts->mnt_opts_flags[i++] = FSCONTEXT_MNT;
	}
	if (sbsec->flags & CONTEXT_MNT) {
		rc = security_sid_to_context(&selinux_state,
					     sbsec->mntpoint_sid,
					     &context, &len);
		if (rc)
			goto out_free;
		opts->mnt_opts[i] = context;
		opts->mnt_opts_flags[i++] = CONTEXT_MNT;
	}
	if (sbsec->flags & DEFCONTEXT_MNT) {
		rc = security_sid_to_context(&selinux_state, sbsec->def_sid,
					     &context, &len);
		if (rc)
			goto out_free;
		opts->mnt_opts[i] = context;
		opts->mnt_opts_flags[i++] = DEFCONTEXT_MNT;
	}
	if (sbsec->flags & ROOTCONTEXT_MNT) {
		struct dentry *root = sbsec->sb->s_root;
		struct inode_security_struct *isec = backing_inode_security(root);

		rc = security_sid_to_context(&selinux_state, isec->sid,
					     &context, &len);
		if (rc)
			goto out_free;
		opts->mnt_opts[i] = context;
		opts->mnt_opts_flags[i++] = ROOTCONTEXT_MNT;
	}
	if (sbsec->flags & SBLABEL_MNT) {
		opts->mnt_opts[i] = NULL;
		opts->mnt_opts_flags[i++] = SBLABEL_MNT;
	}

	BUG_ON(i != opts->num_mnt_opts);

	return 0;

out_free:
	security_free_mnt_opts(opts);
	return rc;
}

static int bad_option(struct superblock_security_struct *sbsec, char flag,
		      u32 old_sid, u32 new_sid)
{
	char mnt_flags = sbsec->flags & SE_MNTMASK;

	/* check if the old mount command had the same options */
	if (sbsec->flags & SE_SBINITIALIZED)
		if (!(sbsec->flags & flag) ||
		    (old_sid != new_sid))
			return 1;

	/* check if we were passed the same options twice,
	 * aka someone passed context=a,context=b
	 */
	if (!(sbsec->flags & SE_SBINITIALIZED))
		if (mnt_flags & flag)
			return 1;
	return 0;
}

/*
 * Allow filesystems with binary mount data to explicitly set mount point
 * labeling information.
 */
static int selinux_set_mnt_opts(struct super_block *sb,
				struct security_mnt_opts *opts,
				unsigned long kern_flags,
				unsigned long *set_kern_flags)
{
	const struct cred *cred = current_cred();
	int rc = 0, i;
	struct superblock_security_struct *sbsec = sb->s_security;
	const char *name = sb->s_type->name;
	struct dentry *root = sbsec->sb->s_root;
	struct inode_security_struct *root_isec;
	u32 fscontext_sid = 0, context_sid = 0, rootcontext_sid = 0;
	u32 defcontext_sid = 0;
	char **mount_options = opts->mnt_opts;
	int *flags = opts->mnt_opts_flags;
	int num_opts = opts->num_mnt_opts;

	mutex_lock(&sbsec->lock);

	if (!selinux_state.initialized) {
		if (!num_opts) {
			/* Defer initialization until selinux_complete_init,
			   after the initial policy is loaded and the security
			   server is ready to handle calls. */
			goto out;
		}
		rc = -EINVAL;
		printk(KERN_WARNING "SELinux: Unable to set superblock options "
			"before the security server is initialized\n");
		goto out;
	}
	if (kern_flags && !set_kern_flags) {
		/* Specifying internal flags without providing a place to
		 * place the results is not allowed */
		rc = -EINVAL;
		goto out;
	}

	/*
	 * Binary mount data FS will come through this function twice.  Once
	 * from an explicit call and once from the generic calls from the vfs.
	 * Since the generic VFS calls will not contain any security mount data
	 * we need to skip the double mount verification.
	 *
	 * This does open a hole in which we will not notice if the first
	 * mount using this sb set explict options and a second mount using
	 * this sb does not set any security options.  (The first options
	 * will be used for both mounts)
	 */
	if ((sbsec->flags & SE_SBINITIALIZED) && (sb->s_type->fs_flags & FS_BINARY_MOUNTDATA)
	    && (num_opts == 0))
		goto out;

	root_isec = backing_inode_security_novalidate(root);

	/*
	 * parse the mount options, check if they are valid sids.
	 * also check if someone is trying to mount the same sb more
	 * than once with different security options.
	 */
	for (i = 0; i < num_opts; i++) {
		u32 sid;

		if (flags[i] == SBLABEL_MNT)
			continue;
		rc = security_context_str_to_sid(&selinux_state,
						 mount_options[i], &sid,
						 GFP_KERNEL);
		if (rc) {
			printk(KERN_WARNING "SELinux: security_context_str_to_sid"
			       "(%s) failed for (dev %s, type %s) errno=%d\n",
			       mount_options[i], sb->s_id, name, rc);
			goto out;
		}
		switch (flags[i]) {
		case FSCONTEXT_MNT:
			fscontext_sid = sid;

			if (bad_option(sbsec, FSCONTEXT_MNT, sbsec->sid,
					fscontext_sid))
				goto out_double_mount;

			sbsec->flags |= FSCONTEXT_MNT;
			break;
		case CONTEXT_MNT:
			context_sid = sid;

			if (bad_option(sbsec, CONTEXT_MNT, sbsec->mntpoint_sid,
					context_sid))
				goto out_double_mount;

			sbsec->flags |= CONTEXT_MNT;
			break;
		case ROOTCONTEXT_MNT:
			rootcontext_sid = sid;

			if (bad_option(sbsec, ROOTCONTEXT_MNT, root_isec->sid,
					rootcontext_sid))
				goto out_double_mount;

			sbsec->flags |= ROOTCONTEXT_MNT;

			break;
		case DEFCONTEXT_MNT:
			defcontext_sid = sid;

			if (bad_option(sbsec, DEFCONTEXT_MNT, sbsec->def_sid,
					defcontext_sid))
				goto out_double_mount;

			sbsec->flags |= DEFCONTEXT_MNT;

			break;
		default:
			rc = -EINVAL;
			goto out;
		}
	}

	if (sbsec->flags & SE_SBINITIALIZED) {
		/* previously mounted with options, but not on this attempt? */
		if ((sbsec->flags & SE_MNTMASK) && !num_opts)
			goto out_double_mount;
		rc = 0;
		goto out;
	}

	if (strcmp(sb->s_type->name, "proc") == 0)
		sbsec->flags |= SE_SBPROC | SE_SBGENFS;

	if (!strcmp(sb->s_type->name, "debugfs") ||
	    !strcmp(sb->s_type->name, "tracefs") ||
	    !strcmp(sb->s_type->name, "sysfs") ||
	    !strcmp(sb->s_type->name, "pstore") ||
<<<<<<< HEAD
=======
	    !strcmp(sb->s_type->name, "binder") ||
>>>>>>> 8a685dfc
	    !strcmp(sb->s_type->name, "bpf") ||
	    !strcmp(sb->s_type->name, "cgroup") ||
	    !strcmp(sb->s_type->name, "cgroup2"))
		sbsec->flags |= SE_SBGENFS;

	if (!sbsec->behavior) {
		/*
		 * Determine the labeling behavior to use for this
		 * filesystem type.
		 */
		rc = security_fs_use(&selinux_state, sb);
		if (rc) {
			printk(KERN_WARNING
				"%s: security_fs_use(%s) returned %d\n",
					__func__, sb->s_type->name, rc);
			goto out;
		}
	}

	/*
	 * If this is a user namespace mount and the filesystem type is not
	 * explicitly whitelisted, then no contexts are allowed on the command
	 * line and security labels must be ignored.
	 */
	if (sb->s_user_ns != &init_user_ns &&
	    strcmp(sb->s_type->name, "tmpfs") &&
	    strcmp(sb->s_type->name, "ramfs") &&
	    strcmp(sb->s_type->name, "devpts")) {
		if (context_sid || fscontext_sid || rootcontext_sid ||
		    defcontext_sid) {
			rc = -EACCES;
			goto out;
		}
		if (sbsec->behavior == SECURITY_FS_USE_XATTR) {
			sbsec->behavior = SECURITY_FS_USE_MNTPOINT;
			rc = security_transition_sid(&selinux_state,
						     current_sid(),
						     current_sid(),
						     SECCLASS_FILE, NULL,
						     &sbsec->mntpoint_sid);
			if (rc)
				goto out;
		}
		goto out_set_opts;
	}

	/* sets the context of the superblock for the fs being mounted. */
	if (fscontext_sid) {
		rc = may_context_mount_sb_relabel(fscontext_sid, sbsec, cred);
		if (rc)
			goto out;

		sbsec->sid = fscontext_sid;
	}

	/*
	 * Switch to using mount point labeling behavior.
	 * sets the label used on all file below the mountpoint, and will set
	 * the superblock context if not already set.
	 */
	if (kern_flags & SECURITY_LSM_NATIVE_LABELS && !context_sid) {
		sbsec->behavior = SECURITY_FS_USE_NATIVE;
		*set_kern_flags |= SECURITY_LSM_NATIVE_LABELS;
	}

	if (context_sid) {
		if (!fscontext_sid) {
			rc = may_context_mount_sb_relabel(context_sid, sbsec,
							  cred);
			if (rc)
				goto out;
			sbsec->sid = context_sid;
		} else {
			rc = may_context_mount_inode_relabel(context_sid, sbsec,
							     cred);
			if (rc)
				goto out;
		}
		if (!rootcontext_sid)
			rootcontext_sid = context_sid;

		sbsec->mntpoint_sid = context_sid;
		sbsec->behavior = SECURITY_FS_USE_MNTPOINT;
	}

	if (rootcontext_sid) {
		rc = may_context_mount_inode_relabel(rootcontext_sid, sbsec,
						     cred);
		if (rc)
			goto out;

		root_isec->sid = rootcontext_sid;
		root_isec->initialized = LABEL_INITIALIZED;
	}

	if (defcontext_sid) {
		if (sbsec->behavior != SECURITY_FS_USE_XATTR &&
			sbsec->behavior != SECURITY_FS_USE_NATIVE) {
			rc = -EINVAL;
			printk(KERN_WARNING "SELinux: defcontext option is "
			       "invalid for this filesystem type\n");
			goto out;
		}

		if (defcontext_sid != sbsec->def_sid) {
			rc = may_context_mount_inode_relabel(defcontext_sid,
							     sbsec, cred);
			if (rc)
				goto out;
		}

		sbsec->def_sid = defcontext_sid;
	}

out_set_opts:
	rc = sb_finish_set_opts(sb);
out:
	mutex_unlock(&sbsec->lock);
	return rc;
out_double_mount:
	rc = -EINVAL;
	printk(KERN_WARNING "SELinux: mount invalid.  Same superblock, different "
	       "security settings for (dev %s, type %s)\n", sb->s_id, name);
	goto out;
}

static int selinux_cmp_sb_context(const struct super_block *oldsb,
				    const struct super_block *newsb)
{
	struct superblock_security_struct *old = oldsb->s_security;
	struct superblock_security_struct *new = newsb->s_security;
	char oldflags = old->flags & SE_MNTMASK;
	char newflags = new->flags & SE_MNTMASK;

	if (oldflags != newflags)
		goto mismatch;
	if ((oldflags & FSCONTEXT_MNT) && old->sid != new->sid)
		goto mismatch;
	if ((oldflags & CONTEXT_MNT) && old->mntpoint_sid != new->mntpoint_sid)
		goto mismatch;
	if ((oldflags & DEFCONTEXT_MNT) && old->def_sid != new->def_sid)
		goto mismatch;
	if (oldflags & ROOTCONTEXT_MNT) {
		struct inode_security_struct *oldroot = backing_inode_security(oldsb->s_root);
		struct inode_security_struct *newroot = backing_inode_security(newsb->s_root);
		if (oldroot->sid != newroot->sid)
			goto mismatch;
	}
	return 0;
mismatch:
	printk(KERN_WARNING "SELinux: mount invalid.  Same superblock, "
			    "different security settings for (dev %s, "
			    "type %s)\n", newsb->s_id, newsb->s_type->name);
	return -EBUSY;
}

static int selinux_sb_clone_mnt_opts(const struct super_block *oldsb,
					struct super_block *newsb,
					unsigned long kern_flags,
					unsigned long *set_kern_flags)
{
	int rc = 0;
	const struct superblock_security_struct *oldsbsec = oldsb->s_security;
	struct superblock_security_struct *newsbsec = newsb->s_security;

	int set_fscontext =	(oldsbsec->flags & FSCONTEXT_MNT);
	int set_context =	(oldsbsec->flags & CONTEXT_MNT);
	int set_rootcontext =	(oldsbsec->flags & ROOTCONTEXT_MNT);

	/*
	 * if the parent was able to be mounted it clearly had no special lsm
	 * mount options.  thus we can safely deal with this superblock later
	 */
	if (!selinux_state.initialized)
		return 0;

	/*
	 * Specifying internal flags without providing a place to
	 * place the results is not allowed.
	 */
	if (kern_flags && !set_kern_flags)
		return -EINVAL;

	/* how can we clone if the old one wasn't set up?? */
	BUG_ON(!(oldsbsec->flags & SE_SBINITIALIZED));

	/* if fs is reusing a sb, make sure that the contexts match */
	if (newsbsec->flags & SE_SBINITIALIZED) {
		if ((kern_flags & SECURITY_LSM_NATIVE_LABELS) && !set_context)
			*set_kern_flags |= SECURITY_LSM_NATIVE_LABELS;
		return selinux_cmp_sb_context(oldsb, newsb);
	}

	mutex_lock(&newsbsec->lock);

	newsbsec->flags = oldsbsec->flags;

	newsbsec->sid = oldsbsec->sid;
	newsbsec->def_sid = oldsbsec->def_sid;
	newsbsec->behavior = oldsbsec->behavior;

	if (newsbsec->behavior == SECURITY_FS_USE_NATIVE &&
		!(kern_flags & SECURITY_LSM_NATIVE_LABELS) && !set_context) {
		rc = security_fs_use(&selinux_state, newsb);
		if (rc)
			goto out;
	}

	if (kern_flags & SECURITY_LSM_NATIVE_LABELS && !set_context) {
		newsbsec->behavior = SECURITY_FS_USE_NATIVE;
		*set_kern_flags |= SECURITY_LSM_NATIVE_LABELS;
	}

	if (set_context) {
		u32 sid = oldsbsec->mntpoint_sid;

		if (!set_fscontext)
			newsbsec->sid = sid;
		if (!set_rootcontext) {
			struct inode_security_struct *newisec = backing_inode_security(newsb->s_root);
			newisec->sid = sid;
		}
		newsbsec->mntpoint_sid = sid;
	}
	if (set_rootcontext) {
		const struct inode_security_struct *oldisec = backing_inode_security(oldsb->s_root);
		struct inode_security_struct *newisec = backing_inode_security(newsb->s_root);

		newisec->sid = oldisec->sid;
	}

	sb_finish_set_opts(newsb);
out:
	mutex_unlock(&newsbsec->lock);
	return rc;
}

static int selinux_parse_opts_str(char *options,
				  struct security_mnt_opts *opts)
{
	char *p;
	char *context = NULL, *defcontext = NULL;
	char *fscontext = NULL, *rootcontext = NULL;
	int rc, num_mnt_opts = 0;

	opts->num_mnt_opts = 0;

	/* Standard string-based options. */
	while ((p = strsep(&options, "|")) != NULL) {
		int token;
		substring_t args[MAX_OPT_ARGS];

		if (!*p)
			continue;

		token = match_token(p, tokens, args);

		switch (token) {
		case Opt_context:
			if (context || defcontext) {
				rc = -EINVAL;
				printk(KERN_WARNING SEL_MOUNT_FAIL_MSG);
				goto out_err;
			}
			context = match_strdup(&args[0]);
			if (!context) {
				rc = -ENOMEM;
				goto out_err;
			}
			break;

		case Opt_fscontext:
			if (fscontext) {
				rc = -EINVAL;
				printk(KERN_WARNING SEL_MOUNT_FAIL_MSG);
				goto out_err;
			}
			fscontext = match_strdup(&args[0]);
			if (!fscontext) {
				rc = -ENOMEM;
				goto out_err;
			}
			break;

		case Opt_rootcontext:
			if (rootcontext) {
				rc = -EINVAL;
				printk(KERN_WARNING SEL_MOUNT_FAIL_MSG);
				goto out_err;
			}
			rootcontext = match_strdup(&args[0]);
			if (!rootcontext) {
				rc = -ENOMEM;
				goto out_err;
			}
			break;

		case Opt_defcontext:
			if (context || defcontext) {
				rc = -EINVAL;
				printk(KERN_WARNING SEL_MOUNT_FAIL_MSG);
				goto out_err;
			}
			defcontext = match_strdup(&args[0]);
			if (!defcontext) {
				rc = -ENOMEM;
				goto out_err;
			}
			break;
		case Opt_labelsupport:
			break;
		default:
			rc = -EINVAL;
			printk(KERN_WARNING "SELinux:  unknown mount option\n");
			goto out_err;

		}
	}

	rc = -ENOMEM;
	opts->mnt_opts = kcalloc(NUM_SEL_MNT_OPTS, sizeof(char *), GFP_KERNEL);
	if (!opts->mnt_opts)
		goto out_err;

	opts->mnt_opts_flags = kcalloc(NUM_SEL_MNT_OPTS, sizeof(int),
				       GFP_KERNEL);
	if (!opts->mnt_opts_flags)
		goto out_err;

	if (fscontext) {
		opts->mnt_opts[num_mnt_opts] = fscontext;
		opts->mnt_opts_flags[num_mnt_opts++] = FSCONTEXT_MNT;
	}
	if (context) {
		opts->mnt_opts[num_mnt_opts] = context;
		opts->mnt_opts_flags[num_mnt_opts++] = CONTEXT_MNT;
	}
	if (rootcontext) {
		opts->mnt_opts[num_mnt_opts] = rootcontext;
		opts->mnt_opts_flags[num_mnt_opts++] = ROOTCONTEXT_MNT;
	}
	if (defcontext) {
		opts->mnt_opts[num_mnt_opts] = defcontext;
		opts->mnt_opts_flags[num_mnt_opts++] = DEFCONTEXT_MNT;
	}

	opts->num_mnt_opts = num_mnt_opts;
	return 0;

out_err:
	security_free_mnt_opts(opts);
	kfree(context);
	kfree(defcontext);
	kfree(fscontext);
	kfree(rootcontext);
	return rc;
}
/*
 * string mount options parsing and call set the sbsec
 */
static int superblock_doinit(struct super_block *sb, void *data)
{
	int rc = 0;
	char *options = data;
	struct security_mnt_opts opts;

	security_init_mnt_opts(&opts);

	if (!data)
		goto out;

	BUG_ON(sb->s_type->fs_flags & FS_BINARY_MOUNTDATA);

	rc = selinux_parse_opts_str(options, &opts);
	if (rc)
		goto out_err;

out:
	rc = selinux_set_mnt_opts(sb, &opts, 0, NULL);

out_err:
	security_free_mnt_opts(&opts);
	return rc;
}

static void selinux_write_opts(struct seq_file *m,
			       struct security_mnt_opts *opts)
{
	int i;
	char *prefix;

	for (i = 0; i < opts->num_mnt_opts; i++) {
		char *has_comma;

		if (opts->mnt_opts[i])
			has_comma = strchr(opts->mnt_opts[i], ',');
		else
			has_comma = NULL;

		switch (opts->mnt_opts_flags[i]) {
		case CONTEXT_MNT:
			prefix = CONTEXT_STR;
			break;
		case FSCONTEXT_MNT:
			prefix = FSCONTEXT_STR;
			break;
		case ROOTCONTEXT_MNT:
			prefix = ROOTCONTEXT_STR;
			break;
		case DEFCONTEXT_MNT:
			prefix = DEFCONTEXT_STR;
			break;
		case SBLABEL_MNT:
			seq_putc(m, ',');
			seq_puts(m, LABELSUPP_STR);
			continue;
		default:
			BUG();
			return;
		};
		/* we need a comma before each option */
		seq_putc(m, ',');
		seq_puts(m, prefix);
		if (has_comma)
			seq_putc(m, '\"');
		seq_escape(m, opts->mnt_opts[i], "\"\n\\");
		if (has_comma)
			seq_putc(m, '\"');
	}
}

static int selinux_sb_show_options(struct seq_file *m, struct super_block *sb)
{
	struct security_mnt_opts opts;
	int rc;

	rc = selinux_get_mnt_opts(sb, &opts);
	if (rc) {
		/* before policy load we may get EINVAL, don't show anything */
		if (rc == -EINVAL)
			rc = 0;
		return rc;
	}

	selinux_write_opts(m, &opts);

	security_free_mnt_opts(&opts);

	return rc;
}

static inline u16 inode_mode_to_security_class(umode_t mode)
{
	switch (mode & S_IFMT) {
	case S_IFSOCK:
		return SECCLASS_SOCK_FILE;
	case S_IFLNK:
		return SECCLASS_LNK_FILE;
	case S_IFREG:
		return SECCLASS_FILE;
	case S_IFBLK:
		return SECCLASS_BLK_FILE;
	case S_IFDIR:
		return SECCLASS_DIR;
	case S_IFCHR:
		return SECCLASS_CHR_FILE;
	case S_IFIFO:
		return SECCLASS_FIFO_FILE;

	}

	return SECCLASS_FILE;
}

static inline int default_protocol_stream(int protocol)
{
	return (protocol == IPPROTO_IP || protocol == IPPROTO_TCP);
}

static inline int default_protocol_dgram(int protocol)
{
	return (protocol == IPPROTO_IP || protocol == IPPROTO_UDP);
}

static inline u16 socket_type_to_security_class(int family, int type, int protocol)
{
	int extsockclass = selinux_policycap_extsockclass();

	switch (family) {
	case PF_UNIX:
		switch (type) {
		case SOCK_STREAM:
		case SOCK_SEQPACKET:
			return SECCLASS_UNIX_STREAM_SOCKET;
		case SOCK_DGRAM:
		case SOCK_RAW:
			return SECCLASS_UNIX_DGRAM_SOCKET;
		}
		break;
	case PF_INET:
	case PF_INET6:
		switch (type) {
		case SOCK_STREAM:
		case SOCK_SEQPACKET:
			if (default_protocol_stream(protocol))
				return SECCLASS_TCP_SOCKET;
			else if (extsockclass && protocol == IPPROTO_SCTP)
				return SECCLASS_SCTP_SOCKET;
			else
				return SECCLASS_RAWIP_SOCKET;
		case SOCK_DGRAM:
			if (default_protocol_dgram(protocol))
				return SECCLASS_UDP_SOCKET;
			else if (extsockclass && (protocol == IPPROTO_ICMP ||
						  protocol == IPPROTO_ICMPV6))
				return SECCLASS_ICMP_SOCKET;
			else
				return SECCLASS_RAWIP_SOCKET;
		case SOCK_DCCP:
			return SECCLASS_DCCP_SOCKET;
		default:
			return SECCLASS_RAWIP_SOCKET;
		}
		break;
	case PF_NETLINK:
		switch (protocol) {
		case NETLINK_ROUTE:
			return SECCLASS_NETLINK_ROUTE_SOCKET;
		case NETLINK_SOCK_DIAG:
			return SECCLASS_NETLINK_TCPDIAG_SOCKET;
		case NETLINK_NFLOG:
			return SECCLASS_NETLINK_NFLOG_SOCKET;
		case NETLINK_XFRM:
			return SECCLASS_NETLINK_XFRM_SOCKET;
		case NETLINK_SELINUX:
			return SECCLASS_NETLINK_SELINUX_SOCKET;
		case NETLINK_ISCSI:
			return SECCLASS_NETLINK_ISCSI_SOCKET;
		case NETLINK_AUDIT:
			return SECCLASS_NETLINK_AUDIT_SOCKET;
		case NETLINK_FIB_LOOKUP:
			return SECCLASS_NETLINK_FIB_LOOKUP_SOCKET;
		case NETLINK_CONNECTOR:
			return SECCLASS_NETLINK_CONNECTOR_SOCKET;
		case NETLINK_NETFILTER:
			return SECCLASS_NETLINK_NETFILTER_SOCKET;
		case NETLINK_DNRTMSG:
			return SECCLASS_NETLINK_DNRT_SOCKET;
		case NETLINK_KOBJECT_UEVENT:
			return SECCLASS_NETLINK_KOBJECT_UEVENT_SOCKET;
		case NETLINK_GENERIC:
			return SECCLASS_NETLINK_GENERIC_SOCKET;
		case NETLINK_SCSITRANSPORT:
			return SECCLASS_NETLINK_SCSITRANSPORT_SOCKET;
		case NETLINK_RDMA:
			return SECCLASS_NETLINK_RDMA_SOCKET;
		case NETLINK_CRYPTO:
			return SECCLASS_NETLINK_CRYPTO_SOCKET;
		default:
			return SECCLASS_NETLINK_SOCKET;
		}
	case PF_PACKET:
		return SECCLASS_PACKET_SOCKET;
	case PF_KEY:
		return SECCLASS_KEY_SOCKET;
	case PF_APPLETALK:
		return SECCLASS_APPLETALK_SOCKET;
	}

	if (extsockclass) {
		switch (family) {
		case PF_AX25:
			return SECCLASS_AX25_SOCKET;
		case PF_IPX:
			return SECCLASS_IPX_SOCKET;
		case PF_NETROM:
			return SECCLASS_NETROM_SOCKET;
		case PF_ATMPVC:
			return SECCLASS_ATMPVC_SOCKET;
		case PF_X25:
			return SECCLASS_X25_SOCKET;
		case PF_ROSE:
			return SECCLASS_ROSE_SOCKET;
		case PF_DECnet:
			return SECCLASS_DECNET_SOCKET;
		case PF_ATMSVC:
			return SECCLASS_ATMSVC_SOCKET;
		case PF_RDS:
			return SECCLASS_RDS_SOCKET;
		case PF_IRDA:
			return SECCLASS_IRDA_SOCKET;
		case PF_PPPOX:
			return SECCLASS_PPPOX_SOCKET;
		case PF_LLC:
			return SECCLASS_LLC_SOCKET;
		case PF_CAN:
			return SECCLASS_CAN_SOCKET;
		case PF_TIPC:
			return SECCLASS_TIPC_SOCKET;
		case PF_BLUETOOTH:
			return SECCLASS_BLUETOOTH_SOCKET;
		case PF_IUCV:
			return SECCLASS_IUCV_SOCKET;
		case PF_RXRPC:
			return SECCLASS_RXRPC_SOCKET;
		case PF_ISDN:
			return SECCLASS_ISDN_SOCKET;
		case PF_PHONET:
			return SECCLASS_PHONET_SOCKET;
		case PF_IEEE802154:
			return SECCLASS_IEEE802154_SOCKET;
		case PF_CAIF:
			return SECCLASS_CAIF_SOCKET;
		case PF_ALG:
			return SECCLASS_ALG_SOCKET;
		case PF_NFC:
			return SECCLASS_NFC_SOCKET;
		case PF_VSOCK:
			return SECCLASS_VSOCK_SOCKET;
		case PF_KCM:
			return SECCLASS_KCM_SOCKET;
		case PF_QIPCRTR:
			return SECCLASS_QIPCRTR_SOCKET;
		case PF_SMC:
			return SECCLASS_SMC_SOCKET;
#if PF_MAX > 44
#error New address family defined, please update this function.
#endif
		}
	}

	return SECCLASS_SOCKET;
}

static int selinux_genfs_get_sid(struct dentry *dentry,
				 u16 tclass,
				 u16 flags,
				 u32 *sid)
{
	int rc;
	struct super_block *sb = dentry->d_sb;
	char *buffer, *path;

	buffer = (char *)__get_free_page(GFP_KERNEL);
	if (!buffer)
		return -ENOMEM;

	path = dentry_path_raw(dentry, buffer, PAGE_SIZE);
	if (IS_ERR(path))
		rc = PTR_ERR(path);
	else {
		if (flags & SE_SBPROC) {
			/* each process gets a /proc/PID/ entry. Strip off the
			 * PID part to get a valid selinux labeling.
			 * e.g. /proc/1/net/rpc/nfs -> /net/rpc/nfs */
			while (path[1] >= '0' && path[1] <= '9') {
				path[1] = '/';
				path++;
			}
		}
		rc = security_genfs_sid(&selinux_state, sb->s_type->name,
					path, tclass, sid);
	}
	free_page((unsigned long)buffer);
	return rc;
}

/* The inode's security attributes must be initialized before first use. */
static int inode_doinit_with_dentry(struct inode *inode, struct dentry *opt_dentry)
{
	struct superblock_security_struct *sbsec = NULL;
	struct inode_security_struct *isec = inode->i_security;
	u32 task_sid, sid = 0;
	u16 sclass;
	struct dentry *dentry;
#define INITCONTEXTLEN 255
	char *context = NULL;
	unsigned len = 0;
	int rc = 0;

	if (isec->initialized == LABEL_INITIALIZED)
		return 0;

	spin_lock(&isec->lock);
	if (isec->initialized == LABEL_INITIALIZED)
		goto out_unlock;

	if (isec->sclass == SECCLASS_FILE)
		isec->sclass = inode_mode_to_security_class(inode->i_mode);

	sbsec = inode->i_sb->s_security;
	if (!(sbsec->flags & SE_SBINITIALIZED)) {
		/* Defer initialization until selinux_complete_init,
		   after the initial policy is loaded and the security
		   server is ready to handle calls. */
		spin_lock(&sbsec->isec_lock);
		if (list_empty(&isec->list))
			list_add(&isec->list, &sbsec->isec_head);
		spin_unlock(&sbsec->isec_lock);
		goto out_unlock;
	}

	sclass = isec->sclass;
	task_sid = isec->task_sid;
	sid = isec->sid;
	isec->initialized = LABEL_PENDING;
	spin_unlock(&isec->lock);

	switch (sbsec->behavior) {
	case SECURITY_FS_USE_NATIVE:
		break;
	case SECURITY_FS_USE_XATTR:
		if (!(inode->i_opflags & IOP_XATTR)) {
			sid = sbsec->def_sid;
			break;
		}
		/* Need a dentry, since the xattr API requires one.
		   Life would be simpler if we could just pass the inode. */
		if (opt_dentry) {
			/* Called from d_instantiate or d_splice_alias. */
			dentry = dget(opt_dentry);
		} else {
			/* Called from selinux_complete_init, try to find a dentry. */
			dentry = d_find_alias(inode);
		}
		if (!dentry) {
			/*
			 * this is can be hit on boot when a file is accessed
			 * before the policy is loaded.  When we load policy we
			 * may find inodes that have no dentry on the
			 * sbsec->isec_head list.  No reason to complain as these
			 * will get fixed up the next time we go through
			 * inode_doinit with a dentry, before these inodes could
			 * be used again by userspace.
			 */
			goto out_invalid;
		}

		len = INITCONTEXTLEN;
		context = kmalloc(len+1, GFP_NOFS);
		if (!context) {
			rc = -ENOMEM;
			dput(dentry);
			goto out;
		}
		context[len] = '\0';
		rc = __vfs_getxattr(dentry, inode, XATTR_NAME_SELINUX, context, len);
		if (rc == -ERANGE) {
			kfree(context);

			/* Need a larger buffer.  Query for the right size. */
			rc = __vfs_getxattr(dentry, inode, XATTR_NAME_SELINUX, NULL, 0);
			if (rc < 0) {
				dput(dentry);
				goto out;
			}
			len = rc;
			context = kmalloc(len+1, GFP_NOFS);
			if (!context) {
				rc = -ENOMEM;
				dput(dentry);
				goto out;
			}
			context[len] = '\0';
			rc = __vfs_getxattr(dentry, inode, XATTR_NAME_SELINUX, context, len);
		}
		dput(dentry);
		if (rc < 0) {
			if (rc != -ENODATA) {
				printk(KERN_WARNING "SELinux: %s:  getxattr returned "
				       "%d for dev=%s ino=%ld\n", __func__,
				       -rc, inode->i_sb->s_id, inode->i_ino);
				kfree(context);
				goto out;
			}
			/* Map ENODATA to the default file SID */
			sid = sbsec->def_sid;
			rc = 0;
		} else {
			rc = security_context_to_sid_default(&selinux_state,
							     context, rc, &sid,
							     sbsec->def_sid,
							     GFP_NOFS);
			if (rc) {
				char *dev = inode->i_sb->s_id;
				unsigned long ino = inode->i_ino;

				if (rc == -EINVAL) {
					if (printk_ratelimit())
						printk(KERN_NOTICE "SELinux: inode=%lu on dev=%s was found to have an invalid "
							"context=%s.  This indicates you may need to relabel the inode or the "
							"filesystem in question.\n", ino, dev, context);
				} else {
					printk(KERN_WARNING "SELinux: %s:  context_to_sid(%s) "
					       "returned %d for dev=%s ino=%ld\n",
					       __func__, context, -rc, dev, ino);
				}
				kfree(context);
				/* Leave with the unlabeled SID */
				rc = 0;
				break;
			}
		}
		kfree(context);
		break;
	case SECURITY_FS_USE_TASK:
		sid = task_sid;
		break;
	case SECURITY_FS_USE_TRANS:
		/* Default to the fs SID. */
		sid = sbsec->sid;

		/* Try to obtain a transition SID. */
		rc = security_transition_sid(&selinux_state, task_sid, sid,
					     sclass, NULL, &sid);
		if (rc)
			goto out;
		break;
	case SECURITY_FS_USE_MNTPOINT:
		sid = sbsec->mntpoint_sid;
		break;
	default:
		/* Default to the fs superblock SID. */
		sid = sbsec->sid;

		if ((sbsec->flags & SE_SBGENFS) && !S_ISLNK(inode->i_mode)) {
			/* We must have a dentry to determine the label on
			 * procfs inodes */
			if (opt_dentry)
				/* Called from d_instantiate or
				 * d_splice_alias. */
				dentry = dget(opt_dentry);
			else
				/* Called from selinux_complete_init, try to
				 * find a dentry. */
				dentry = d_find_alias(inode);
			/*
			 * This can be hit on boot when a file is accessed
			 * before the policy is loaded.  When we load policy we
			 * may find inodes that have no dentry on the
			 * sbsec->isec_head list.  No reason to complain as
			 * these will get fixed up the next time we go through
			 * inode_doinit() with a dentry, before these inodes
			 * could be used again by userspace.
			 */
			if (!dentry)
				goto out_invalid;
			rc = selinux_genfs_get_sid(dentry, sclass,
						   sbsec->flags, &sid);
			dput(dentry);
			if (rc)
				goto out;
		}
		break;
	}

out:
	spin_lock(&isec->lock);
	if (isec->initialized == LABEL_PENDING) {
		if (rc) {
			isec->initialized = LABEL_INVALID;
			goto out_unlock;
		}
		isec->initialized = LABEL_INITIALIZED;
		isec->sid = sid;
	}

out_unlock:
	spin_unlock(&isec->lock);
	return rc;

out_invalid:
	spin_lock(&isec->lock);
	if (isec->initialized == LABEL_PENDING) {
		isec->initialized = LABEL_INVALID;
		isec->sid = sid;
	}
	spin_unlock(&isec->lock);
	return 0;
}

/* Convert a Linux signal to an access vector. */
static inline u32 signal_to_av(int sig)
{
	u32 perm = 0;

	switch (sig) {
	case SIGCHLD:
		/* Commonly granted from child to parent. */
		perm = PROCESS__SIGCHLD;
		break;
	case SIGKILL:
		/* Cannot be caught or ignored */
		perm = PROCESS__SIGKILL;
		break;
	case SIGSTOP:
		/* Cannot be caught or ignored */
		perm = PROCESS__SIGSTOP;
		break;
	default:
		/* All other signals. */
		perm = PROCESS__SIGNAL;
		break;
	}

	return perm;
}

#if CAP_LAST_CAP > 63
#error Fix SELinux to handle capabilities > 63.
#endif

/* Check whether a task is allowed to use a capability. */
static int cred_has_capability(const struct cred *cred,
			       int cap, int audit, bool initns)
{
	struct common_audit_data ad;
	struct av_decision avd;
	u16 sclass;
	u32 sid = cred_sid(cred);
	u32 av = CAP_TO_MASK(cap);
	int rc;

	ad.type = LSM_AUDIT_DATA_CAP;
	ad.u.cap = cap;

	switch (CAP_TO_INDEX(cap)) {
	case 0:
		sclass = initns ? SECCLASS_CAPABILITY : SECCLASS_CAP_USERNS;
		break;
	case 1:
		sclass = initns ? SECCLASS_CAPABILITY2 : SECCLASS_CAP2_USERNS;
		break;
	default:
		printk(KERN_ERR
		       "SELinux:  out of range capability %d\n", cap);
		BUG();
		return -EINVAL;
	}

	rc = avc_has_perm_noaudit(&selinux_state,
				  sid, sid, sclass, av, 0, &avd);
	if (audit == SECURITY_CAP_AUDIT) {
		int rc2 = avc_audit(&selinux_state,
				    sid, sid, sclass, av, &avd, rc, &ad, 0);
		if (rc2)
			return rc2;
	}
	return rc;
}

/* Check whether a task has a particular permission to an inode.
   The 'adp' parameter is optional and allows other audit
   data to be passed (e.g. the dentry). */
static int inode_has_perm(const struct cred *cred,
			  struct inode *inode,
			  u32 perms,
			  struct common_audit_data *adp)
{
	struct inode_security_struct *isec;
	u32 sid;

	validate_creds(cred);

	if (unlikely(IS_PRIVATE(inode)))
		return 0;

	sid = cred_sid(cred);
	isec = inode->i_security;

	return avc_has_perm(&selinux_state,
			    sid, isec->sid, isec->sclass, perms, adp);
}

/* Same as inode_has_perm, but pass explicit audit data containing
   the dentry to help the auditing code to more easily generate the
   pathname if needed. */
static inline int dentry_has_perm(const struct cred *cred,
				  struct dentry *dentry,
				  u32 av)
{
	struct inode *inode = d_backing_inode(dentry);
	struct common_audit_data ad;

	ad.type = LSM_AUDIT_DATA_DENTRY;
	ad.u.dentry = dentry;
	__inode_security_revalidate(inode, dentry, true);
	return inode_has_perm(cred, inode, av, &ad);
}

/* Same as inode_has_perm, but pass explicit audit data containing
   the path to help the auditing code to more easily generate the
   pathname if needed. */
static inline int path_has_perm(const struct cred *cred,
				const struct path *path,
				u32 av)
{
	struct inode *inode = d_backing_inode(path->dentry);
	struct common_audit_data ad;

	ad.type = LSM_AUDIT_DATA_PATH;
	ad.u.path = *path;
	__inode_security_revalidate(inode, path->dentry, true);
	return inode_has_perm(cred, inode, av, &ad);
}

/* Same as path_has_perm, but uses the inode from the file struct. */
static inline int file_path_has_perm(const struct cred *cred,
				     struct file *file,
				     u32 av)
{
	struct common_audit_data ad;

	ad.type = LSM_AUDIT_DATA_FILE;
	ad.u.file = file;
	return inode_has_perm(cred, file_inode(file), av, &ad);
}

#ifdef CONFIG_BPF_SYSCALL
static int bpf_fd_pass(struct file *file, u32 sid);
#endif

/* Check whether a task can use an open file descriptor to
   access an inode in a given way.  Check access to the
   descriptor itself, and then use dentry_has_perm to
   check a particular permission to the file.
   Access to the descriptor is implicitly granted if it
   has the same SID as the process.  If av is zero, then
   access to the file is not checked, e.g. for cases
   where only the descriptor is affected like seek. */
static int file_has_perm(const struct cred *cred,
			 struct file *file,
			 u32 av)
{
	struct file_security_struct *fsec = file->f_security;
	struct inode *inode = file_inode(file);
	struct common_audit_data ad;
	u32 sid = cred_sid(cred);
	int rc;

	ad.type = LSM_AUDIT_DATA_FILE;
	ad.u.file = file;

	if (sid != fsec->sid) {
		rc = avc_has_perm(&selinux_state,
				  sid, fsec->sid,
				  SECCLASS_FD,
				  FD__USE,
				  &ad);
		if (rc)
			goto out;
	}

#ifdef CONFIG_BPF_SYSCALL
	rc = bpf_fd_pass(file, cred_sid(cred));
	if (rc)
		return rc;
#endif

	/* av is zero if only checking access to the descriptor. */
	rc = 0;
	if (av)
		rc = inode_has_perm(cred, inode, av, &ad);

out:
	return rc;
}

/*
 * Determine the label for an inode that might be unioned.
 */
static int
selinux_determine_inode_label(const struct task_security_struct *tsec,
				 struct inode *dir,
				 const struct qstr *name, u16 tclass,
				 u32 *_new_isid)
{
	const struct superblock_security_struct *sbsec = dir->i_sb->s_security;

	if ((sbsec->flags & SE_SBINITIALIZED) &&
	    (sbsec->behavior == SECURITY_FS_USE_MNTPOINT)) {
		*_new_isid = sbsec->mntpoint_sid;
	} else if ((sbsec->flags & SBLABEL_MNT) &&
		   tsec->create_sid) {
		*_new_isid = tsec->create_sid;
	} else {
		const struct inode_security_struct *dsec = inode_security(dir);
		return security_transition_sid(&selinux_state, tsec->sid,
					       dsec->sid, tclass,
					       name, _new_isid);
	}

	return 0;
}

/* Check whether a task can create a file. */
static int may_create(struct inode *dir,
		      struct dentry *dentry,
		      u16 tclass)
{
	const struct task_security_struct *tsec = current_security();
	struct inode_security_struct *dsec;
	struct superblock_security_struct *sbsec;
	u32 sid, newsid;
	struct common_audit_data ad;
	int rc;

	dsec = inode_security(dir);
	sbsec = dir->i_sb->s_security;

	sid = tsec->sid;

	ad.type = LSM_AUDIT_DATA_DENTRY;
	ad.u.dentry = dentry;

	rc = avc_has_perm(&selinux_state,
			  sid, dsec->sid, SECCLASS_DIR,
			  DIR__ADD_NAME | DIR__SEARCH,
			  &ad);
	if (rc)
		return rc;

	rc = selinux_determine_inode_label(current_security(), dir,
					   &dentry->d_name, tclass, &newsid);
	if (rc)
		return rc;

	rc = avc_has_perm(&selinux_state,
			  sid, newsid, tclass, FILE__CREATE, &ad);
	if (rc)
		return rc;

	return avc_has_perm(&selinux_state,
			    newsid, sbsec->sid,
			    SECCLASS_FILESYSTEM,
			    FILESYSTEM__ASSOCIATE, &ad);
}

#define MAY_LINK	0
#define MAY_UNLINK	1
#define MAY_RMDIR	2

/* Check whether a task can link, unlink, or rmdir a file/directory. */
static int may_link(struct inode *dir,
		    struct dentry *dentry,
		    int kind)

{
	struct inode_security_struct *dsec, *isec;
	struct common_audit_data ad;
	u32 sid = current_sid();
	u32 av;
	int rc;

	dsec = inode_security(dir);
	isec = backing_inode_security(dentry);

	ad.type = LSM_AUDIT_DATA_DENTRY;
	ad.u.dentry = dentry;

	av = DIR__SEARCH;
	av |= (kind ? DIR__REMOVE_NAME : DIR__ADD_NAME);
	rc = avc_has_perm(&selinux_state,
			  sid, dsec->sid, SECCLASS_DIR, av, &ad);
	if (rc)
		return rc;

	switch (kind) {
	case MAY_LINK:
		av = FILE__LINK;
		break;
	case MAY_UNLINK:
		av = FILE__UNLINK;
		break;
	case MAY_RMDIR:
		av = DIR__RMDIR;
		break;
	default:
		printk(KERN_WARNING "SELinux: %s:  unrecognized kind %d\n",
			__func__, kind);
		return 0;
	}

	rc = avc_has_perm(&selinux_state,
			  sid, isec->sid, isec->sclass, av, &ad);
	return rc;
}

static inline int may_rename(struct inode *old_dir,
			     struct dentry *old_dentry,
			     struct inode *new_dir,
			     struct dentry *new_dentry)
{
	struct inode_security_struct *old_dsec, *new_dsec, *old_isec, *new_isec;
	struct common_audit_data ad;
	u32 sid = current_sid();
	u32 av;
	int old_is_dir, new_is_dir;
	int rc;

	old_dsec = inode_security(old_dir);
	old_isec = backing_inode_security(old_dentry);
	old_is_dir = d_is_dir(old_dentry);
	new_dsec = inode_security(new_dir);

	ad.type = LSM_AUDIT_DATA_DENTRY;

	ad.u.dentry = old_dentry;
	rc = avc_has_perm(&selinux_state,
			  sid, old_dsec->sid, SECCLASS_DIR,
			  DIR__REMOVE_NAME | DIR__SEARCH, &ad);
	if (rc)
		return rc;
	rc = avc_has_perm(&selinux_state,
			  sid, old_isec->sid,
			  old_isec->sclass, FILE__RENAME, &ad);
	if (rc)
		return rc;
	if (old_is_dir && new_dir != old_dir) {
		rc = avc_has_perm(&selinux_state,
				  sid, old_isec->sid,
				  old_isec->sclass, DIR__REPARENT, &ad);
		if (rc)
			return rc;
	}

	ad.u.dentry = new_dentry;
	av = DIR__ADD_NAME | DIR__SEARCH;
	if (d_is_positive(new_dentry))
		av |= DIR__REMOVE_NAME;
	rc = avc_has_perm(&selinux_state,
			  sid, new_dsec->sid, SECCLASS_DIR, av, &ad);
	if (rc)
		return rc;
	if (d_is_positive(new_dentry)) {
		new_isec = backing_inode_security(new_dentry);
		new_is_dir = d_is_dir(new_dentry);
		rc = avc_has_perm(&selinux_state,
				  sid, new_isec->sid,
				  new_isec->sclass,
				  (new_is_dir ? DIR__RMDIR : FILE__UNLINK), &ad);
		if (rc)
			return rc;
	}

	return 0;
}

/* Check whether a task can perform a filesystem operation. */
static int superblock_has_perm(const struct cred *cred,
			       struct super_block *sb,
			       u32 perms,
			       struct common_audit_data *ad)
{
	struct superblock_security_struct *sbsec;
	u32 sid = cred_sid(cred);

	sbsec = sb->s_security;
	return avc_has_perm(&selinux_state,
			    sid, sbsec->sid, SECCLASS_FILESYSTEM, perms, ad);
}

/* Convert a Linux mode and permission mask to an access vector. */
static inline u32 file_mask_to_av(int mode, int mask)
{
	u32 av = 0;

	if (!S_ISDIR(mode)) {
		if (mask & MAY_EXEC)
			av |= FILE__EXECUTE;
		if (mask & MAY_READ)
			av |= FILE__READ;

		if (mask & MAY_APPEND)
			av |= FILE__APPEND;
		else if (mask & MAY_WRITE)
			av |= FILE__WRITE;

	} else {
		if (mask & MAY_EXEC)
			av |= DIR__SEARCH;
		if (mask & MAY_WRITE)
			av |= DIR__WRITE;
		if (mask & MAY_READ)
			av |= DIR__READ;
	}

	return av;
}

/* Convert a Linux file to an access vector. */
static inline u32 file_to_av(struct file *file)
{
	u32 av = 0;

	if (file->f_mode & FMODE_READ)
		av |= FILE__READ;
	if (file->f_mode & FMODE_WRITE) {
		if (file->f_flags & O_APPEND)
			av |= FILE__APPEND;
		else
			av |= FILE__WRITE;
	}
	if (!av) {
		/*
		 * Special file opened with flags 3 for ioctl-only use.
		 */
		av = FILE__IOCTL;
	}

	return av;
}

/*
 * Convert a file to an access vector and include the correct open
 * open permission.
 */
static inline u32 open_file_to_av(struct file *file)
{
	u32 av = file_to_av(file);
	struct inode *inode = file_inode(file);

	if (selinux_policycap_openperm() &&
	    inode->i_sb->s_magic != SOCKFS_MAGIC)
		av |= FILE__OPEN;

	return av;
}

/* Hook functions begin here. */

static int selinux_binder_set_context_mgr(const struct cred *mgr)
{
	return avc_has_perm(&selinux_state,
			    current_sid(), cred_sid(mgr), SECCLASS_BINDER,
			    BINDER__SET_CONTEXT_MGR, NULL);
}

static int selinux_binder_transaction(const struct cred *from,
				      const struct cred *to)
{
	u32 mysid = current_sid();
	u32 fromsid = cred_sid(from);
	u32 tosid = cred_sid(to);
	int rc;

	if (mysid != fromsid) {
		rc = avc_has_perm(&selinux_state,
				  mysid, fromsid, SECCLASS_BINDER,
				  BINDER__IMPERSONATE, NULL);
		if (rc)
			return rc;
	}

	return avc_has_perm(&selinux_state, fromsid, tosid,
			    SECCLASS_BINDER, BINDER__CALL, NULL);
}

static int selinux_binder_transfer_binder(const struct cred *from,
					  const struct cred *to)
{
	return avc_has_perm(&selinux_state,
			    cred_sid(from), cred_sid(to),
			    SECCLASS_BINDER, BINDER__TRANSFER,
			    NULL);
}

static int selinux_binder_transfer_file(const struct cred *from,
					const struct cred *to,
					struct file *file)
{
	u32 sid = cred_sid(to);
	struct file_security_struct *fsec = file->f_security;
	struct dentry *dentry = file->f_path.dentry;
	struct inode_security_struct *isec;
	struct common_audit_data ad;
	int rc;

	ad.type = LSM_AUDIT_DATA_PATH;
	ad.u.path = file->f_path;

	if (sid != fsec->sid) {
		rc = avc_has_perm(&selinux_state,
				  sid, fsec->sid,
				  SECCLASS_FD,
				  FD__USE,
				  &ad);
		if (rc)
			return rc;
	}

#ifdef CONFIG_BPF_SYSCALL
	rc = bpf_fd_pass(file, sid);
	if (rc)
		return rc;
#endif

	if (unlikely(IS_PRIVATE(d_backing_inode(dentry))))
		return 0;

	isec = backing_inode_security(dentry);
	return avc_has_perm(&selinux_state,
			    sid, isec->sid, isec->sclass, file_to_av(file),
			    &ad);
}

static int selinux_ptrace_access_check(struct task_struct *child,
				     unsigned int mode)
{
	u32 sid = current_sid();
	u32 csid = task_sid(child);

	if (mode & PTRACE_MODE_READ)
		return avc_has_perm(&selinux_state,
				    sid, csid, SECCLASS_FILE, FILE__READ, NULL);

	return avc_has_perm(&selinux_state,
			    sid, csid, SECCLASS_PROCESS, PROCESS__PTRACE, NULL);
}

static int selinux_ptrace_traceme(struct task_struct *parent)
{
	return avc_has_perm(&selinux_state,
			    task_sid(parent), current_sid(), SECCLASS_PROCESS,
			    PROCESS__PTRACE, NULL);
}

static int selinux_capget(struct task_struct *target, kernel_cap_t *effective,
			  kernel_cap_t *inheritable, kernel_cap_t *permitted)
{
	return avc_has_perm(&selinux_state,
			    current_sid(), task_sid(target), SECCLASS_PROCESS,
			    PROCESS__GETCAP, NULL);
}

static int selinux_capset(struct cred *new, const struct cred *old,
			  const kernel_cap_t *effective,
			  const kernel_cap_t *inheritable,
			  const kernel_cap_t *permitted)
{
	return avc_has_perm(&selinux_state,
			    cred_sid(old), cred_sid(new), SECCLASS_PROCESS,
			    PROCESS__SETCAP, NULL);
}

/*
 * (This comment used to live with the selinux_task_setuid hook,
 * which was removed).
 *
 * Since setuid only affects the current process, and since the SELinux
 * controls are not based on the Linux identity attributes, SELinux does not
 * need to control this operation.  However, SELinux does control the use of
 * the CAP_SETUID and CAP_SETGID capabilities using the capable hook.
 */

static int selinux_capable(const struct cred *cred, struct user_namespace *ns,
			   int cap, int audit)
{
	return cred_has_capability(cred, cap, audit, ns == &init_user_ns);
}

static int selinux_quotactl(int cmds, int type, int id, struct super_block *sb)
{
	const struct cred *cred = current_cred();
	int rc = 0;

	if (!sb)
		return 0;

	switch (cmds) {
	case Q_SYNC:
	case Q_QUOTAON:
	case Q_QUOTAOFF:
	case Q_SETINFO:
	case Q_SETQUOTA:
		rc = superblock_has_perm(cred, sb, FILESYSTEM__QUOTAMOD, NULL);
		break;
	case Q_GETFMT:
	case Q_GETINFO:
	case Q_GETQUOTA:
		rc = superblock_has_perm(cred, sb, FILESYSTEM__QUOTAGET, NULL);
		break;
	default:
		rc = 0;  /* let the kernel handle invalid cmds */
		break;
	}
	return rc;
}

static int selinux_quota_on(struct dentry *dentry)
{
	const struct cred *cred = current_cred();

	return dentry_has_perm(cred, dentry, FILE__QUOTAON);
}

static int selinux_syslog(int type)
{
	switch (type) {
	case SYSLOG_ACTION_READ_ALL:	/* Read last kernel messages */
	case SYSLOG_ACTION_SIZE_BUFFER:	/* Return size of the log buffer */
		return avc_has_perm(&selinux_state,
				    current_sid(), SECINITSID_KERNEL,
				    SECCLASS_SYSTEM, SYSTEM__SYSLOG_READ, NULL);
	case SYSLOG_ACTION_CONSOLE_OFF:	/* Disable logging to console */
	case SYSLOG_ACTION_CONSOLE_ON:	/* Enable logging to console */
	/* Set level of messages printed to console */
	case SYSLOG_ACTION_CONSOLE_LEVEL:
		return avc_has_perm(&selinux_state,
				    current_sid(), SECINITSID_KERNEL,
				    SECCLASS_SYSTEM, SYSTEM__SYSLOG_CONSOLE,
				    NULL);
	}
	/* All other syslog types */
	return avc_has_perm(&selinux_state,
			    current_sid(), SECINITSID_KERNEL,
			    SECCLASS_SYSTEM, SYSTEM__SYSLOG_MOD, NULL);
}

/*
 * Check that a process has enough memory to allocate a new virtual
 * mapping. 0 means there is enough memory for the allocation to
 * succeed and -ENOMEM implies there is not.
 *
 * Do not audit the selinux permission check, as this is applied to all
 * processes that allocate mappings.
 */
static int selinux_vm_enough_memory(struct mm_struct *mm, long pages)
{
	int rc, cap_sys_admin = 0;

	rc = cred_has_capability(current_cred(), CAP_SYS_ADMIN,
				 SECURITY_CAP_NOAUDIT, true);
	if (rc == 0)
		cap_sys_admin = 1;

	return cap_sys_admin;
}

/* binprm security operations */

static u32 ptrace_parent_sid(void)
{
	u32 sid = 0;
	struct task_struct *tracer;

	rcu_read_lock();
	tracer = ptrace_parent(current);
	if (tracer)
		sid = task_sid(tracer);
	rcu_read_unlock();

	return sid;
}

static int check_nnp_nosuid(const struct linux_binprm *bprm,
			    const struct task_security_struct *old_tsec,
			    const struct task_security_struct *new_tsec)
{
	int nnp = (bprm->unsafe & LSM_UNSAFE_NO_NEW_PRIVS);
	int nosuid = !mnt_may_suid(bprm->file->f_path.mnt);
	int rc;
	u32 av;

	if (!nnp && !nosuid)
		return 0; /* neither NNP nor nosuid */

	if (new_tsec->sid == old_tsec->sid)
		return 0; /* No change in credentials */

	/*
	 * If the policy enables the nnp_nosuid_transition policy capability,
	 * then we permit transitions under NNP or nosuid if the
	 * policy allows the corresponding permission between
	 * the old and new contexts.
	 */
	if (selinux_policycap_nnp_nosuid_transition()) {
		av = 0;
		if (nnp)
			av |= PROCESS2__NNP_TRANSITION;
		if (nosuid)
			av |= PROCESS2__NOSUID_TRANSITION;
		rc = avc_has_perm(&selinux_state,
				  old_tsec->sid, new_tsec->sid,
				  SECCLASS_PROCESS2, av, NULL);
		if (!rc)
			return 0;
	}

	/*
	 * We also permit NNP or nosuid transitions to bounded SIDs,
	 * i.e. SIDs that are guaranteed to only be allowed a subset
	 * of the permissions of the current SID.
	 */
	rc = security_bounded_transition(&selinux_state, old_tsec->sid,
					 new_tsec->sid);
	if (!rc)
		return 0;

	/*
	 * On failure, preserve the errno values for NNP vs nosuid.
	 * NNP:  Operation not permitted for caller.
	 * nosuid:  Permission denied to file.
	 */
	if (nnp)
		return -EPERM;
	return -EACCES;
}

static int selinux_bprm_set_creds(struct linux_binprm *bprm)
{
	const struct task_security_struct *old_tsec;
	struct task_security_struct *new_tsec;
	struct inode_security_struct *isec;
	struct common_audit_data ad;
	struct inode *inode = file_inode(bprm->file);
	int rc;

	/* SELinux context only depends on initial program or script and not
	 * the script interpreter */
	if (bprm->called_set_creds)
		return 0;

	old_tsec = current_security();
	new_tsec = bprm->cred->security;
	isec = inode_security(inode);

	/* Default to the current task SID. */
	new_tsec->sid = old_tsec->sid;
	new_tsec->osid = old_tsec->sid;

	/* Reset fs, key, and sock SIDs on execve. */
	new_tsec->create_sid = 0;
	new_tsec->keycreate_sid = 0;
	new_tsec->sockcreate_sid = 0;

	if (old_tsec->exec_sid) {
		new_tsec->sid = old_tsec->exec_sid;
		/* Reset exec SID on execve. */
		new_tsec->exec_sid = 0;

		/* Fail on NNP or nosuid if not an allowed transition. */
		rc = check_nnp_nosuid(bprm, old_tsec, new_tsec);
		if (rc)
			return rc;
	} else {
		/* Check for a default transition on this program. */
		rc = security_transition_sid(&selinux_state, old_tsec->sid,
					     isec->sid, SECCLASS_PROCESS, NULL,
					     &new_tsec->sid);
		if (rc)
			return rc;

		/*
		 * Fallback to old SID on NNP or nosuid if not an allowed
		 * transition.
		 */
		rc = check_nnp_nosuid(bprm, old_tsec, new_tsec);
		if (rc)
			new_tsec->sid = old_tsec->sid;
	}

	ad.type = LSM_AUDIT_DATA_FILE;
	ad.u.file = bprm->file;

	if (new_tsec->sid == old_tsec->sid) {
		rc = avc_has_perm(&selinux_state,
				  old_tsec->sid, isec->sid,
				  SECCLASS_FILE, FILE__EXECUTE_NO_TRANS, &ad);
		if (rc)
			return rc;
	} else {
		/* Check permissions for the transition. */
		rc = avc_has_perm(&selinux_state,
				  old_tsec->sid, new_tsec->sid,
				  SECCLASS_PROCESS, PROCESS__TRANSITION, &ad);
		if (rc)
			return rc;

		rc = avc_has_perm(&selinux_state,
				  new_tsec->sid, isec->sid,
				  SECCLASS_FILE, FILE__ENTRYPOINT, &ad);
		if (rc)
			return rc;

		/* Check for shared state */
		if (bprm->unsafe & LSM_UNSAFE_SHARE) {
			rc = avc_has_perm(&selinux_state,
					  old_tsec->sid, new_tsec->sid,
					  SECCLASS_PROCESS, PROCESS__SHARE,
					  NULL);
			if (rc)
				return -EPERM;
		}

		/* Make sure that anyone attempting to ptrace over a task that
		 * changes its SID has the appropriate permit */
		if (bprm->unsafe & LSM_UNSAFE_PTRACE) {
			u32 ptsid = ptrace_parent_sid();
			if (ptsid != 0) {
				rc = avc_has_perm(&selinux_state,
						  ptsid, new_tsec->sid,
						  SECCLASS_PROCESS,
						  PROCESS__PTRACE, NULL);
				if (rc)
					return -EPERM;
			}
		}

		/* Clear any possibly unsafe personality bits on exec: */
		bprm->per_clear |= PER_CLEAR_ON_SETID;

		/* Enable secure mode for SIDs transitions unless
		   the noatsecure permission is granted between
		   the two SIDs, i.e. ahp returns 0. */
		rc = avc_has_perm(&selinux_state,
				  old_tsec->sid, new_tsec->sid,
				  SECCLASS_PROCESS, PROCESS__NOATSECURE,
				  NULL);
		bprm->secureexec |= !!rc;
	}

	return 0;
}

static int match_file(const void *p, struct file *file, unsigned fd)
{
	return file_has_perm(p, file, file_to_av(file)) ? fd + 1 : 0;
}

/* Derived from fs/exec.c:flush_old_files. */
static inline void flush_unauthorized_files(const struct cred *cred,
					    struct files_struct *files)
{
	struct file *file, *devnull = NULL;
	struct tty_struct *tty;
	int drop_tty = 0;
	unsigned n;

	tty = get_current_tty();
	if (tty) {
		spin_lock(&tty->files_lock);
		if (!list_empty(&tty->tty_files)) {
			struct tty_file_private *file_priv;

			/* Revalidate access to controlling tty.
			   Use file_path_has_perm on the tty path directly
			   rather than using file_has_perm, as this particular
			   open file may belong to another process and we are
			   only interested in the inode-based check here. */
			file_priv = list_first_entry(&tty->tty_files,
						struct tty_file_private, list);
			file = file_priv->file;
			if (file_path_has_perm(cred, file, FILE__READ | FILE__WRITE))
				drop_tty = 1;
		}
		spin_unlock(&tty->files_lock);
		tty_kref_put(tty);
	}
	/* Reset controlling tty. */
	if (drop_tty)
		no_tty();

	/* Revalidate access to inherited open files. */
	n = iterate_fd(files, 0, match_file, cred);
	if (!n) /* none found? */
		return;

	devnull = dentry_open(&selinux_null, O_RDWR, cred);
	if (IS_ERR(devnull))
		devnull = NULL;
	/* replace all the matching ones with this */
	do {
		replace_fd(n - 1, devnull, 0);
	} while ((n = iterate_fd(files, n, match_file, cred)) != 0);
	if (devnull)
		fput(devnull);
}

/*
 * Prepare a process for imminent new credential changes due to exec
 */
static void selinux_bprm_committing_creds(struct linux_binprm *bprm)
{
	struct task_security_struct *new_tsec;
	struct rlimit *rlim, *initrlim;
	int rc, i;

	new_tsec = bprm->cred->security;
	if (new_tsec->sid == new_tsec->osid)
		return;

	/* Close files for which the new task SID is not authorized. */
	flush_unauthorized_files(bprm->cred, current->files);

	/* Always clear parent death signal on SID transitions. */
	current->pdeath_signal = 0;

	/* Check whether the new SID can inherit resource limits from the old
	 * SID.  If not, reset all soft limits to the lower of the current
	 * task's hard limit and the init task's soft limit.
	 *
	 * Note that the setting of hard limits (even to lower them) can be
	 * controlled by the setrlimit check.  The inclusion of the init task's
	 * soft limit into the computation is to avoid resetting soft limits
	 * higher than the default soft limit for cases where the default is
	 * lower than the hard limit, e.g. RLIMIT_CORE or RLIMIT_STACK.
	 */
	rc = avc_has_perm(&selinux_state,
			  new_tsec->osid, new_tsec->sid, SECCLASS_PROCESS,
			  PROCESS__RLIMITINH, NULL);
	if (rc) {
		/* protect against do_prlimit() */
		task_lock(current);
		for (i = 0; i < RLIM_NLIMITS; i++) {
			rlim = current->signal->rlim + i;
			initrlim = init_task.signal->rlim + i;
			rlim->rlim_cur = min(rlim->rlim_max, initrlim->rlim_cur);
		}
		task_unlock(current);
		if (IS_ENABLED(CONFIG_POSIX_TIMERS))
			update_rlimit_cpu(current, rlimit(RLIMIT_CPU));
	}
}

/*
 * Clean up the process immediately after the installation of new credentials
 * due to exec
 */
static void selinux_bprm_committed_creds(struct linux_binprm *bprm)
{
	const struct task_security_struct *tsec = current_security();
	struct itimerval itimer;
	u32 osid, sid;
	int rc, i;

	osid = tsec->osid;
	sid = tsec->sid;

	if (sid == osid)
		return;

	/* Check whether the new SID can inherit signal state from the old SID.
	 * If not, clear itimers to avoid subsequent signal generation and
	 * flush and unblock signals.
	 *
	 * This must occur _after_ the task SID has been updated so that any
	 * kill done after the flush will be checked against the new SID.
	 */
	rc = avc_has_perm(&selinux_state,
			  osid, sid, SECCLASS_PROCESS, PROCESS__SIGINH, NULL);
	if (rc) {
		if (IS_ENABLED(CONFIG_POSIX_TIMERS)) {
			memset(&itimer, 0, sizeof itimer);
			for (i = 0; i < 3; i++)
				do_setitimer(i, &itimer, NULL);
		}
		spin_lock_irq(&current->sighand->siglock);
		if (!fatal_signal_pending(current)) {
			flush_sigqueue(&current->pending);
			flush_sigqueue(&current->signal->shared_pending);
			flush_signal_handlers(current, 1);
			sigemptyset(&current->blocked);
			recalc_sigpending();
		}
		spin_unlock_irq(&current->sighand->siglock);
	}

	/* Wake up the parent if it is waiting so that it can recheck
	 * wait permission to the new task SID. */
	read_lock(&tasklist_lock);
	__wake_up_parent(current, current->real_parent);
	read_unlock(&tasklist_lock);
}

/* superblock security operations */

static int selinux_sb_alloc_security(struct super_block *sb)
{
	return superblock_alloc_security(sb);
}

static void selinux_sb_free_security(struct super_block *sb)
{
	superblock_free_security(sb);
}

static inline int match_prefix(char *prefix, int plen, char *option, int olen)
{
	if (plen > olen)
		return 0;

	return !memcmp(prefix, option, plen);
}

static inline int selinux_option(char *option, int len)
{
	return (match_prefix(CONTEXT_STR, sizeof(CONTEXT_STR)-1, option, len) ||
		match_prefix(FSCONTEXT_STR, sizeof(FSCONTEXT_STR)-1, option, len) ||
		match_prefix(DEFCONTEXT_STR, sizeof(DEFCONTEXT_STR)-1, option, len) ||
		match_prefix(ROOTCONTEXT_STR, sizeof(ROOTCONTEXT_STR)-1, option, len) ||
		match_prefix(LABELSUPP_STR, sizeof(LABELSUPP_STR)-1, option, len));
}

static inline void take_option(char **to, char *from, int *first, int len)
{
	if (!*first) {
		**to = ',';
		*to += 1;
	} else
		*first = 0;
	memcpy(*to, from, len);
	*to += len;
}

static inline void take_selinux_option(char **to, char *from, int *first,
				       int len)
{
	int current_size = 0;

	if (!*first) {
		**to = '|';
		*to += 1;
	} else
		*first = 0;

	while (current_size < len) {
		if (*from != '"') {
			**to = *from;
			*to += 1;
		}
		from += 1;
		current_size += 1;
	}
}

static int selinux_sb_copy_data(char *orig, char *copy)
{
	int fnosec, fsec, rc = 0;
	char *in_save, *in_curr, *in_end;
	char *sec_curr, *nosec_save, *nosec;
	int open_quote = 0;

	in_curr = orig;
	sec_curr = copy;

	nosec = (char *)get_zeroed_page(GFP_KERNEL);
	if (!nosec) {
		rc = -ENOMEM;
		goto out;
	}

	nosec_save = nosec;
	fnosec = fsec = 1;
	in_save = in_end = orig;

	do {
		if (*in_end == '"')
			open_quote = !open_quote;
		if ((*in_end == ',' && open_quote == 0) ||
				*in_end == '\0') {
			int len = in_end - in_curr;

			if (selinux_option(in_curr, len))
				take_selinux_option(&sec_curr, in_curr, &fsec, len);
			else
				take_option(&nosec, in_curr, &fnosec, len);

			in_curr = in_end + 1;
		}
	} while (*in_end++);

	strcpy(in_save, nosec_save);
	free_page((unsigned long)nosec_save);
out:
	return rc;
}

static int selinux_sb_remount(struct super_block *sb, void *data)
{
	int rc, i, *flags;
	struct security_mnt_opts opts;
	char *secdata, **mount_options;
	struct superblock_security_struct *sbsec = sb->s_security;

	if (!(sbsec->flags & SE_SBINITIALIZED))
		return 0;

	if (!data)
		return 0;

	if (sb->s_type->fs_flags & FS_BINARY_MOUNTDATA)
		return 0;

	security_init_mnt_opts(&opts);
	secdata = alloc_secdata();
	if (!secdata)
		return -ENOMEM;
	rc = selinux_sb_copy_data(data, secdata);
	if (rc)
		goto out_free_secdata;

	rc = selinux_parse_opts_str(secdata, &opts);
	if (rc)
		goto out_free_secdata;

	mount_options = opts.mnt_opts;
	flags = opts.mnt_opts_flags;

	for (i = 0; i < opts.num_mnt_opts; i++) {
		u32 sid;

		if (flags[i] == SBLABEL_MNT)
			continue;
		rc = security_context_str_to_sid(&selinux_state,
						 mount_options[i], &sid,
						 GFP_KERNEL);
		if (rc) {
			printk(KERN_WARNING "SELinux: security_context_str_to_sid"
			       "(%s) failed for (dev %s, type %s) errno=%d\n",
			       mount_options[i], sb->s_id, sb->s_type->name, rc);
			goto out_free_opts;
		}
		rc = -EINVAL;
		switch (flags[i]) {
		case FSCONTEXT_MNT:
			if (bad_option(sbsec, FSCONTEXT_MNT, sbsec->sid, sid))
				goto out_bad_option;
			break;
		case CONTEXT_MNT:
			if (bad_option(sbsec, CONTEXT_MNT, sbsec->mntpoint_sid, sid))
				goto out_bad_option;
			break;
		case ROOTCONTEXT_MNT: {
			struct inode_security_struct *root_isec;
			root_isec = backing_inode_security(sb->s_root);

			if (bad_option(sbsec, ROOTCONTEXT_MNT, root_isec->sid, sid))
				goto out_bad_option;
			break;
		}
		case DEFCONTEXT_MNT:
			if (bad_option(sbsec, DEFCONTEXT_MNT, sbsec->def_sid, sid))
				goto out_bad_option;
			break;
		default:
			goto out_free_opts;
		}
	}

	rc = 0;
out_free_opts:
	security_free_mnt_opts(&opts);
out_free_secdata:
	free_secdata(secdata);
	return rc;
out_bad_option:
	printk(KERN_WARNING "SELinux: unable to change security options "
	       "during remount (dev %s, type=%s)\n", sb->s_id,
	       sb->s_type->name);
	goto out_free_opts;
}

static int selinux_sb_kern_mount(struct super_block *sb, int flags, void *data)
{
	const struct cred *cred = current_cred();
	struct common_audit_data ad;
	int rc;

	rc = superblock_doinit(sb, data);
	if (rc)
		return rc;

	/* Allow all mounts performed by the kernel */
	if (flags & (MS_KERNMOUNT | MS_SUBMOUNT))
		return 0;

	ad.type = LSM_AUDIT_DATA_DENTRY;
	ad.u.dentry = sb->s_root;
	return superblock_has_perm(cred, sb, FILESYSTEM__MOUNT, &ad);
}

static int selinux_sb_statfs(struct dentry *dentry)
{
	const struct cred *cred = current_cred();
	struct common_audit_data ad;

	ad.type = LSM_AUDIT_DATA_DENTRY;
	ad.u.dentry = dentry->d_sb->s_root;
	return superblock_has_perm(cred, dentry->d_sb, FILESYSTEM__GETATTR, &ad);
}

static int selinux_mount(const char *dev_name,
			 const struct path *path,
			 const char *type,
			 unsigned long flags,
			 void *data)
{
	const struct cred *cred = current_cred();

	if (flags & MS_REMOUNT)
		return superblock_has_perm(cred, path->dentry->d_sb,
					   FILESYSTEM__REMOUNT, NULL);
	else
		return path_has_perm(cred, path, FILE__MOUNTON);
}

static int selinux_umount(struct vfsmount *mnt, int flags)
{
	const struct cred *cred = current_cred();

	return superblock_has_perm(cred, mnt->mnt_sb,
				   FILESYSTEM__UNMOUNT, NULL);
}

/* inode security operations */

static int selinux_inode_alloc_security(struct inode *inode)
{
	return inode_alloc_security(inode);
}

static void selinux_inode_free_security(struct inode *inode)
{
	inode_free_security(inode);
}

static int selinux_dentry_init_security(struct dentry *dentry, int mode,
					const struct qstr *name, void **ctx,
					u32 *ctxlen)
{
	u32 newsid;
	int rc;

	rc = selinux_determine_inode_label(current_security(),
					   d_inode(dentry->d_parent), name,
					   inode_mode_to_security_class(mode),
					   &newsid);
	if (rc)
		return rc;

	return security_sid_to_context(&selinux_state, newsid, (char **)ctx,
				       ctxlen);
}

static int selinux_dentry_create_files_as(struct dentry *dentry, int mode,
					  struct qstr *name,
					  const struct cred *old,
					  struct cred *new)
{
	u32 newsid;
	int rc;
	struct task_security_struct *tsec;

	rc = selinux_determine_inode_label(old->security,
					   d_inode(dentry->d_parent), name,
					   inode_mode_to_security_class(mode),
					   &newsid);
	if (rc)
		return rc;

	tsec = new->security;
	tsec->create_sid = newsid;
	return 0;
}

static int selinux_inode_init_security(struct inode *inode, struct inode *dir,
				       const struct qstr *qstr,
				       const char **name,
				       void **value, size_t *len)
{
	const struct task_security_struct *tsec = current_security();
	struct superblock_security_struct *sbsec;
	u32 sid, newsid, clen;
	int rc;
	char *context;

	sbsec = dir->i_sb->s_security;

	sid = tsec->sid;
	newsid = tsec->create_sid;

	rc = selinux_determine_inode_label(current_security(),
		dir, qstr,
		inode_mode_to_security_class(inode->i_mode),
		&newsid);
	if (rc)
		return rc;

	/* Possibly defer initialization to selinux_complete_init. */
	if (sbsec->flags & SE_SBINITIALIZED) {
		struct inode_security_struct *isec = inode->i_security;
		isec->sclass = inode_mode_to_security_class(inode->i_mode);
		isec->sid = newsid;
		isec->initialized = LABEL_INITIALIZED;
	}

	if (!selinux_state.initialized || !(sbsec->flags & SBLABEL_MNT))
		return -EOPNOTSUPP;

	if (name)
		*name = XATTR_SELINUX_SUFFIX;

	if (value && len) {
		rc = security_sid_to_context_force(&selinux_state, newsid,
						   &context, &clen);
		if (rc)
			return rc;
		*value = context;
		*len = clen;
	}

	return 0;
}

static int selinux_inode_create(struct inode *dir, struct dentry *dentry, umode_t mode)
{
	return may_create(dir, dentry, SECCLASS_FILE);
}

static int selinux_inode_link(struct dentry *old_dentry, struct inode *dir, struct dentry *new_dentry)
{
	return may_link(dir, old_dentry, MAY_LINK);
}

static int selinux_inode_unlink(struct inode *dir, struct dentry *dentry)
{
	return may_link(dir, dentry, MAY_UNLINK);
}

static int selinux_inode_symlink(struct inode *dir, struct dentry *dentry, const char *name)
{
	return may_create(dir, dentry, SECCLASS_LNK_FILE);
}

static int selinux_inode_mkdir(struct inode *dir, struct dentry *dentry, umode_t mask)
{
	return may_create(dir, dentry, SECCLASS_DIR);
}

static int selinux_inode_rmdir(struct inode *dir, struct dentry *dentry)
{
	return may_link(dir, dentry, MAY_RMDIR);
}

static int selinux_inode_mknod(struct inode *dir, struct dentry *dentry, umode_t mode, dev_t dev)
{
	return may_create(dir, dentry, inode_mode_to_security_class(mode));
}

static int selinux_inode_rename(struct inode *old_inode, struct dentry *old_dentry,
				struct inode *new_inode, struct dentry *new_dentry)
{
	return may_rename(old_inode, old_dentry, new_inode, new_dentry);
}

static int selinux_inode_readlink(struct dentry *dentry)
{
	const struct cred *cred = current_cred();

	return dentry_has_perm(cred, dentry, FILE__READ);
}

static int selinux_inode_follow_link(struct dentry *dentry, struct inode *inode,
				     bool rcu)
{
	const struct cred *cred = current_cred();
	struct common_audit_data ad;
	struct inode_security_struct *isec;
	u32 sid;

	validate_creds(cred);

	ad.type = LSM_AUDIT_DATA_DENTRY;
	ad.u.dentry = dentry;
	sid = cred_sid(cred);
	isec = inode_security_rcu(inode, rcu);
	if (IS_ERR(isec))
		return PTR_ERR(isec);

	return avc_has_perm_flags(&selinux_state,
				  sid, isec->sid, isec->sclass, FILE__READ, &ad,
				  rcu ? MAY_NOT_BLOCK : 0);
}

static noinline int audit_inode_permission(struct inode *inode,
					   u32 perms, u32 audited, u32 denied,
					   int result,
					   unsigned flags)
{
	struct common_audit_data ad;
	struct inode_security_struct *isec = inode->i_security;
	int rc;

	ad.type = LSM_AUDIT_DATA_INODE;
	ad.u.inode = inode;

	rc = slow_avc_audit(&selinux_state,
			    current_sid(), isec->sid, isec->sclass, perms,
			    audited, denied, result, &ad, flags);
	if (rc)
		return rc;
	return 0;
}

static int selinux_inode_permission(struct inode *inode, int mask)
{
	const struct cred *cred = current_cred();
	u32 perms;
	bool from_access;
	unsigned flags = mask & MAY_NOT_BLOCK;
	struct inode_security_struct *isec;
	u32 sid;
	struct av_decision avd;
	int rc, rc2;
	u32 audited, denied;

	from_access = mask & MAY_ACCESS;
	mask &= (MAY_READ|MAY_WRITE|MAY_EXEC|MAY_APPEND);

	/* No permission to check.  Existence test. */
	if (!mask)
		return 0;

	validate_creds(cred);

	if (unlikely(IS_PRIVATE(inode)))
		return 0;

	perms = file_mask_to_av(inode->i_mode, mask);

	sid = cred_sid(cred);
	isec = inode_security_rcu(inode, flags & MAY_NOT_BLOCK);
	if (IS_ERR(isec))
		return PTR_ERR(isec);

	rc = avc_has_perm_noaudit(&selinux_state,
				  sid, isec->sid, isec->sclass, perms, 0, &avd);
	audited = avc_audit_required(perms, &avd, rc,
				     from_access ? FILE__AUDIT_ACCESS : 0,
				     &denied);
	if (likely(!audited))
		return rc;

	rc2 = audit_inode_permission(inode, perms, audited, denied, rc, flags);
	if (rc2)
		return rc2;
	return rc;
}

static int selinux_inode_setattr(struct dentry *dentry, struct iattr *iattr)
{
	const struct cred *cred = current_cred();
	struct inode *inode = d_backing_inode(dentry);
	unsigned int ia_valid = iattr->ia_valid;
	__u32 av = FILE__WRITE;

	/* ATTR_FORCE is just used for ATTR_KILL_S[UG]ID. */
	if (ia_valid & ATTR_FORCE) {
		ia_valid &= ~(ATTR_KILL_SUID | ATTR_KILL_SGID | ATTR_MODE |
			      ATTR_FORCE);
		if (!ia_valid)
			return 0;
	}

	if (ia_valid & (ATTR_MODE | ATTR_UID | ATTR_GID |
			ATTR_ATIME_SET | ATTR_MTIME_SET | ATTR_TIMES_SET))
		return dentry_has_perm(cred, dentry, FILE__SETATTR);

	if (selinux_policycap_openperm() &&
	    inode->i_sb->s_magic != SOCKFS_MAGIC &&
	    (ia_valid & ATTR_SIZE) &&
	    !(ia_valid & ATTR_FILE))
		av |= FILE__OPEN;

	return dentry_has_perm(cred, dentry, av);
}

static int selinux_inode_getattr(const struct path *path)
{
	return path_has_perm(current_cred(), path, FILE__GETATTR);
}

static int selinux_inode_setotherxattr(struct dentry *dentry, const char *name)
{
	const struct cred *cred = current_cred();

	if (!strncmp(name, XATTR_SECURITY_PREFIX,
		     sizeof XATTR_SECURITY_PREFIX - 1)) {
		if (!strcmp(name, XATTR_NAME_CAPS)) {
			if (!capable(CAP_SETFCAP))
				return -EPERM;
		} else if (!capable(CAP_SYS_ADMIN)) {
			/* A different attribute in the security namespace.
			   Restrict to administrator. */
			return -EPERM;
		}
	}

	/* Not an attribute we recognize, so just check the
	   ordinary setattr permission. */
	return dentry_has_perm(cred, dentry, FILE__SETATTR);
}

static bool has_cap_mac_admin(bool audit)
{
	const struct cred *cred = current_cred();
	int cap_audit = audit ? SECURITY_CAP_AUDIT : SECURITY_CAP_NOAUDIT;

	if (cap_capable(cred, &init_user_ns, CAP_MAC_ADMIN, cap_audit))
		return false;
	if (cred_has_capability(cred, CAP_MAC_ADMIN, cap_audit, true))
		return false;
	return true;
}

static int selinux_inode_setxattr(struct dentry *dentry, const char *name,
				  const void *value, size_t size, int flags)
{
	struct inode *inode = d_backing_inode(dentry);
	struct inode_security_struct *isec;
	struct superblock_security_struct *sbsec;
	struct common_audit_data ad;
	u32 newsid, sid = current_sid();
	int rc = 0;

	if (strcmp(name, XATTR_NAME_SELINUX))
		return selinux_inode_setotherxattr(dentry, name);

	sbsec = inode->i_sb->s_security;
	if (!(sbsec->flags & SBLABEL_MNT))
		return -EOPNOTSUPP;

	if (!inode_owner_or_capable(inode))
		return -EPERM;

	ad.type = LSM_AUDIT_DATA_DENTRY;
	ad.u.dentry = dentry;

	isec = backing_inode_security(dentry);
	rc = avc_has_perm(&selinux_state,
			  sid, isec->sid, isec->sclass,
			  FILE__RELABELFROM, &ad);
	if (rc)
		return rc;

	rc = security_context_to_sid(&selinux_state, value, size, &newsid,
				     GFP_KERNEL);
	if (rc == -EINVAL) {
		if (!has_cap_mac_admin(true)) {
			struct audit_buffer *ab;
			size_t audit_size;
			const char *str;

			/* We strip a nul only if it is at the end, otherwise the
			 * context contains a nul and we should audit that */
			if (value) {
				str = value;
				if (str[size - 1] == '\0')
					audit_size = size - 1;
				else
					audit_size = size;
			} else {
				str = "";
				audit_size = 0;
			}
			ab = audit_log_start(current->audit_context, GFP_ATOMIC, AUDIT_SELINUX_ERR);
			audit_log_format(ab, "op=setxattr invalid_context=");
			audit_log_n_untrustedstring(ab, value, audit_size);
			audit_log_end(ab);

			return rc;
		}
		rc = security_context_to_sid_force(&selinux_state, value,
						   size, &newsid);
	}
	if (rc)
		return rc;

	rc = avc_has_perm(&selinux_state,
			  sid, newsid, isec->sclass,
			  FILE__RELABELTO, &ad);
	if (rc)
		return rc;

	rc = security_validate_transition(&selinux_state, isec->sid, newsid,
					  sid, isec->sclass);
	if (rc)
		return rc;

	return avc_has_perm(&selinux_state,
			    newsid,
			    sbsec->sid,
			    SECCLASS_FILESYSTEM,
			    FILESYSTEM__ASSOCIATE,
			    &ad);
}

static void selinux_inode_post_setxattr(struct dentry *dentry, const char *name,
					const void *value, size_t size,
					int flags)
{
	struct inode *inode = d_backing_inode(dentry);
	struct inode_security_struct *isec;
	u32 newsid;
	int rc;

	if (strcmp(name, XATTR_NAME_SELINUX)) {
		/* Not an attribute we recognize, so nothing to do. */
		return;
	}

	rc = security_context_to_sid_force(&selinux_state, value, size,
					   &newsid);
	if (rc) {
		printk(KERN_ERR "SELinux:  unable to map context to SID"
		       "for (%s, %lu), rc=%d\n",
		       inode->i_sb->s_id, inode->i_ino, -rc);
		return;
	}

	isec = backing_inode_security(dentry);
	spin_lock(&isec->lock);
	isec->sclass = inode_mode_to_security_class(inode->i_mode);
	isec->sid = newsid;
	isec->initialized = LABEL_INITIALIZED;
	spin_unlock(&isec->lock);

	return;
}

static int selinux_inode_getxattr(struct dentry *dentry, const char *name)
{
	const struct cred *cred = current_cred();

	return dentry_has_perm(cred, dentry, FILE__GETATTR);
}

static int selinux_inode_listxattr(struct dentry *dentry)
{
	const struct cred *cred = current_cred();

	return dentry_has_perm(cred, dentry, FILE__GETATTR);
}

static int selinux_inode_removexattr(struct dentry *dentry, const char *name)
{
	if (strcmp(name, XATTR_NAME_SELINUX))
		return selinux_inode_setotherxattr(dentry, name);

	/* No one is allowed to remove a SELinux security label.
	   You can change the label, but all data must be labeled. */
	return -EACCES;
}

/*
 * Copy the inode security context value to the user.
 *
 * Permission check is handled by selinux_inode_getxattr hook.
 */
static int selinux_inode_getsecurity(struct inode *inode, const char *name, void **buffer, bool alloc)
{
	u32 size;
	int error;
	char *context = NULL;
	struct inode_security_struct *isec;

	if (strcmp(name, XATTR_SELINUX_SUFFIX))
		return -EOPNOTSUPP;

	/*
	 * If the caller has CAP_MAC_ADMIN, then get the raw context
	 * value even if it is not defined by current policy; otherwise,
	 * use the in-core value under current policy.
	 * Use the non-auditing forms of the permission checks since
	 * getxattr may be called by unprivileged processes commonly
	 * and lack of permission just means that we fall back to the
	 * in-core context value, not a denial.
	 */
	isec = inode_security(inode);
	if (has_cap_mac_admin(false))
		error = security_sid_to_context_force(&selinux_state,
						      isec->sid, &context,
						      &size);
	else
		error = security_sid_to_context(&selinux_state, isec->sid,
						&context, &size);
	if (error)
		return error;
	error = size;
	if (alloc) {
		*buffer = context;
		goto out_nofree;
	}
	kfree(context);
out_nofree:
	return error;
}

static int selinux_inode_setsecurity(struct inode *inode, const char *name,
				     const void *value, size_t size, int flags)
{
	struct inode_security_struct *isec = inode_security_novalidate(inode);
	struct superblock_security_struct *sbsec = inode->i_sb->s_security;
	u32 newsid;
	int rc;

	if (strcmp(name, XATTR_SELINUX_SUFFIX))
		return -EOPNOTSUPP;

	if (!(sbsec->flags & SBLABEL_MNT))
		return -EOPNOTSUPP;

	if (!value || !size)
		return -EACCES;

	rc = security_context_to_sid(&selinux_state, value, size, &newsid,
				     GFP_KERNEL);
	if (rc)
		return rc;

	spin_lock(&isec->lock);
	isec->sclass = inode_mode_to_security_class(inode->i_mode);
	isec->sid = newsid;
	isec->initialized = LABEL_INITIALIZED;
	spin_unlock(&isec->lock);
	return 0;
}

static int selinux_inode_listsecurity(struct inode *inode, char *buffer, size_t buffer_size)
{
	const int len = sizeof(XATTR_NAME_SELINUX);
	if (buffer && len <= buffer_size)
		memcpy(buffer, XATTR_NAME_SELINUX, len);
	return len;
}

static void selinux_inode_getsecid(struct inode *inode, u32 *secid)
{
	struct inode_security_struct *isec = inode_security_novalidate(inode);
	*secid = isec->sid;
}

static int selinux_inode_copy_up(struct dentry *src, struct cred **new)
{
	u32 sid;
	struct task_security_struct *tsec;
	struct cred *new_creds = *new;

	if (new_creds == NULL) {
		new_creds = prepare_creds();
		if (!new_creds)
			return -ENOMEM;
	}

	tsec = new_creds->security;
	/* Get label from overlay inode and set it in create_sid */
	selinux_inode_getsecid(d_inode(src), &sid);
	tsec->create_sid = sid;
	*new = new_creds;
	return 0;
}

static int selinux_inode_copy_up_xattr(const char *name)
{
	/* The copy_up hook above sets the initial context on an inode, but we
	 * don't then want to overwrite it by blindly copying all the lower
	 * xattrs up.  Instead, we have to filter out SELinux-related xattrs.
	 */
	if (strcmp(name, XATTR_NAME_SELINUX) == 0)
		return 1; /* Discard */
	/*
	 * Any other attribute apart from SELINUX is not claimed, supported
	 * by selinux.
	 */
	return -EOPNOTSUPP;
}

/* file security operations */

static int selinux_revalidate_file_permission(struct file *file, int mask)
{
	const struct cred *cred = current_cred();
	struct inode *inode = file_inode(file);

	/* file_mask_to_av won't add FILE__WRITE if MAY_APPEND is set */
	if ((file->f_flags & O_APPEND) && (mask & MAY_WRITE))
		mask |= MAY_APPEND;

	return file_has_perm(cred, file,
			     file_mask_to_av(inode->i_mode, mask));
}

static int selinux_file_permission(struct file *file, int mask)
{
	struct inode *inode = file_inode(file);
	struct file_security_struct *fsec = file->f_security;
	struct inode_security_struct *isec;
	u32 sid = current_sid();

	if (!mask)
		/* No permission to check.  Existence test. */
		return 0;

	isec = inode_security(inode);
	if (sid == fsec->sid && fsec->isid == isec->sid &&
	    fsec->pseqno == avc_policy_seqno(&selinux_state))
		/* No change since file_open check. */
		return 0;

	return selinux_revalidate_file_permission(file, mask);
}

static int selinux_file_alloc_security(struct file *file)
{
	return file_alloc_security(file);
}

static void selinux_file_free_security(struct file *file)
{
	file_free_security(file);
}

/*
 * Check whether a task has the ioctl permission and cmd
 * operation to an inode.
 */
static int ioctl_has_perm(const struct cred *cred, struct file *file,
		u32 requested, u16 cmd)
{
	struct common_audit_data ad;
	struct file_security_struct *fsec = file->f_security;
	struct inode *inode = file_inode(file);
	struct inode_security_struct *isec;
	struct lsm_ioctlop_audit ioctl;
	u32 ssid = cred_sid(cred);
	int rc;
	u8 driver = cmd >> 8;
	u8 xperm = cmd & 0xff;

	ad.type = LSM_AUDIT_DATA_IOCTL_OP;
	ad.u.op = &ioctl;
	ad.u.op->cmd = cmd;
	ad.u.op->path = file->f_path;

	if (ssid != fsec->sid) {
		rc = avc_has_perm(&selinux_state,
				  ssid, fsec->sid,
				SECCLASS_FD,
				FD__USE,
				&ad);
		if (rc)
			goto out;
	}

	if (unlikely(IS_PRIVATE(inode)))
		return 0;

	isec = inode_security(inode);
	rc = avc_has_extended_perms(&selinux_state,
				    ssid, isec->sid, isec->sclass,
				    requested, driver, xperm, &ad);
out:
	return rc;
}

static int selinux_file_ioctl(struct file *file, unsigned int cmd,
			      unsigned long arg)
{
	const struct cred *cred = current_cred();
	int error = 0;

	switch (cmd) {
	case FIONREAD:
	/* fall through */
	case FIBMAP:
	/* fall through */
	case FIGETBSZ:
	/* fall through */
	case FS_IOC_GETFLAGS:
	/* fall through */
	case FS_IOC_GETVERSION:
		error = file_has_perm(cred, file, FILE__GETATTR);
		break;

	case FS_IOC_SETFLAGS:
	/* fall through */
	case FS_IOC_SETVERSION:
		error = file_has_perm(cred, file, FILE__SETATTR);
		break;

	/* sys_ioctl() checks */
	case FIONBIO:
	/* fall through */
	case FIOASYNC:
		error = file_has_perm(cred, file, 0);
		break;

	case KDSKBENT:
	case KDSKBSENT:
		error = cred_has_capability(cred, CAP_SYS_TTY_CONFIG,
					    SECURITY_CAP_AUDIT, true);
		break;

	/* default case assumes that the command will go
	 * to the file's ioctl() function.
	 */
	default:
		error = ioctl_has_perm(cred, file, FILE__IOCTL, (u16) cmd);
	}
	return error;
}

static int default_noexec;

static int file_map_prot_check(struct file *file, unsigned long prot, int shared)
{
	const struct cred *cred = current_cred();
	u32 sid = cred_sid(cred);
	int rc = 0;

	if (default_noexec &&
	    (prot & PROT_EXEC) && (!file || IS_PRIVATE(file_inode(file)) ||
				   (!shared && (prot & PROT_WRITE)))) {
		/*
		 * We are making executable an anonymous mapping or a
		 * private file mapping that will also be writable.
		 * This has an additional check.
		 */
		rc = avc_has_perm(&selinux_state,
				  sid, sid, SECCLASS_PROCESS,
				  PROCESS__EXECMEM, NULL);
		if (rc)
			goto error;
	}

	if (file) {
		/* read access is always possible with a mapping */
		u32 av = FILE__READ;

		/* write access only matters if the mapping is shared */
		if (shared && (prot & PROT_WRITE))
			av |= FILE__WRITE;

		if (prot & PROT_EXEC)
			av |= FILE__EXECUTE;

		return file_has_perm(cred, file, av);
	}

error:
	return rc;
}

static int selinux_mmap_addr(unsigned long addr)
{
	int rc = 0;

	if (addr < CONFIG_LSM_MMAP_MIN_ADDR) {
		u32 sid = current_sid();
		rc = avc_has_perm(&selinux_state,
				  sid, sid, SECCLASS_MEMPROTECT,
				  MEMPROTECT__MMAP_ZERO, NULL);
	}

	return rc;
}

static int selinux_mmap_file(struct file *file, unsigned long reqprot,
			     unsigned long prot, unsigned long flags)
{
	struct common_audit_data ad;
	int rc;

	if (file) {
		ad.type = LSM_AUDIT_DATA_FILE;
		ad.u.file = file;
		rc = inode_has_perm(current_cred(), file_inode(file),
				    FILE__MAP, &ad);
		if (rc)
			return rc;
	}

	if (selinux_state.checkreqprot)
		prot = reqprot;

	return file_map_prot_check(file, prot,
				   (flags & MAP_TYPE) == MAP_SHARED);
}

static int selinux_file_mprotect(struct vm_area_struct *vma,
				 unsigned long reqprot,
				 unsigned long prot)
{
	const struct cred *cred = current_cred();
	u32 sid = cred_sid(cred);

	if (selinux_state.checkreqprot)
		prot = reqprot;

	if (default_noexec &&
	    (prot & PROT_EXEC) && !(vma->vm_flags & VM_EXEC)) {
		int rc = 0;
		if (vma->vm_start >= vma->vm_mm->start_brk &&
		    vma->vm_end <= vma->vm_mm->brk) {
			rc = avc_has_perm(&selinux_state,
					  sid, sid, SECCLASS_PROCESS,
					  PROCESS__EXECHEAP, NULL);
		} else if (!vma->vm_file &&
			   ((vma->vm_start <= vma->vm_mm->start_stack &&
			     vma->vm_end >= vma->vm_mm->start_stack) ||
			    vma_is_stack_for_current(vma))) {
			rc = avc_has_perm(&selinux_state,
					  sid, sid, SECCLASS_PROCESS,
					  PROCESS__EXECSTACK, NULL);
		} else if (vma->vm_file && vma->anon_vma) {
			/*
			 * We are making executable a file mapping that has
			 * had some COW done. Since pages might have been
			 * written, check ability to execute the possibly
			 * modified content.  This typically should only
			 * occur for text relocations.
			 */
			rc = file_has_perm(cred, vma->vm_file, FILE__EXECMOD);
		}
		if (rc)
			return rc;
	}

	return file_map_prot_check(vma->vm_file, prot, vma->vm_flags&VM_SHARED);
}

static int selinux_file_lock(struct file *file, unsigned int cmd)
{
	const struct cred *cred = current_cred();

	return file_has_perm(cred, file, FILE__LOCK);
}

static int selinux_file_fcntl(struct file *file, unsigned int cmd,
			      unsigned long arg)
{
	const struct cred *cred = current_cred();
	int err = 0;

	switch (cmd) {
	case F_SETFL:
		if ((file->f_flags & O_APPEND) && !(arg & O_APPEND)) {
			err = file_has_perm(cred, file, FILE__WRITE);
			break;
		}
		/* fall through */
	case F_SETOWN:
	case F_SETSIG:
	case F_GETFL:
	case F_GETOWN:
	case F_GETSIG:
	case F_GETOWNER_UIDS:
		/* Just check FD__USE permission */
		err = file_has_perm(cred, file, 0);
		break;
	case F_GETLK:
	case F_SETLK:
	case F_SETLKW:
	case F_OFD_GETLK:
	case F_OFD_SETLK:
	case F_OFD_SETLKW:
#if BITS_PER_LONG == 32
	case F_GETLK64:
	case F_SETLK64:
	case F_SETLKW64:
#endif
		err = file_has_perm(cred, file, FILE__LOCK);
		break;
	}

	return err;
}

static void selinux_file_set_fowner(struct file *file)
{
	struct file_security_struct *fsec;

	fsec = file->f_security;
	fsec->fown_sid = current_sid();
}

static int selinux_file_send_sigiotask(struct task_struct *tsk,
				       struct fown_struct *fown, int signum)
{
	struct file *file;
	u32 sid = task_sid(tsk);
	u32 perm;
	struct file_security_struct *fsec;

	/* struct fown_struct is never outside the context of a struct file */
	file = container_of(fown, struct file, f_owner);

	fsec = file->f_security;

	if (!signum)
		perm = signal_to_av(SIGIO); /* as per send_sigio_to_task */
	else
		perm = signal_to_av(signum);

	return avc_has_perm(&selinux_state,
			    fsec->fown_sid, sid,
			    SECCLASS_PROCESS, perm, NULL);
}

static int selinux_file_receive(struct file *file)
{
	const struct cred *cred = current_cred();

	return file_has_perm(cred, file, file_to_av(file));
}

static int selinux_file_open(struct file *file, const struct cred *cred)
{
	struct file_security_struct *fsec;
	struct inode_security_struct *isec;

	fsec = file->f_security;
	isec = inode_security(file_inode(file));
	/*
	 * Save inode label and policy sequence number
	 * at open-time so that selinux_file_permission
	 * can determine whether revalidation is necessary.
	 * Task label is already saved in the file security
	 * struct as its SID.
	 */
	fsec->isid = isec->sid;
	fsec->pseqno = avc_policy_seqno(&selinux_state);
	/*
	 * Since the inode label or policy seqno may have changed
	 * between the selinux_inode_permission check and the saving
	 * of state above, recheck that access is still permitted.
	 * Otherwise, access might never be revalidated against the
	 * new inode label or new policy.
	 * This check is not redundant - do not remove.
	 */
	return file_path_has_perm(cred, file, open_file_to_av(file));
}

/* task security operations */

static int selinux_task_alloc(struct task_struct *task,
			      unsigned long clone_flags)
{
	u32 sid = current_sid();

	return avc_has_perm(&selinux_state,
			    sid, sid, SECCLASS_PROCESS, PROCESS__FORK, NULL);
}

/*
 * allocate the SELinux part of blank credentials
 */
static int selinux_cred_alloc_blank(struct cred *cred, gfp_t gfp)
{
	struct task_security_struct *tsec;

	tsec = kzalloc(sizeof(struct task_security_struct), gfp);
	if (!tsec)
		return -ENOMEM;

	cred->security = tsec;
	return 0;
}

/*
 * detach and free the LSM part of a set of credentials
 */
static void selinux_cred_free(struct cred *cred)
{
	struct task_security_struct *tsec = cred->security;

	/*
	 * cred->security == NULL if security_cred_alloc_blank() or
	 * security_prepare_creds() returned an error.
	 */
	BUG_ON(cred->security && (unsigned long) cred->security < PAGE_SIZE);
	cred->security = (void *) 0x7UL;
	kfree(tsec);
}

/*
 * prepare a new set of credentials for modification
 */
static int selinux_cred_prepare(struct cred *new, const struct cred *old,
				gfp_t gfp)
{
	const struct task_security_struct *old_tsec;
	struct task_security_struct *tsec;

	old_tsec = old->security;

	tsec = kmemdup(old_tsec, sizeof(struct task_security_struct), gfp);
	if (!tsec)
		return -ENOMEM;

	new->security = tsec;
	return 0;
}

/*
 * transfer the SELinux data to a blank set of creds
 */
static void selinux_cred_transfer(struct cred *new, const struct cred *old)
{
	const struct task_security_struct *old_tsec = old->security;
	struct task_security_struct *tsec = new->security;

	*tsec = *old_tsec;
}

/*
 * set the security data for a kernel service
 * - all the creation contexts are set to unlabelled
 */
static int selinux_kernel_act_as(struct cred *new, u32 secid)
{
	struct task_security_struct *tsec = new->security;
	u32 sid = current_sid();
	int ret;

	ret = avc_has_perm(&selinux_state,
			   sid, secid,
			   SECCLASS_KERNEL_SERVICE,
			   KERNEL_SERVICE__USE_AS_OVERRIDE,
			   NULL);
	if (ret == 0) {
		tsec->sid = secid;
		tsec->create_sid = 0;
		tsec->keycreate_sid = 0;
		tsec->sockcreate_sid = 0;
	}
	return ret;
}

/*
 * set the file creation context in a security record to the same as the
 * objective context of the specified inode
 */
static int selinux_kernel_create_files_as(struct cred *new, struct inode *inode)
{
	struct inode_security_struct *isec = inode_security(inode);
	struct task_security_struct *tsec = new->security;
	u32 sid = current_sid();
	int ret;

	ret = avc_has_perm(&selinux_state,
			   sid, isec->sid,
			   SECCLASS_KERNEL_SERVICE,
			   KERNEL_SERVICE__CREATE_FILES_AS,
			   NULL);

	if (ret == 0)
		tsec->create_sid = isec->sid;
	return ret;
}

static int selinux_kernel_module_request(char *kmod_name)
{
	struct common_audit_data ad;

	ad.type = LSM_AUDIT_DATA_KMOD;
	ad.u.kmod_name = kmod_name;

	return avc_has_perm(&selinux_state,
			    current_sid(), SECINITSID_KERNEL, SECCLASS_SYSTEM,
			    SYSTEM__MODULE_REQUEST, &ad);
}

static int selinux_kernel_module_from_file(struct file *file)
{
	struct common_audit_data ad;
	struct inode_security_struct *isec;
	struct file_security_struct *fsec;
	u32 sid = current_sid();
	int rc;

	/* init_module */
	if (file == NULL)
		return avc_has_perm(&selinux_state,
				    sid, sid, SECCLASS_SYSTEM,
					SYSTEM__MODULE_LOAD, NULL);

	/* finit_module */

	ad.type = LSM_AUDIT_DATA_FILE;
	ad.u.file = file;

	fsec = file->f_security;
	if (sid != fsec->sid) {
		rc = avc_has_perm(&selinux_state,
				  sid, fsec->sid, SECCLASS_FD, FD__USE, &ad);
		if (rc)
			return rc;
	}

	isec = inode_security(file_inode(file));
	return avc_has_perm(&selinux_state,
			    sid, isec->sid, SECCLASS_SYSTEM,
				SYSTEM__MODULE_LOAD, &ad);
}

static int selinux_kernel_read_file(struct file *file,
				    enum kernel_read_file_id id)
{
	int rc = 0;

	switch (id) {
	case READING_MODULE:
		rc = selinux_kernel_module_from_file(file);
		break;
	default:
		break;
	}

	return rc;
}

static int selinux_task_setpgid(struct task_struct *p, pid_t pgid)
{
	return avc_has_perm(&selinux_state,
			    current_sid(), task_sid(p), SECCLASS_PROCESS,
			    PROCESS__SETPGID, NULL);
}

static int selinux_task_getpgid(struct task_struct *p)
{
	return avc_has_perm(&selinux_state,
			    current_sid(), task_sid(p), SECCLASS_PROCESS,
			    PROCESS__GETPGID, NULL);
}

static int selinux_task_getsid(struct task_struct *p)
{
	return avc_has_perm(&selinux_state,
			    current_sid(), task_sid(p), SECCLASS_PROCESS,
			    PROCESS__GETSESSION, NULL);
}

static void selinux_task_getsecid(struct task_struct *p, u32 *secid)
{
	*secid = task_sid(p);
}

static int selinux_task_setnice(struct task_struct *p, int nice)
{
	return avc_has_perm(&selinux_state,
			    current_sid(), task_sid(p), SECCLASS_PROCESS,
			    PROCESS__SETSCHED, NULL);
}

static int selinux_task_setioprio(struct task_struct *p, int ioprio)
{
	return avc_has_perm(&selinux_state,
			    current_sid(), task_sid(p), SECCLASS_PROCESS,
			    PROCESS__SETSCHED, NULL);
}

static int selinux_task_getioprio(struct task_struct *p)
{
	return avc_has_perm(&selinux_state,
			    current_sid(), task_sid(p), SECCLASS_PROCESS,
			    PROCESS__GETSCHED, NULL);
}

int selinux_task_prlimit(const struct cred *cred, const struct cred *tcred,
			 unsigned int flags)
{
	u32 av = 0;

	if (!flags)
		return 0;
	if (flags & LSM_PRLIMIT_WRITE)
		av |= PROCESS__SETRLIMIT;
	if (flags & LSM_PRLIMIT_READ)
		av |= PROCESS__GETRLIMIT;
	return avc_has_perm(&selinux_state,
			    cred_sid(cred), cred_sid(tcred),
			    SECCLASS_PROCESS, av, NULL);
}

static int selinux_task_setrlimit(struct task_struct *p, unsigned int resource,
		struct rlimit *new_rlim)
{
	struct rlimit *old_rlim = p->signal->rlim + resource;

	/* Control the ability to change the hard limit (whether
	   lowering or raising it), so that the hard limit can
	   later be used as a safe reset point for the soft limit
	   upon context transitions.  See selinux_bprm_committing_creds. */
	if (old_rlim->rlim_max != new_rlim->rlim_max)
		return avc_has_perm(&selinux_state,
				    current_sid(), task_sid(p),
				    SECCLASS_PROCESS, PROCESS__SETRLIMIT, NULL);

	return 0;
}

static int selinux_task_setscheduler(struct task_struct *p)
{
	return avc_has_perm(&selinux_state,
			    current_sid(), task_sid(p), SECCLASS_PROCESS,
			    PROCESS__SETSCHED, NULL);
}

static int selinux_task_getscheduler(struct task_struct *p)
{
	return avc_has_perm(&selinux_state,
			    current_sid(), task_sid(p), SECCLASS_PROCESS,
			    PROCESS__GETSCHED, NULL);
}

static int selinux_task_movememory(struct task_struct *p)
{
	return avc_has_perm(&selinux_state,
			    current_sid(), task_sid(p), SECCLASS_PROCESS,
			    PROCESS__SETSCHED, NULL);
}

static int selinux_task_kill(struct task_struct *p, struct siginfo *info,
				int sig, u32 secid)
{
	u32 perm;

	if (!sig)
		perm = PROCESS__SIGNULL; /* null signal; existence test */
	else
		perm = signal_to_av(sig);
	if (!secid)
		secid = current_sid();
	return avc_has_perm(&selinux_state,
			    secid, task_sid(p), SECCLASS_PROCESS, perm, NULL);
}

static void selinux_task_to_inode(struct task_struct *p,
				  struct inode *inode)
{
	struct inode_security_struct *isec = inode->i_security;
	u32 sid = task_sid(p);

	spin_lock(&isec->lock);
	isec->sclass = inode_mode_to_security_class(inode->i_mode);
	isec->sid = sid;
	isec->initialized = LABEL_INITIALIZED;
	spin_unlock(&isec->lock);
}

/* Returns error only if unable to parse addresses */
static int selinux_parse_skb_ipv4(struct sk_buff *skb,
			struct common_audit_data *ad, u8 *proto)
{
	int offset, ihlen, ret = -EINVAL;
	struct iphdr _iph, *ih;

	offset = skb_network_offset(skb);
	ih = skb_header_pointer(skb, offset, sizeof(_iph), &_iph);
	if (ih == NULL)
		goto out;

	ihlen = ih->ihl * 4;
	if (ihlen < sizeof(_iph))
		goto out;

	ad->u.net->v4info.saddr = ih->saddr;
	ad->u.net->v4info.daddr = ih->daddr;
	ret = 0;

	if (proto)
		*proto = ih->protocol;

	switch (ih->protocol) {
	case IPPROTO_TCP: {
		struct tcphdr _tcph, *th;

		if (ntohs(ih->frag_off) & IP_OFFSET)
			break;

		offset += ihlen;
		th = skb_header_pointer(skb, offset, sizeof(_tcph), &_tcph);
		if (th == NULL)
			break;

		ad->u.net->sport = th->source;
		ad->u.net->dport = th->dest;
		break;
	}

	case IPPROTO_UDP: {
		struct udphdr _udph, *uh;

		if (ntohs(ih->frag_off) & IP_OFFSET)
			break;

		offset += ihlen;
		uh = skb_header_pointer(skb, offset, sizeof(_udph), &_udph);
		if (uh == NULL)
			break;

		ad->u.net->sport = uh->source;
		ad->u.net->dport = uh->dest;
		break;
	}

	case IPPROTO_DCCP: {
		struct dccp_hdr _dccph, *dh;

		if (ntohs(ih->frag_off) & IP_OFFSET)
			break;

		offset += ihlen;
		dh = skb_header_pointer(skb, offset, sizeof(_dccph), &_dccph);
		if (dh == NULL)
			break;

		ad->u.net->sport = dh->dccph_sport;
		ad->u.net->dport = dh->dccph_dport;
		break;
	}

	default:
		break;
	}
out:
	return ret;
}

#if IS_ENABLED(CONFIG_IPV6)

/* Returns error only if unable to parse addresses */
static int selinux_parse_skb_ipv6(struct sk_buff *skb,
			struct common_audit_data *ad, u8 *proto)
{
	u8 nexthdr;
	int ret = -EINVAL, offset;
	struct ipv6hdr _ipv6h, *ip6;
	__be16 frag_off;

	offset = skb_network_offset(skb);
	ip6 = skb_header_pointer(skb, offset, sizeof(_ipv6h), &_ipv6h);
	if (ip6 == NULL)
		goto out;

	ad->u.net->v6info.saddr = ip6->saddr;
	ad->u.net->v6info.daddr = ip6->daddr;
	ret = 0;

	nexthdr = ip6->nexthdr;
	offset += sizeof(_ipv6h);
	offset = ipv6_skip_exthdr(skb, offset, &nexthdr, &frag_off);
	if (offset < 0)
		goto out;

	if (proto)
		*proto = nexthdr;

	switch (nexthdr) {
	case IPPROTO_TCP: {
		struct tcphdr _tcph, *th;

		th = skb_header_pointer(skb, offset, sizeof(_tcph), &_tcph);
		if (th == NULL)
			break;

		ad->u.net->sport = th->source;
		ad->u.net->dport = th->dest;
		break;
	}

	case IPPROTO_UDP: {
		struct udphdr _udph, *uh;

		uh = skb_header_pointer(skb, offset, sizeof(_udph), &_udph);
		if (uh == NULL)
			break;

		ad->u.net->sport = uh->source;
		ad->u.net->dport = uh->dest;
		break;
	}

	case IPPROTO_DCCP: {
		struct dccp_hdr _dccph, *dh;

		dh = skb_header_pointer(skb, offset, sizeof(_dccph), &_dccph);
		if (dh == NULL)
			break;

		ad->u.net->sport = dh->dccph_sport;
		ad->u.net->dport = dh->dccph_dport;
		break;
	}

	/* includes fragments */
	default:
		break;
	}
out:
	return ret;
}

#endif /* IPV6 */

static int selinux_parse_skb(struct sk_buff *skb, struct common_audit_data *ad,
			     char **_addrp, int src, u8 *proto)
{
	char *addrp;
	int ret;

	switch (ad->u.net->family) {
	case PF_INET:
		ret = selinux_parse_skb_ipv4(skb, ad, proto);
		if (ret)
			goto parse_error;
		addrp = (char *)(src ? &ad->u.net->v4info.saddr :
				       &ad->u.net->v4info.daddr);
		goto okay;

#if IS_ENABLED(CONFIG_IPV6)
	case PF_INET6:
		ret = selinux_parse_skb_ipv6(skb, ad, proto);
		if (ret)
			goto parse_error;
		addrp = (char *)(src ? &ad->u.net->v6info.saddr :
				       &ad->u.net->v6info.daddr);
		goto okay;
#endif	/* IPV6 */
	default:
		addrp = NULL;
		goto okay;
	}

parse_error:
	printk(KERN_WARNING
	       "SELinux: failure in selinux_parse_skb(),"
	       " unable to parse packet\n");
	return ret;

okay:
	if (_addrp)
		*_addrp = addrp;
	return 0;
}

/**
 * selinux_skb_peerlbl_sid - Determine the peer label of a packet
 * @skb: the packet
 * @family: protocol family
 * @sid: the packet's peer label SID
 *
 * Description:
 * Check the various different forms of network peer labeling and determine
 * the peer label/SID for the packet; most of the magic actually occurs in
 * the security server function security_net_peersid_cmp().  The function
 * returns zero if the value in @sid is valid (although it may be SECSID_NULL)
 * or -EACCES if @sid is invalid due to inconsistencies with the different
 * peer labels.
 *
 */
static int selinux_skb_peerlbl_sid(struct sk_buff *skb, u16 family, u32 *sid)
{
	int err;
	u32 xfrm_sid;
	u32 nlbl_sid;
	u32 nlbl_type;

	err = selinux_xfrm_skb_sid(skb, &xfrm_sid);
	if (unlikely(err))
		return -EACCES;
	err = selinux_netlbl_skbuff_getsid(skb, family, &nlbl_type, &nlbl_sid);
	if (unlikely(err))
		return -EACCES;

	err = security_net_peersid_resolve(&selinux_state, nlbl_sid,
					   nlbl_type, xfrm_sid, sid);
	if (unlikely(err)) {
		printk(KERN_WARNING
		       "SELinux: failure in selinux_skb_peerlbl_sid(),"
		       " unable to determine packet's peer label\n");
		return -EACCES;
	}

	return 0;
}

/**
 * selinux_conn_sid - Determine the child socket label for a connection
 * @sk_sid: the parent socket's SID
 * @skb_sid: the packet's SID
 * @conn_sid: the resulting connection SID
 *
 * If @skb_sid is valid then the user:role:type information from @sk_sid is
 * combined with the MLS information from @skb_sid in order to create
 * @conn_sid.  If @skb_sid is not valid then then @conn_sid is simply a copy
 * of @sk_sid.  Returns zero on success, negative values on failure.
 *
 */
static int selinux_conn_sid(u32 sk_sid, u32 skb_sid, u32 *conn_sid)
{
	int err = 0;

	if (skb_sid != SECSID_NULL)
		err = security_sid_mls_copy(&selinux_state, sk_sid, skb_sid,
					    conn_sid);
	else
		*conn_sid = sk_sid;

	return err;
}

/* socket security operations */

static int socket_sockcreate_sid(const struct task_security_struct *tsec,
				 u16 secclass, u32 *socksid)
{
	if (tsec->sockcreate_sid > SECSID_NULL) {
		*socksid = tsec->sockcreate_sid;
		return 0;
	}

	return security_transition_sid(&selinux_state, tsec->sid, tsec->sid,
				       secclass, NULL, socksid);
}

static int sock_has_perm(struct sock *sk, u32 perms)
{
	struct sk_security_struct *sksec = sk->sk_security;
	struct common_audit_data ad;
	struct lsm_network_audit net = {0,};

	if (sksec->sid == SECINITSID_KERNEL)
		return 0;

	ad.type = LSM_AUDIT_DATA_NET;
	ad.u.net = &net;
	ad.u.net->sk = sk;

	return avc_has_perm(&selinux_state,
			    current_sid(), sksec->sid, sksec->sclass, perms,
			    &ad);
}

static int selinux_socket_create(int family, int type,
				 int protocol, int kern)
{
	const struct task_security_struct *tsec = current_security();
	u32 newsid;
	u16 secclass;
	int rc;

	if (kern)
		return 0;

	secclass = socket_type_to_security_class(family, type, protocol);
	rc = socket_sockcreate_sid(tsec, secclass, &newsid);
	if (rc)
		return rc;

	return avc_has_perm(&selinux_state,
			    tsec->sid, newsid, secclass, SOCKET__CREATE, NULL);
}

static int selinux_socket_post_create(struct socket *sock, int family,
				      int type, int protocol, int kern)
{
	const struct task_security_struct *tsec = current_security();
	struct inode_security_struct *isec = inode_security_novalidate(SOCK_INODE(sock));
	struct sk_security_struct *sksec;
	u16 sclass = socket_type_to_security_class(family, type, protocol);
	u32 sid = SECINITSID_KERNEL;
	int err = 0;

	if (!kern) {
		err = socket_sockcreate_sid(tsec, sclass, &sid);
		if (err)
			return err;
	}

	isec->sclass = sclass;
	isec->sid = sid;
	isec->initialized = LABEL_INITIALIZED;

	if (sock->sk) {
		sksec = sock->sk->sk_security;
		sksec->sclass = sclass;
		sksec->sid = sid;
		err = selinux_netlbl_socket_post_create(sock->sk, family);
	}

	return err;
}

/* Range of port numbers used to automatically bind.
   Need to determine whether we should perform a name_bind
   permission check between the socket and the port number. */

static int selinux_socket_bind(struct socket *sock, struct sockaddr *address, int addrlen)
{
	struct sock *sk = sock->sk;
	u16 family;
	int err;

	err = sock_has_perm(sk, SOCKET__BIND);
	if (err)
		goto out;

	/*
	 * If PF_INET or PF_INET6, check name_bind permission for the port.
	 * Multiple address binding for SCTP is not supported yet: we just
	 * check the first address now.
	 */
	family = sk->sk_family;
	if (family == PF_INET || family == PF_INET6) {
		char *addrp;
		struct sk_security_struct *sksec = sk->sk_security;
		struct common_audit_data ad;
		struct lsm_network_audit net = {0,};
		struct sockaddr_in *addr4 = NULL;
		struct sockaddr_in6 *addr6 = NULL;
		unsigned short snum;
		u32 sid, node_perm;

		if (family == PF_INET) {
			if (addrlen < sizeof(struct sockaddr_in)) {
				err = -EINVAL;
				goto out;
			}
			addr4 = (struct sockaddr_in *)address;
			snum = ntohs(addr4->sin_port);
			addrp = (char *)&addr4->sin_addr.s_addr;
		} else {
			if (addrlen < SIN6_LEN_RFC2133) {
				err = -EINVAL;
				goto out;
			}
			addr6 = (struct sockaddr_in6 *)address;
			snum = ntohs(addr6->sin6_port);
			addrp = (char *)&addr6->sin6_addr.s6_addr;
		}

		if (snum) {
			int low, high;

			inet_get_local_port_range(sock_net(sk), &low, &high);

			if (snum < max(inet_prot_sock(sock_net(sk)), low) ||
			    snum > high) {
				err = sel_netport_sid(sk->sk_protocol,
						      snum, &sid);
				if (err)
					goto out;
				ad.type = LSM_AUDIT_DATA_NET;
				ad.u.net = &net;
				ad.u.net->sport = htons(snum);
				ad.u.net->family = family;
				err = avc_has_perm(&selinux_state,
						   sksec->sid, sid,
						   sksec->sclass,
						   SOCKET__NAME_BIND, &ad);
				if (err)
					goto out;
			}
		}

		switch (sksec->sclass) {
		case SECCLASS_TCP_SOCKET:
			node_perm = TCP_SOCKET__NODE_BIND;
			break;

		case SECCLASS_UDP_SOCKET:
			node_perm = UDP_SOCKET__NODE_BIND;
			break;

		case SECCLASS_DCCP_SOCKET:
			node_perm = DCCP_SOCKET__NODE_BIND;
			break;

		default:
			node_perm = RAWIP_SOCKET__NODE_BIND;
			break;
		}

		err = sel_netnode_sid(addrp, family, &sid);
		if (err)
			goto out;

		ad.type = LSM_AUDIT_DATA_NET;
		ad.u.net = &net;
		ad.u.net->sport = htons(snum);
		ad.u.net->family = family;

		if (family == PF_INET)
			ad.u.net->v4info.saddr = addr4->sin_addr.s_addr;
		else
			ad.u.net->v6info.saddr = addr6->sin6_addr;

		err = avc_has_perm(&selinux_state,
				   sksec->sid, sid,
				   sksec->sclass, node_perm, &ad);
		if (err)
			goto out;
	}
out:
	return err;
}

static int selinux_socket_connect(struct socket *sock, struct sockaddr *address, int addrlen)
{
	struct sock *sk = sock->sk;
	struct sk_security_struct *sksec = sk->sk_security;
	int err;

	err = sock_has_perm(sk, SOCKET__CONNECT);
	if (err)
		return err;

	/*
	 * If a TCP or DCCP socket, check name_connect permission for the port.
	 */
	if (sksec->sclass == SECCLASS_TCP_SOCKET ||
	    sksec->sclass == SECCLASS_DCCP_SOCKET) {
		struct common_audit_data ad;
		struct lsm_network_audit net = {0,};
		struct sockaddr_in *addr4 = NULL;
		struct sockaddr_in6 *addr6 = NULL;
		unsigned short snum;
		u32 sid, perm;

		if (sk->sk_family == PF_INET) {
			addr4 = (struct sockaddr_in *)address;
			if (addrlen < sizeof(struct sockaddr_in))
				return -EINVAL;
			snum = ntohs(addr4->sin_port);
		} else {
			addr6 = (struct sockaddr_in6 *)address;
			if (addrlen < SIN6_LEN_RFC2133)
				return -EINVAL;
			snum = ntohs(addr6->sin6_port);
		}

		err = sel_netport_sid(sk->sk_protocol, snum, &sid);
		if (err)
			goto out;

		perm = (sksec->sclass == SECCLASS_TCP_SOCKET) ?
		       TCP_SOCKET__NAME_CONNECT : DCCP_SOCKET__NAME_CONNECT;

		ad.type = LSM_AUDIT_DATA_NET;
		ad.u.net = &net;
		ad.u.net->dport = htons(snum);
		ad.u.net->family = sk->sk_family;
		err = avc_has_perm(&selinux_state,
				   sksec->sid, sid, sksec->sclass, perm, &ad);
		if (err)
			goto out;
	}

	err = selinux_netlbl_socket_connect(sk, address);

out:
	return err;
}

static int selinux_socket_listen(struct socket *sock, int backlog)
{
	return sock_has_perm(sock->sk, SOCKET__LISTEN);
}

static int selinux_socket_accept(struct socket *sock, struct socket *newsock)
{
	int err;
	struct inode_security_struct *isec;
	struct inode_security_struct *newisec;
	u16 sclass;
	u32 sid;

	err = sock_has_perm(sock->sk, SOCKET__ACCEPT);
	if (err)
		return err;

	isec = inode_security_novalidate(SOCK_INODE(sock));
	spin_lock(&isec->lock);
	sclass = isec->sclass;
	sid = isec->sid;
	spin_unlock(&isec->lock);

	newisec = inode_security_novalidate(SOCK_INODE(newsock));
	newisec->sclass = sclass;
	newisec->sid = sid;
	newisec->initialized = LABEL_INITIALIZED;

	return 0;
}

static int selinux_socket_sendmsg(struct socket *sock, struct msghdr *msg,
				  int size)
{
	return sock_has_perm(sock->sk, SOCKET__WRITE);
}

static int selinux_socket_recvmsg(struct socket *sock, struct msghdr *msg,
				  int size, int flags)
{
	return sock_has_perm(sock->sk, SOCKET__READ);
}

static int selinux_socket_getsockname(struct socket *sock)
{
	return sock_has_perm(sock->sk, SOCKET__GETATTR);
}

static int selinux_socket_getpeername(struct socket *sock)
{
	return sock_has_perm(sock->sk, SOCKET__GETATTR);
}

static int selinux_socket_setsockopt(struct socket *sock, int level, int optname)
{
	int err;

	err = sock_has_perm(sock->sk, SOCKET__SETOPT);
	if (err)
		return err;

	return selinux_netlbl_socket_setsockopt(sock, level, optname);
}

static int selinux_socket_getsockopt(struct socket *sock, int level,
				     int optname)
{
	return sock_has_perm(sock->sk, SOCKET__GETOPT);
}

static int selinux_socket_shutdown(struct socket *sock, int how)
{
	return sock_has_perm(sock->sk, SOCKET__SHUTDOWN);
}

static int selinux_socket_unix_stream_connect(struct sock *sock,
					      struct sock *other,
					      struct sock *newsk)
{
	struct sk_security_struct *sksec_sock = sock->sk_security;
	struct sk_security_struct *sksec_other = other->sk_security;
	struct sk_security_struct *sksec_new = newsk->sk_security;
	struct common_audit_data ad;
	struct lsm_network_audit net = {0,};
	int err;

	ad.type = LSM_AUDIT_DATA_NET;
	ad.u.net = &net;
	ad.u.net->sk = other;

	err = avc_has_perm(&selinux_state,
			   sksec_sock->sid, sksec_other->sid,
			   sksec_other->sclass,
			   UNIX_STREAM_SOCKET__CONNECTTO, &ad);
	if (err)
		return err;

	/* server child socket */
	sksec_new->peer_sid = sksec_sock->sid;
	err = security_sid_mls_copy(&selinux_state, sksec_other->sid,
				    sksec_sock->sid, &sksec_new->sid);
	if (err)
		return err;

	/* connecting socket */
	sksec_sock->peer_sid = sksec_new->sid;

	return 0;
}

static int selinux_socket_unix_may_send(struct socket *sock,
					struct socket *other)
{
	struct sk_security_struct *ssec = sock->sk->sk_security;
	struct sk_security_struct *osec = other->sk->sk_security;
	struct common_audit_data ad;
	struct lsm_network_audit net = {0,};

	ad.type = LSM_AUDIT_DATA_NET;
	ad.u.net = &net;
	ad.u.net->sk = other->sk;

	return avc_has_perm(&selinux_state,
			    ssec->sid, osec->sid, osec->sclass, SOCKET__SENDTO,
			    &ad);
}

static int selinux_inet_sys_rcv_skb(struct net *ns, int ifindex,
				    char *addrp, u16 family, u32 peer_sid,
				    struct common_audit_data *ad)
{
	int err;
	u32 if_sid;
	u32 node_sid;

	err = sel_netif_sid(ns, ifindex, &if_sid);
	if (err)
		return err;
	err = avc_has_perm(&selinux_state,
			   peer_sid, if_sid,
			   SECCLASS_NETIF, NETIF__INGRESS, ad);
	if (err)
		return err;

	err = sel_netnode_sid(addrp, family, &node_sid);
	if (err)
		return err;
	return avc_has_perm(&selinux_state,
			    peer_sid, node_sid,
			    SECCLASS_NODE, NODE__RECVFROM, ad);
}

static int selinux_sock_rcv_skb_compat(struct sock *sk, struct sk_buff *skb,
				       u16 family)
{
	int err = 0;
	struct sk_security_struct *sksec = sk->sk_security;
	u32 sk_sid = sksec->sid;
	struct common_audit_data ad;
	struct lsm_network_audit net = {0,};
	char *addrp;

	ad.type = LSM_AUDIT_DATA_NET;
	ad.u.net = &net;
	ad.u.net->netif = skb->skb_iif;
	ad.u.net->family = family;
	err = selinux_parse_skb(skb, &ad, &addrp, 1, NULL);
	if (err)
		return err;

	if (selinux_secmark_enabled()) {
		err = avc_has_perm(&selinux_state,
				   sk_sid, skb->secmark, SECCLASS_PACKET,
				   PACKET__RECV, &ad);
		if (err)
			return err;
	}

	err = selinux_netlbl_sock_rcv_skb(sksec, skb, family, &ad);
	if (err)
		return err;
	err = selinux_xfrm_sock_rcv_skb(sksec->sid, skb, &ad);

	return err;
}

static int selinux_socket_sock_rcv_skb(struct sock *sk, struct sk_buff *skb)
{
	int err;
	struct sk_security_struct *sksec = sk->sk_security;
	u16 family = sk->sk_family;
	u32 sk_sid = sksec->sid;
	struct common_audit_data ad;
	struct lsm_network_audit net = {0,};
	char *addrp;
	u8 secmark_active;
	u8 peerlbl_active;

	if (family != PF_INET && family != PF_INET6)
		return 0;

	/* Handle mapped IPv4 packets arriving via IPv6 sockets */
	if (family == PF_INET6 && skb->protocol == htons(ETH_P_IP))
		family = PF_INET;

	/* If any sort of compatibility mode is enabled then handoff processing
	 * to the selinux_sock_rcv_skb_compat() function to deal with the
	 * special handling.  We do this in an attempt to keep this function
	 * as fast and as clean as possible. */
	if (!selinux_policycap_netpeer())
		return selinux_sock_rcv_skb_compat(sk, skb, family);

	secmark_active = selinux_secmark_enabled();
	peerlbl_active = selinux_peerlbl_enabled();
	if (!secmark_active && !peerlbl_active)
		return 0;

	ad.type = LSM_AUDIT_DATA_NET;
	ad.u.net = &net;
	ad.u.net->netif = skb->skb_iif;
	ad.u.net->family = family;
	err = selinux_parse_skb(skb, &ad, &addrp, 1, NULL);
	if (err)
		return err;

	if (peerlbl_active) {
		u32 peer_sid;

		err = selinux_skb_peerlbl_sid(skb, family, &peer_sid);
		if (err)
			return err;
		err = selinux_inet_sys_rcv_skb(sock_net(sk), skb->skb_iif,
					       addrp, family, peer_sid, &ad);
		if (err) {
			selinux_netlbl_err(skb, family, err, 0);
			return err;
		}
		err = avc_has_perm(&selinux_state,
				   sk_sid, peer_sid, SECCLASS_PEER,
				   PEER__RECV, &ad);
		if (err) {
			selinux_netlbl_err(skb, family, err, 0);
			return err;
		}
	}

	if (secmark_active) {
		err = avc_has_perm(&selinux_state,
				   sk_sid, skb->secmark, SECCLASS_PACKET,
				   PACKET__RECV, &ad);
		if (err)
			return err;
	}

	return err;
}

static int selinux_socket_getpeersec_stream(struct socket *sock, char __user *optval,
					    int __user *optlen, unsigned len)
{
	int err = 0;
	char *scontext;
	u32 scontext_len;
	struct sk_security_struct *sksec = sock->sk->sk_security;
	u32 peer_sid = SECSID_NULL;

	if (sksec->sclass == SECCLASS_UNIX_STREAM_SOCKET ||
	    sksec->sclass == SECCLASS_TCP_SOCKET)
		peer_sid = sksec->peer_sid;
	if (peer_sid == SECSID_NULL)
		return -ENOPROTOOPT;

	err = security_sid_to_context(&selinux_state, peer_sid, &scontext,
				      &scontext_len);
	if (err)
		return err;

	if (scontext_len > len) {
		err = -ERANGE;
		goto out_len;
	}

	if (copy_to_user(optval, scontext, scontext_len))
		err = -EFAULT;

out_len:
	if (put_user(scontext_len, optlen))
		err = -EFAULT;
	kfree(scontext);
	return err;
}

static int selinux_socket_getpeersec_dgram(struct socket *sock, struct sk_buff *skb, u32 *secid)
{
	u32 peer_secid = SECSID_NULL;
	u16 family;
	struct inode_security_struct *isec;

	if (skb && skb->protocol == htons(ETH_P_IP))
		family = PF_INET;
	else if (skb && skb->protocol == htons(ETH_P_IPV6))
		family = PF_INET6;
	else if (sock)
		family = sock->sk->sk_family;
	else
		goto out;

	if (sock && family == PF_UNIX) {
		isec = inode_security_novalidate(SOCK_INODE(sock));
		peer_secid = isec->sid;
	} else if (skb)
		selinux_skb_peerlbl_sid(skb, family, &peer_secid);

out:
	*secid = peer_secid;
	if (peer_secid == SECSID_NULL)
		return -EINVAL;
	return 0;
}

static int selinux_sk_alloc_security(struct sock *sk, int family, gfp_t priority)
{
	struct sk_security_struct *sksec;

	sksec = kzalloc(sizeof(*sksec), priority);
	if (!sksec)
		return -ENOMEM;

	sksec->peer_sid = SECINITSID_UNLABELED;
	sksec->sid = SECINITSID_UNLABELED;
	sksec->sclass = SECCLASS_SOCKET;
	selinux_netlbl_sk_security_reset(sksec);
	sk->sk_security = sksec;

	return 0;
}

static void selinux_sk_free_security(struct sock *sk)
{
	struct sk_security_struct *sksec = sk->sk_security;

	sk->sk_security = NULL;
	selinux_netlbl_sk_security_free(sksec);
	kfree(sksec);
}

static void selinux_sk_clone_security(const struct sock *sk, struct sock *newsk)
{
	struct sk_security_struct *sksec = sk->sk_security;
	struct sk_security_struct *newsksec = newsk->sk_security;

	newsksec->sid = sksec->sid;
	newsksec->peer_sid = sksec->peer_sid;
	newsksec->sclass = sksec->sclass;

	selinux_netlbl_sk_security_reset(newsksec);
}

static void selinux_sk_getsecid(struct sock *sk, u32 *secid)
{
	if (!sk)
		*secid = SECINITSID_ANY_SOCKET;
	else {
		struct sk_security_struct *sksec = sk->sk_security;

		*secid = sksec->sid;
	}
}

static void selinux_sock_graft(struct sock *sk, struct socket *parent)
{
	struct inode_security_struct *isec =
		inode_security_novalidate(SOCK_INODE(parent));
	struct sk_security_struct *sksec = sk->sk_security;

	if (sk->sk_family == PF_INET || sk->sk_family == PF_INET6 ||
	    sk->sk_family == PF_UNIX)
		isec->sid = sksec->sid;
	sksec->sclass = isec->sclass;
}

static int selinux_inet_conn_request(struct sock *sk, struct sk_buff *skb,
				     struct request_sock *req)
{
	struct sk_security_struct *sksec = sk->sk_security;
	int err;
	u16 family = req->rsk_ops->family;
	u32 connsid;
	u32 peersid;

	err = selinux_skb_peerlbl_sid(skb, family, &peersid);
	if (err)
		return err;
	err = selinux_conn_sid(sksec->sid, peersid, &connsid);
	if (err)
		return err;
	req->secid = connsid;
	req->peer_secid = peersid;

	return selinux_netlbl_inet_conn_request(req, family);
}

static void selinux_inet_csk_clone(struct sock *newsk,
				   const struct request_sock *req)
{
	struct sk_security_struct *newsksec = newsk->sk_security;

	newsksec->sid = req->secid;
	newsksec->peer_sid = req->peer_secid;
	/* NOTE: Ideally, we should also get the isec->sid for the
	   new socket in sync, but we don't have the isec available yet.
	   So we will wait until sock_graft to do it, by which
	   time it will have been created and available. */

	/* We don't need to take any sort of lock here as we are the only
	 * thread with access to newsksec */
	selinux_netlbl_inet_csk_clone(newsk, req->rsk_ops->family);
}

static void selinux_inet_conn_established(struct sock *sk, struct sk_buff *skb)
{
	u16 family = sk->sk_family;
	struct sk_security_struct *sksec = sk->sk_security;

	/* handle mapped IPv4 packets arriving via IPv6 sockets */
	if (family == PF_INET6 && skb->protocol == htons(ETH_P_IP))
		family = PF_INET;

	selinux_skb_peerlbl_sid(skb, family, &sksec->peer_sid);
}

static int selinux_secmark_relabel_packet(u32 sid)
{
	const struct task_security_struct *__tsec;
	u32 tsid;

	__tsec = current_security();
	tsid = __tsec->sid;

	return avc_has_perm(&selinux_state,
			    tsid, sid, SECCLASS_PACKET, PACKET__RELABELTO,
			    NULL);
}

static void selinux_secmark_refcount_inc(void)
{
	atomic_inc(&selinux_secmark_refcount);
}

static void selinux_secmark_refcount_dec(void)
{
	atomic_dec(&selinux_secmark_refcount);
}

static void selinux_req_classify_flow(const struct request_sock *req,
				      struct flowi *fl)
{
	fl->flowi_secid = req->secid;
}

static int selinux_tun_dev_alloc_security(void **security)
{
	struct tun_security_struct *tunsec;

	tunsec = kzalloc(sizeof(*tunsec), GFP_KERNEL);
	if (!tunsec)
		return -ENOMEM;
	tunsec->sid = current_sid();

	*security = tunsec;
	return 0;
}

static void selinux_tun_dev_free_security(void *security)
{
	kfree(security);
}

static int selinux_tun_dev_create(void)
{
	u32 sid = current_sid();

	/* we aren't taking into account the "sockcreate" SID since the socket
	 * that is being created here is not a socket in the traditional sense,
	 * instead it is a private sock, accessible only to the kernel, and
	 * representing a wide range of network traffic spanning multiple
	 * connections unlike traditional sockets - check the TUN driver to
	 * get a better understanding of why this socket is special */

	return avc_has_perm(&selinux_state,
			    sid, sid, SECCLASS_TUN_SOCKET, TUN_SOCKET__CREATE,
			    NULL);
}

static int selinux_tun_dev_attach_queue(void *security)
{
	struct tun_security_struct *tunsec = security;

	return avc_has_perm(&selinux_state,
			    current_sid(), tunsec->sid, SECCLASS_TUN_SOCKET,
			    TUN_SOCKET__ATTACH_QUEUE, NULL);
}

static int selinux_tun_dev_attach(struct sock *sk, void *security)
{
	struct tun_security_struct *tunsec = security;
	struct sk_security_struct *sksec = sk->sk_security;

	/* we don't currently perform any NetLabel based labeling here and it
	 * isn't clear that we would want to do so anyway; while we could apply
	 * labeling without the support of the TUN user the resulting labeled
	 * traffic from the other end of the connection would almost certainly
	 * cause confusion to the TUN user that had no idea network labeling
	 * protocols were being used */

	sksec->sid = tunsec->sid;
	sksec->sclass = SECCLASS_TUN_SOCKET;

	return 0;
}

static int selinux_tun_dev_open(void *security)
{
	struct tun_security_struct *tunsec = security;
	u32 sid = current_sid();
	int err;

	err = avc_has_perm(&selinux_state,
			   sid, tunsec->sid, SECCLASS_TUN_SOCKET,
			   TUN_SOCKET__RELABELFROM, NULL);
	if (err)
		return err;
	err = avc_has_perm(&selinux_state,
			   sid, sid, SECCLASS_TUN_SOCKET,
			   TUN_SOCKET__RELABELTO, NULL);
	if (err)
		return err;
	tunsec->sid = sid;

	return 0;
}

static int selinux_nlmsg_perm(struct sock *sk, struct sk_buff *skb)
{
	int rc = 0;
	unsigned int msg_len;
	unsigned int data_len = skb->len;
	unsigned char *data = skb->data;
	struct nlmsghdr *nlh;
	struct sk_security_struct *sksec = sk->sk_security;
	u16 sclass = sksec->sclass;
	u32 perm;

	while (data_len >= nlmsg_total_size(0)) {
		nlh = (struct nlmsghdr *)data;

		/* NOTE: the nlmsg_len field isn't reliably set by some netlink
		 *       users which means we can't reject skb's with bogus
		 *       length fields; our solution is to follow what
		 *       netlink_rcv_skb() does and simply skip processing at
		 *       messages with length fields that are clearly junk
		 */
		if (nlh->nlmsg_len < NLMSG_HDRLEN || nlh->nlmsg_len > data_len)
			return 0;

		rc = selinux_nlmsg_lookup(sclass, nlh->nlmsg_type, &perm);
		if (rc == 0) {
			rc = sock_has_perm(sk, perm);
			if (rc)
				return rc;
		} else if (rc == -EINVAL) {
			/* -EINVAL is a missing msg/perm mapping */
			pr_warn_ratelimited("SELinux: unrecognized netlink"
				" message: protocol=%hu nlmsg_type=%hu sclass=%s"
				" pid=%d comm=%s\n",
				sk->sk_protocol, nlh->nlmsg_type,
				secclass_map[sclass - 1].name,
				task_pid_nr(current), current->comm);
			if (enforcing_enabled(&selinux_state)&&
			    !security_get_allow_unknown(&selinux_state))
				return rc;
			rc = 0;
		} else if (rc == -ENOENT) {
			/* -ENOENT is a missing socket/class mapping, ignore */
			rc = 0;
		} else {
			return rc;
		}

		/* move to the next message after applying netlink padding */
		msg_len = NLMSG_ALIGN(nlh->nlmsg_len);
		if (msg_len >= data_len)
			return 0;
		data_len -= msg_len;
		data += msg_len;
	}

	return rc;
}

#ifdef CONFIG_NETFILTER

static unsigned int selinux_ip_forward(struct sk_buff *skb,
				       const struct net_device *indev,
				       u16 family)
{
	int err;
	char *addrp;
	u32 peer_sid;
	struct common_audit_data ad;
	struct lsm_network_audit net = {0,};
	u8 secmark_active;
	u8 netlbl_active;
	u8 peerlbl_active;

	if (!selinux_policycap_netpeer())
		return NF_ACCEPT;

	secmark_active = selinux_secmark_enabled();
	netlbl_active = netlbl_enabled();
	peerlbl_active = selinux_peerlbl_enabled();
	if (!secmark_active && !peerlbl_active)
		return NF_ACCEPT;

	if (selinux_skb_peerlbl_sid(skb, family, &peer_sid) != 0)
		return NF_DROP;

	ad.type = LSM_AUDIT_DATA_NET;
	ad.u.net = &net;
	ad.u.net->netif = indev->ifindex;
	ad.u.net->family = family;
	if (selinux_parse_skb(skb, &ad, &addrp, 1, NULL) != 0)
		return NF_DROP;

	if (peerlbl_active) {
		err = selinux_inet_sys_rcv_skb(dev_net(indev), indev->ifindex,
					       addrp, family, peer_sid, &ad);
		if (err) {
			selinux_netlbl_err(skb, family, err, 1);
			return NF_DROP;
		}
	}

	if (secmark_active)
		if (avc_has_perm(&selinux_state,
				 peer_sid, skb->secmark,
				 SECCLASS_PACKET, PACKET__FORWARD_IN, &ad))
			return NF_DROP;

	if (netlbl_active)
		/* we do this in the FORWARD path and not the POST_ROUTING
		 * path because we want to make sure we apply the necessary
		 * labeling before IPsec is applied so we can leverage AH
		 * protection */
		if (selinux_netlbl_skbuff_setsid(skb, family, peer_sid) != 0)
			return NF_DROP;

	return NF_ACCEPT;
}

static unsigned int selinux_ipv4_forward(void *priv,
					 struct sk_buff *skb,
					 const struct nf_hook_state *state)
{
	return selinux_ip_forward(skb, state->in, PF_INET);
}

#if IS_ENABLED(CONFIG_IPV6)
static unsigned int selinux_ipv6_forward(void *priv,
					 struct sk_buff *skb,
					 const struct nf_hook_state *state)
{
	return selinux_ip_forward(skb, state->in, PF_INET6);
}
#endif	/* IPV6 */

static unsigned int selinux_ip_output(struct sk_buff *skb,
				      u16 family)
{
	struct sock *sk;
	u32 sid;

	if (!netlbl_enabled())
		return NF_ACCEPT;

	/* we do this in the LOCAL_OUT path and not the POST_ROUTING path
	 * because we want to make sure we apply the necessary labeling
	 * before IPsec is applied so we can leverage AH protection */
	sk = skb->sk;
	if (sk) {
		struct sk_security_struct *sksec;

		if (sk_listener(sk))
			/* if the socket is the listening state then this
			 * packet is a SYN-ACK packet which means it needs to
			 * be labeled based on the connection/request_sock and
			 * not the parent socket.  unfortunately, we can't
			 * lookup the request_sock yet as it isn't queued on
			 * the parent socket until after the SYN-ACK is sent.
			 * the "solution" is to simply pass the packet as-is
			 * as any IP option based labeling should be copied
			 * from the initial connection request (in the IP
			 * layer).  it is far from ideal, but until we get a
			 * security label in the packet itself this is the
			 * best we can do. */
			return NF_ACCEPT;

		/* standard practice, label using the parent socket */
		sksec = sk->sk_security;
		sid = sksec->sid;
	} else
		sid = SECINITSID_KERNEL;
	if (selinux_netlbl_skbuff_setsid(skb, family, sid) != 0)
		return NF_DROP;

	return NF_ACCEPT;
}

static unsigned int selinux_ipv4_output(void *priv,
					struct sk_buff *skb,
					const struct nf_hook_state *state)
{
	return selinux_ip_output(skb, PF_INET);
}

#if IS_ENABLED(CONFIG_IPV6)
static unsigned int selinux_ipv6_output(void *priv,
					struct sk_buff *skb,
					const struct nf_hook_state *state)
{
	return selinux_ip_output(skb, PF_INET6);
}
#endif	/* IPV6 */

static unsigned int selinux_ip_postroute_compat(struct sk_buff *skb,
						int ifindex,
						u16 family)
{
	struct sock *sk = skb_to_full_sk(skb);
	struct sk_security_struct *sksec;
	struct common_audit_data ad;
	struct lsm_network_audit net = {0,};
	char *addrp;
	u8 proto = 0;

	if (sk == NULL)
		return NF_ACCEPT;
	sksec = sk->sk_security;

	ad.type = LSM_AUDIT_DATA_NET;
	ad.u.net = &net;
	ad.u.net->netif = ifindex;
	ad.u.net->family = family;
	if (selinux_parse_skb(skb, &ad, &addrp, 0, &proto))
		return NF_DROP;

	if (selinux_secmark_enabled())
		if (avc_has_perm(&selinux_state,
				 sksec->sid, skb->secmark,
				 SECCLASS_PACKET, PACKET__SEND, &ad))
			return NF_DROP_ERR(-ECONNREFUSED);

	if (selinux_xfrm_postroute_last(sksec->sid, skb, &ad, proto))
		return NF_DROP_ERR(-ECONNREFUSED);

	return NF_ACCEPT;
}

static unsigned int selinux_ip_postroute(struct sk_buff *skb,
					 const struct net_device *outdev,
					 u16 family)
{
	u32 secmark_perm;
	u32 peer_sid;
	int ifindex = outdev->ifindex;
	struct sock *sk;
	struct common_audit_data ad;
	struct lsm_network_audit net = {0,};
	char *addrp;
	u8 secmark_active;
	u8 peerlbl_active;

	/* If any sort of compatibility mode is enabled then handoff processing
	 * to the selinux_ip_postroute_compat() function to deal with the
	 * special handling.  We do this in an attempt to keep this function
	 * as fast and as clean as possible. */
	if (!selinux_policycap_netpeer())
		return selinux_ip_postroute_compat(skb, ifindex, family);

	secmark_active = selinux_secmark_enabled();
	peerlbl_active = selinux_peerlbl_enabled();
	if (!secmark_active && !peerlbl_active)
		return NF_ACCEPT;

	sk = skb_to_full_sk(skb);

#ifdef CONFIG_XFRM
	/* If skb->dst->xfrm is non-NULL then the packet is undergoing an IPsec
	 * packet transformation so allow the packet to pass without any checks
	 * since we'll have another chance to perform access control checks
	 * when the packet is on it's final way out.
	 * NOTE: there appear to be some IPv6 multicast cases where skb->dst
	 *       is NULL, in this case go ahead and apply access control.
	 * NOTE: if this is a local socket (skb->sk != NULL) that is in the
	 *       TCP listening state we cannot wait until the XFRM processing
	 *       is done as we will miss out on the SA label if we do;
	 *       unfortunately, this means more work, but it is only once per
	 *       connection. */
	if (skb_dst(skb) != NULL && skb_dst(skb)->xfrm != NULL &&
	    !(sk && sk_listener(sk)))
		return NF_ACCEPT;
#endif

	if (sk == NULL) {
		/* Without an associated socket the packet is either coming
		 * from the kernel or it is being forwarded; check the packet
		 * to determine which and if the packet is being forwarded
		 * query the packet directly to determine the security label. */
		if (skb->skb_iif) {
			secmark_perm = PACKET__FORWARD_OUT;
			if (selinux_skb_peerlbl_sid(skb, family, &peer_sid))
				return NF_DROP;
		} else {
			secmark_perm = PACKET__SEND;
			peer_sid = SECINITSID_KERNEL;
		}
	} else if (sk_listener(sk)) {
		/* Locally generated packet but the associated socket is in the
		 * listening state which means this is a SYN-ACK packet.  In
		 * this particular case the correct security label is assigned
		 * to the connection/request_sock but unfortunately we can't
		 * query the request_sock as it isn't queued on the parent
		 * socket until after the SYN-ACK packet is sent; the only
		 * viable choice is to regenerate the label like we do in
		 * selinux_inet_conn_request().  See also selinux_ip_output()
		 * for similar problems. */
		u32 skb_sid;
		struct sk_security_struct *sksec;

		sksec = sk->sk_security;
		if (selinux_skb_peerlbl_sid(skb, family, &skb_sid))
			return NF_DROP;
		/* At this point, if the returned skb peerlbl is SECSID_NULL
		 * and the packet has been through at least one XFRM
		 * transformation then we must be dealing with the "final"
		 * form of labeled IPsec packet; since we've already applied
		 * all of our access controls on this packet we can safely
		 * pass the packet. */
		if (skb_sid == SECSID_NULL) {
			switch (family) {
			case PF_INET:
				if (IPCB(skb)->flags & IPSKB_XFRM_TRANSFORMED)
					return NF_ACCEPT;
				break;
			case PF_INET6:
				if (IP6CB(skb)->flags & IP6SKB_XFRM_TRANSFORMED)
					return NF_ACCEPT;
				break;
			default:
				return NF_DROP_ERR(-ECONNREFUSED);
			}
		}
		if (selinux_conn_sid(sksec->sid, skb_sid, &peer_sid))
			return NF_DROP;
		secmark_perm = PACKET__SEND;
	} else {
		/* Locally generated packet, fetch the security label from the
		 * associated socket. */
		struct sk_security_struct *sksec = sk->sk_security;
		peer_sid = sksec->sid;
		secmark_perm = PACKET__SEND;
	}

	ad.type = LSM_AUDIT_DATA_NET;
	ad.u.net = &net;
	ad.u.net->netif = ifindex;
	ad.u.net->family = family;
	if (selinux_parse_skb(skb, &ad, &addrp, 0, NULL))
		return NF_DROP;

	if (secmark_active)
		if (avc_has_perm(&selinux_state,
				 peer_sid, skb->secmark,
				 SECCLASS_PACKET, secmark_perm, &ad))
			return NF_DROP_ERR(-ECONNREFUSED);

	if (peerlbl_active) {
		u32 if_sid;
		u32 node_sid;

		if (sel_netif_sid(dev_net(outdev), ifindex, &if_sid))
			return NF_DROP;
		if (avc_has_perm(&selinux_state,
				 peer_sid, if_sid,
				 SECCLASS_NETIF, NETIF__EGRESS, &ad))
			return NF_DROP_ERR(-ECONNREFUSED);

		if (sel_netnode_sid(addrp, family, &node_sid))
			return NF_DROP;
		if (avc_has_perm(&selinux_state,
				 peer_sid, node_sid,
				 SECCLASS_NODE, NODE__SENDTO, &ad))
			return NF_DROP_ERR(-ECONNREFUSED);
	}

	return NF_ACCEPT;
}

static unsigned int selinux_ipv4_postroute(void *priv,
					   struct sk_buff *skb,
					   const struct nf_hook_state *state)
{
	return selinux_ip_postroute(skb, state->out, PF_INET);
}

#if IS_ENABLED(CONFIG_IPV6)
static unsigned int selinux_ipv6_postroute(void *priv,
					   struct sk_buff *skb,
					   const struct nf_hook_state *state)
{
	return selinux_ip_postroute(skb, state->out, PF_INET6);
}
#endif	/* IPV6 */

#endif	/* CONFIG_NETFILTER */

static int selinux_netlink_send(struct sock *sk, struct sk_buff *skb)
{
	return selinux_nlmsg_perm(sk, skb);
}

static int ipc_alloc_security(struct kern_ipc_perm *perm,
			      u16 sclass)
{
	struct ipc_security_struct *isec;

	isec = kzalloc(sizeof(struct ipc_security_struct), GFP_KERNEL);
	if (!isec)
		return -ENOMEM;

	isec->sclass = sclass;
	isec->sid = current_sid();
	perm->security = isec;

	return 0;
}

static void ipc_free_security(struct kern_ipc_perm *perm)
{
	struct ipc_security_struct *isec = perm->security;
	perm->security = NULL;
	kfree(isec);
}

static int msg_msg_alloc_security(struct msg_msg *msg)
{
	struct msg_security_struct *msec;

	msec = kzalloc(sizeof(struct msg_security_struct), GFP_KERNEL);
	if (!msec)
		return -ENOMEM;

	msec->sid = SECINITSID_UNLABELED;
	msg->security = msec;

	return 0;
}

static void msg_msg_free_security(struct msg_msg *msg)
{
	struct msg_security_struct *msec = msg->security;

	msg->security = NULL;
	kfree(msec);
}

static int ipc_has_perm(struct kern_ipc_perm *ipc_perms,
			u32 perms)
{
	struct ipc_security_struct *isec;
	struct common_audit_data ad;
	u32 sid = current_sid();

	isec = ipc_perms->security;

	ad.type = LSM_AUDIT_DATA_IPC;
	ad.u.ipc_id = ipc_perms->key;

	return avc_has_perm(&selinux_state,
			    sid, isec->sid, isec->sclass, perms, &ad);
}

static int selinux_msg_msg_alloc_security(struct msg_msg *msg)
{
	return msg_msg_alloc_security(msg);
}

static void selinux_msg_msg_free_security(struct msg_msg *msg)
{
	msg_msg_free_security(msg);
}

/* message queue security operations */
static int selinux_msg_queue_alloc_security(struct msg_queue *msq)
{
	struct ipc_security_struct *isec;
	struct common_audit_data ad;
	u32 sid = current_sid();
	int rc;

	rc = ipc_alloc_security(&msq->q_perm, SECCLASS_MSGQ);
	if (rc)
		return rc;

	isec = msq->q_perm.security;

	ad.type = LSM_AUDIT_DATA_IPC;
	ad.u.ipc_id = msq->q_perm.key;

	rc = avc_has_perm(&selinux_state,
			  sid, isec->sid, SECCLASS_MSGQ,
			  MSGQ__CREATE, &ad);
	if (rc) {
		ipc_free_security(&msq->q_perm);
		return rc;
	}
	return 0;
}

static void selinux_msg_queue_free_security(struct msg_queue *msq)
{
	ipc_free_security(&msq->q_perm);
}

static int selinux_msg_queue_associate(struct msg_queue *msq, int msqflg)
{
	struct ipc_security_struct *isec;
	struct common_audit_data ad;
	u32 sid = current_sid();

	isec = msq->q_perm.security;

	ad.type = LSM_AUDIT_DATA_IPC;
	ad.u.ipc_id = msq->q_perm.key;

	return avc_has_perm(&selinux_state,
			    sid, isec->sid, SECCLASS_MSGQ,
			    MSGQ__ASSOCIATE, &ad);
}

static int selinux_msg_queue_msgctl(struct msg_queue *msq, int cmd)
{
	int err;
	int perms;

	switch (cmd) {
	case IPC_INFO:
	case MSG_INFO:
		/* No specific object, just general system-wide information. */
		return avc_has_perm(&selinux_state,
				    current_sid(), SECINITSID_KERNEL,
				    SECCLASS_SYSTEM, SYSTEM__IPC_INFO, NULL);
	case IPC_STAT:
	case MSG_STAT:
		perms = MSGQ__GETATTR | MSGQ__ASSOCIATE;
		break;
	case IPC_SET:
		perms = MSGQ__SETATTR;
		break;
	case IPC_RMID:
		perms = MSGQ__DESTROY;
		break;
	default:
		return 0;
	}

	err = ipc_has_perm(&msq->q_perm, perms);
	return err;
}

static int selinux_msg_queue_msgsnd(struct msg_queue *msq, struct msg_msg *msg, int msqflg)
{
	struct ipc_security_struct *isec;
	struct msg_security_struct *msec;
	struct common_audit_data ad;
	u32 sid = current_sid();
	int rc;

	isec = msq->q_perm.security;
	msec = msg->security;

	/*
	 * First time through, need to assign label to the message
	 */
	if (msec->sid == SECINITSID_UNLABELED) {
		/*
		 * Compute new sid based on current process and
		 * message queue this message will be stored in
		 */
		rc = security_transition_sid(&selinux_state, sid, isec->sid,
					     SECCLASS_MSG, NULL, &msec->sid);
		if (rc)
			return rc;
	}

	ad.type = LSM_AUDIT_DATA_IPC;
	ad.u.ipc_id = msq->q_perm.key;

	/* Can this process write to the queue? */
	rc = avc_has_perm(&selinux_state,
			  sid, isec->sid, SECCLASS_MSGQ,
			  MSGQ__WRITE, &ad);
	if (!rc)
		/* Can this process send the message */
		rc = avc_has_perm(&selinux_state,
				  sid, msec->sid, SECCLASS_MSG,
				  MSG__SEND, &ad);
	if (!rc)
		/* Can the message be put in the queue? */
		rc = avc_has_perm(&selinux_state,
				  msec->sid, isec->sid, SECCLASS_MSGQ,
				  MSGQ__ENQUEUE, &ad);

	return rc;
}

static int selinux_msg_queue_msgrcv(struct msg_queue *msq, struct msg_msg *msg,
				    struct task_struct *target,
				    long type, int mode)
{
	struct ipc_security_struct *isec;
	struct msg_security_struct *msec;
	struct common_audit_data ad;
	u32 sid = task_sid(target);
	int rc;

	isec = msq->q_perm.security;
	msec = msg->security;

	ad.type = LSM_AUDIT_DATA_IPC;
	ad.u.ipc_id = msq->q_perm.key;

	rc = avc_has_perm(&selinux_state,
			  sid, isec->sid,
			  SECCLASS_MSGQ, MSGQ__READ, &ad);
	if (!rc)
		rc = avc_has_perm(&selinux_state,
				  sid, msec->sid,
				  SECCLASS_MSG, MSG__RECEIVE, &ad);
	return rc;
}

/* Shared Memory security operations */
static int selinux_shm_alloc_security(struct shmid_kernel *shp)
{
	struct ipc_security_struct *isec;
	struct common_audit_data ad;
	u32 sid = current_sid();
	int rc;

	rc = ipc_alloc_security(&shp->shm_perm, SECCLASS_SHM);
	if (rc)
		return rc;

	isec = shp->shm_perm.security;

	ad.type = LSM_AUDIT_DATA_IPC;
	ad.u.ipc_id = shp->shm_perm.key;

	rc = avc_has_perm(&selinux_state,
			  sid, isec->sid, SECCLASS_SHM,
			  SHM__CREATE, &ad);
	if (rc) {
		ipc_free_security(&shp->shm_perm);
		return rc;
	}
	return 0;
}

static void selinux_shm_free_security(struct shmid_kernel *shp)
{
	ipc_free_security(&shp->shm_perm);
}

static int selinux_shm_associate(struct shmid_kernel *shp, int shmflg)
{
	struct ipc_security_struct *isec;
	struct common_audit_data ad;
	u32 sid = current_sid();

	isec = shp->shm_perm.security;

	ad.type = LSM_AUDIT_DATA_IPC;
	ad.u.ipc_id = shp->shm_perm.key;

	return avc_has_perm(&selinux_state,
			    sid, isec->sid, SECCLASS_SHM,
			    SHM__ASSOCIATE, &ad);
}

/* Note, at this point, shp is locked down */
static int selinux_shm_shmctl(struct shmid_kernel *shp, int cmd)
{
	int perms;
	int err;

	switch (cmd) {
	case IPC_INFO:
	case SHM_INFO:
		/* No specific object, just general system-wide information. */
		return avc_has_perm(&selinux_state,
				    current_sid(), SECINITSID_KERNEL,
				    SECCLASS_SYSTEM, SYSTEM__IPC_INFO, NULL);
	case IPC_STAT:
	case SHM_STAT:
		perms = SHM__GETATTR | SHM__ASSOCIATE;
		break;
	case IPC_SET:
		perms = SHM__SETATTR;
		break;
	case SHM_LOCK:
	case SHM_UNLOCK:
		perms = SHM__LOCK;
		break;
	case IPC_RMID:
		perms = SHM__DESTROY;
		break;
	default:
		return 0;
	}

	err = ipc_has_perm(&shp->shm_perm, perms);
	return err;
}

static int selinux_shm_shmat(struct shmid_kernel *shp,
			     char __user *shmaddr, int shmflg)
{
	u32 perms;

	if (shmflg & SHM_RDONLY)
		perms = SHM__READ;
	else
		perms = SHM__READ | SHM__WRITE;

	return ipc_has_perm(&shp->shm_perm, perms);
}

/* Semaphore security operations */
static int selinux_sem_alloc_security(struct sem_array *sma)
{
	struct ipc_security_struct *isec;
	struct common_audit_data ad;
	u32 sid = current_sid();
	int rc;

	rc = ipc_alloc_security(&sma->sem_perm, SECCLASS_SEM);
	if (rc)
		return rc;

	isec = sma->sem_perm.security;

	ad.type = LSM_AUDIT_DATA_IPC;
	ad.u.ipc_id = sma->sem_perm.key;

	rc = avc_has_perm(&selinux_state,
			  sid, isec->sid, SECCLASS_SEM,
			  SEM__CREATE, &ad);
	if (rc) {
		ipc_free_security(&sma->sem_perm);
		return rc;
	}
	return 0;
}

static void selinux_sem_free_security(struct sem_array *sma)
{
	ipc_free_security(&sma->sem_perm);
}

static int selinux_sem_associate(struct sem_array *sma, int semflg)
{
	struct ipc_security_struct *isec;
	struct common_audit_data ad;
	u32 sid = current_sid();

	isec = sma->sem_perm.security;

	ad.type = LSM_AUDIT_DATA_IPC;
	ad.u.ipc_id = sma->sem_perm.key;

	return avc_has_perm(&selinux_state,
			    sid, isec->sid, SECCLASS_SEM,
			    SEM__ASSOCIATE, &ad);
}

/* Note, at this point, sma is locked down */
static int selinux_sem_semctl(struct sem_array *sma, int cmd)
{
	int err;
	u32 perms;

	switch (cmd) {
	case IPC_INFO:
	case SEM_INFO:
		/* No specific object, just general system-wide information. */
		return avc_has_perm(&selinux_state,
				    current_sid(), SECINITSID_KERNEL,
				    SECCLASS_SYSTEM, SYSTEM__IPC_INFO, NULL);
	case GETPID:
	case GETNCNT:
	case GETZCNT:
		perms = SEM__GETATTR;
		break;
	case GETVAL:
	case GETALL:
		perms = SEM__READ;
		break;
	case SETVAL:
	case SETALL:
		perms = SEM__WRITE;
		break;
	case IPC_RMID:
		perms = SEM__DESTROY;
		break;
	case IPC_SET:
		perms = SEM__SETATTR;
		break;
	case IPC_STAT:
	case SEM_STAT:
		perms = SEM__GETATTR | SEM__ASSOCIATE;
		break;
	default:
		return 0;
	}

	err = ipc_has_perm(&sma->sem_perm, perms);
	return err;
}

static int selinux_sem_semop(struct sem_array *sma,
			     struct sembuf *sops, unsigned nsops, int alter)
{
	u32 perms;

	if (alter)
		perms = SEM__READ | SEM__WRITE;
	else
		perms = SEM__READ;

	return ipc_has_perm(&sma->sem_perm, perms);
}

static int selinux_ipc_permission(struct kern_ipc_perm *ipcp, short flag)
{
	u32 av = 0;

	av = 0;
	if (flag & S_IRUGO)
		av |= IPC__UNIX_READ;
	if (flag & S_IWUGO)
		av |= IPC__UNIX_WRITE;

	if (av == 0)
		return 0;

	return ipc_has_perm(ipcp, av);
}

static void selinux_ipc_getsecid(struct kern_ipc_perm *ipcp, u32 *secid)
{
	struct ipc_security_struct *isec = ipcp->security;
	*secid = isec->sid;
}

static void selinux_d_instantiate(struct dentry *dentry, struct inode *inode)
{
	if (inode)
		inode_doinit_with_dentry(inode, dentry);
}

static int selinux_getprocattr(struct task_struct *p,
			       char *name, char **value)
{
	const struct task_security_struct *__tsec;
	u32 sid;
	int error;
	unsigned len;

	rcu_read_lock();
	__tsec = __task_cred(p)->security;

	if (current != p) {
		error = avc_has_perm(&selinux_state,
				     current_sid(), __tsec->sid,
				     SECCLASS_PROCESS, PROCESS__GETATTR, NULL);
		if (error)
			goto bad;
	}

	if (!strcmp(name, "current"))
		sid = __tsec->sid;
	else if (!strcmp(name, "prev"))
		sid = __tsec->osid;
	else if (!strcmp(name, "exec"))
		sid = __tsec->exec_sid;
	else if (!strcmp(name, "fscreate"))
		sid = __tsec->create_sid;
	else if (!strcmp(name, "keycreate"))
		sid = __tsec->keycreate_sid;
	else if (!strcmp(name, "sockcreate"))
		sid = __tsec->sockcreate_sid;
	else {
		error = -EINVAL;
		goto bad;
	}
	rcu_read_unlock();

	if (!sid)
		return 0;

	error = security_sid_to_context(&selinux_state, sid, value, &len);
	if (error)
		return error;
	return len;

bad:
	rcu_read_unlock();
	return error;
}

static int selinux_setprocattr(const char *name, void *value, size_t size)
{
	struct task_security_struct *tsec;
	struct cred *new;
	u32 mysid = current_sid(), sid = 0, ptsid;
	int error;
	char *str = value;

	/*
	 * Basic control over ability to set these attributes at all.
	 */
	if (!strcmp(name, "exec"))
		error = avc_has_perm(&selinux_state,
				     mysid, mysid, SECCLASS_PROCESS,
				     PROCESS__SETEXEC, NULL);
	else if (!strcmp(name, "fscreate"))
		error = avc_has_perm(&selinux_state,
				     mysid, mysid, SECCLASS_PROCESS,
				     PROCESS__SETFSCREATE, NULL);
	else if (!strcmp(name, "keycreate"))
		error = avc_has_perm(&selinux_state,
				     mysid, mysid, SECCLASS_PROCESS,
				     PROCESS__SETKEYCREATE, NULL);
	else if (!strcmp(name, "sockcreate"))
		error = avc_has_perm(&selinux_state,
				     mysid, mysid, SECCLASS_PROCESS,
				     PROCESS__SETSOCKCREATE, NULL);
	else if (!strcmp(name, "current"))
		error = avc_has_perm(&selinux_state,
				     mysid, mysid, SECCLASS_PROCESS,
				     PROCESS__SETCURRENT, NULL);
	else
		error = -EINVAL;
	if (error)
		return error;

	/* Obtain a SID for the context, if one was specified. */
	if (size && str[0] && str[0] != '\n') {
		if (str[size-1] == '\n') {
			str[size-1] = 0;
			size--;
		}
		error = security_context_to_sid(&selinux_state, value, size,
						&sid, GFP_KERNEL);
		if (error == -EINVAL && !strcmp(name, "fscreate")) {
			if (!has_cap_mac_admin(true)) {
				struct audit_buffer *ab;
				size_t audit_size;

				/* We strip a nul only if it is at the end, otherwise the
				 * context contains a nul and we should audit that */
				if (str[size - 1] == '\0')
					audit_size = size - 1;
				else
					audit_size = size;
				ab = audit_log_start(current->audit_context, GFP_ATOMIC, AUDIT_SELINUX_ERR);
				audit_log_format(ab, "op=fscreate invalid_context=");
				audit_log_n_untrustedstring(ab, value, audit_size);
				audit_log_end(ab);

				return error;
			}
			error = security_context_to_sid_force(
						      &selinux_state,
						      value, size, &sid);
		}
		if (error)
			return error;
	}

	new = prepare_creds();
	if (!new)
		return -ENOMEM;

	/* Permission checking based on the specified context is
	   performed during the actual operation (execve,
	   open/mkdir/...), when we know the full context of the
	   operation.  See selinux_bprm_set_creds for the execve
	   checks and may_create for the file creation checks. The
	   operation will then fail if the context is not permitted. */
	tsec = new->security;
	if (!strcmp(name, "exec")) {
		tsec->exec_sid = sid;
	} else if (!strcmp(name, "fscreate")) {
		tsec->create_sid = sid;
	} else if (!strcmp(name, "keycreate")) {
		error = avc_has_perm(&selinux_state,
				     mysid, sid, SECCLASS_KEY, KEY__CREATE,
				     NULL);
		if (error)
			goto abort_change;
		tsec->keycreate_sid = sid;
	} else if (!strcmp(name, "sockcreate")) {
		tsec->sockcreate_sid = sid;
	} else if (!strcmp(name, "current")) {
		error = -EINVAL;
		if (sid == 0)
			goto abort_change;

		/* Only allow single threaded processes to change context */
		error = -EPERM;
		if (!current_is_single_threaded()) {
			error = security_bounded_transition(&selinux_state,
							    tsec->sid, sid);
			if (error)
				goto abort_change;
		}

		/* Check permissions for the transition. */
		error = avc_has_perm(&selinux_state,
				     tsec->sid, sid, SECCLASS_PROCESS,
				     PROCESS__DYNTRANSITION, NULL);
		if (error)
			goto abort_change;

		/* Check for ptracing, and update the task SID if ok.
		   Otherwise, leave SID unchanged and fail. */
		ptsid = ptrace_parent_sid();
		if (ptsid != 0) {
			error = avc_has_perm(&selinux_state,
					     ptsid, sid, SECCLASS_PROCESS,
					     PROCESS__PTRACE, NULL);
			if (error)
				goto abort_change;
		}

		tsec->sid = sid;
	} else {
		error = -EINVAL;
		goto abort_change;
	}

	commit_creds(new);
	return size;

abort_change:
	abort_creds(new);
	return error;
}

static int selinux_ismaclabel(const char *name)
{
	return (strcmp(name, XATTR_SELINUX_SUFFIX) == 0);
}

static int selinux_secid_to_secctx(u32 secid, char **secdata, u32 *seclen)
{
	return security_sid_to_context(&selinux_state, secid,
				       secdata, seclen);
}

static int selinux_secctx_to_secid(const char *secdata, u32 seclen, u32 *secid)
{
	return security_context_to_sid(&selinux_state, secdata, seclen,
				       secid, GFP_KERNEL);
}

static void selinux_release_secctx(char *secdata, u32 seclen)
{
	kfree(secdata);
}

static void selinux_inode_invalidate_secctx(struct inode *inode)
{
	struct inode_security_struct *isec = inode->i_security;

	spin_lock(&isec->lock);
	isec->initialized = LABEL_INVALID;
	spin_unlock(&isec->lock);
}

/*
 *	called with inode->i_mutex locked
 */
static int selinux_inode_notifysecctx(struct inode *inode, void *ctx, u32 ctxlen)
{
	int rc = selinux_inode_setsecurity(inode, XATTR_SELINUX_SUFFIX,
					   ctx, ctxlen, 0);
	/* Do not return error when suppressing label (SBLABEL_MNT not set). */
	return rc == -EOPNOTSUPP ? 0 : rc;
}

/*
 *	called with inode->i_mutex locked
 */
static int selinux_inode_setsecctx(struct dentry *dentry, void *ctx, u32 ctxlen)
{
	return __vfs_setxattr_noperm(dentry, XATTR_NAME_SELINUX, ctx, ctxlen, 0);
}

static int selinux_inode_getsecctx(struct inode *inode, void **ctx, u32 *ctxlen)
{
	int len = 0;
	len = selinux_inode_getsecurity(inode, XATTR_SELINUX_SUFFIX,
						ctx, true);
	if (len < 0)
		return len;
	*ctxlen = len;
	return 0;
}
#ifdef CONFIG_KEYS

static int selinux_key_alloc(struct key *k, const struct cred *cred,
			     unsigned long flags)
{
	const struct task_security_struct *tsec;
	struct key_security_struct *ksec;

	ksec = kzalloc(sizeof(struct key_security_struct), GFP_KERNEL);
	if (!ksec)
		return -ENOMEM;

	tsec = cred->security;
	if (tsec->keycreate_sid)
		ksec->sid = tsec->keycreate_sid;
	else
		ksec->sid = tsec->sid;

	k->security = ksec;
	return 0;
}

static void selinux_key_free(struct key *k)
{
	struct key_security_struct *ksec = k->security;

	k->security = NULL;
	kfree(ksec);
}

static int selinux_key_permission(key_ref_t key_ref,
				  const struct cred *cred,
				  unsigned perm)
{
	struct key *key;
	struct key_security_struct *ksec;
	u32 sid;

	/* if no specific permissions are requested, we skip the
	   permission check. No serious, additional covert channels
	   appear to be created. */
	if (perm == 0)
		return 0;

	sid = cred_sid(cred);

	key = key_ref_to_ptr(key_ref);
	ksec = key->security;

	return avc_has_perm(&selinux_state,
			    sid, ksec->sid, SECCLASS_KEY, perm, NULL);
}

static int selinux_key_getsecurity(struct key *key, char **_buffer)
{
	struct key_security_struct *ksec = key->security;
	char *context = NULL;
	unsigned len;
	int rc;

	rc = security_sid_to_context(&selinux_state, ksec->sid,
				     &context, &len);
	if (!rc)
		rc = len;
	*_buffer = context;
	return rc;
}
#endif

#ifdef CONFIG_SECURITY_INFINIBAND
static int selinux_ib_pkey_access(void *ib_sec, u64 subnet_prefix, u16 pkey_val)
{
	struct common_audit_data ad;
	int err;
	u32 sid = 0;
	struct ib_security_struct *sec = ib_sec;
	struct lsm_ibpkey_audit ibpkey;

	err = sel_ib_pkey_sid(subnet_prefix, pkey_val, &sid);
	if (err)
		return err;

	ad.type = LSM_AUDIT_DATA_IBPKEY;
	ibpkey.subnet_prefix = subnet_prefix;
	ibpkey.pkey = pkey_val;
	ad.u.ibpkey = &ibpkey;
	return avc_has_perm(&selinux_state,
			    sec->sid, sid,
			    SECCLASS_INFINIBAND_PKEY,
			    INFINIBAND_PKEY__ACCESS, &ad);
}

static int selinux_ib_endport_manage_subnet(void *ib_sec, const char *dev_name,
					    u8 port_num)
{
	struct common_audit_data ad;
	int err;
	u32 sid = 0;
	struct ib_security_struct *sec = ib_sec;
	struct lsm_ibendport_audit ibendport;

	err = security_ib_endport_sid(&selinux_state, dev_name, port_num,
				      &sid);

	if (err)
		return err;

	ad.type = LSM_AUDIT_DATA_IBENDPORT;
	strncpy(ibendport.dev_name, dev_name, sizeof(ibendport.dev_name));
	ibendport.port = port_num;
	ad.u.ibendport = &ibendport;
	return avc_has_perm(&selinux_state,
			    sec->sid, sid,
			    SECCLASS_INFINIBAND_ENDPORT,
			    INFINIBAND_ENDPORT__MANAGE_SUBNET, &ad);
}

static int selinux_ib_alloc_security(void **ib_sec)
{
	struct ib_security_struct *sec;

	sec = kzalloc(sizeof(*sec), GFP_KERNEL);
	if (!sec)
		return -ENOMEM;
	sec->sid = current_sid();

	*ib_sec = sec;
	return 0;
}

static void selinux_ib_free_security(void *ib_sec)
{
	kfree(ib_sec);
}
#endif

#ifdef CONFIG_BPF_SYSCALL
static int selinux_bpf(int cmd, union bpf_attr *attr,
				     unsigned int size)
{
	u32 sid = current_sid();
	int ret;

	switch (cmd) {
	case BPF_MAP_CREATE:
<<<<<<< HEAD
		ret = avc_has_perm(sid, sid, SECCLASS_BPF, BPF__MAP_CREATE,
				   NULL);
		break;
	case BPF_PROG_LOAD:
		ret = avc_has_perm(sid, sid, SECCLASS_BPF, BPF__PROG_LOAD,
=======
		ret = avc_has_perm(&selinux_state,
				   sid, sid, SECCLASS_BPF, BPF__MAP_CREATE,
				   NULL);
		break;
	case BPF_PROG_LOAD:
		ret = avc_has_perm(&selinux_state,
				   sid, sid, SECCLASS_BPF, BPF__PROG_LOAD,
>>>>>>> 8a685dfc
				   NULL);
		break;
	default:
		ret = 0;
		break;
	}

	return ret;
}

static u32 bpf_map_fmode_to_av(fmode_t fmode)
{
	u32 av = 0;

	if (fmode & FMODE_READ)
		av |= BPF__MAP_READ;
	if (fmode & FMODE_WRITE)
		av |= BPF__MAP_WRITE;
	return av;
}

/* This function will check the file pass through unix socket or binder to see
 * if it is a bpf related object. And apply correspinding checks on the bpf
 * object based on the type. The bpf maps and programs, not like other files and
 * socket, are using a shared anonymous inode inside the kernel as their inode.
 * So checking that inode cannot identify if the process have privilege to
 * access the bpf object and that's why we have to add this additional check in
 * selinux_file_receive and selinux_binder_transfer_files.
 */
static int bpf_fd_pass(struct file *file, u32 sid)
{
	struct bpf_security_struct *bpfsec;
	struct bpf_prog *prog;
	struct bpf_map *map;
	int ret;

	if (file->f_op == &bpf_map_fops) {
		map = file->private_data;
		bpfsec = map->security;
<<<<<<< HEAD
		ret = avc_has_perm(sid, bpfsec->sid, SECCLASS_BPF,
=======
		ret = avc_has_perm(&selinux_state,
				   sid, bpfsec->sid, SECCLASS_BPF,
>>>>>>> 8a685dfc
				   bpf_map_fmode_to_av(file->f_mode), NULL);
		if (ret)
			return ret;
	} else if (file->f_op == &bpf_prog_fops) {
		prog = file->private_data;
		bpfsec = prog->aux->security;
<<<<<<< HEAD
		ret = avc_has_perm(sid, bpfsec->sid, SECCLASS_BPF,
=======
		ret = avc_has_perm(&selinux_state,
				   sid, bpfsec->sid, SECCLASS_BPF,
>>>>>>> 8a685dfc
				   BPF__PROG_RUN, NULL);
		if (ret)
			return ret;
	}
	return 0;
}

static int selinux_bpf_map(struct bpf_map *map, fmode_t fmode)
{
	u32 sid = current_sid();
	struct bpf_security_struct *bpfsec;

	bpfsec = map->security;
<<<<<<< HEAD
	return avc_has_perm(sid, bpfsec->sid, SECCLASS_BPF,
=======
	return avc_has_perm(&selinux_state,
			    sid, bpfsec->sid, SECCLASS_BPF,
>>>>>>> 8a685dfc
			    bpf_map_fmode_to_av(fmode), NULL);
}

static int selinux_bpf_prog(struct bpf_prog *prog)
{
	u32 sid = current_sid();
	struct bpf_security_struct *bpfsec;

	bpfsec = prog->aux->security;
<<<<<<< HEAD
	return avc_has_perm(sid, bpfsec->sid, SECCLASS_BPF,
=======
	return avc_has_perm(&selinux_state,
			    sid, bpfsec->sid, SECCLASS_BPF,
>>>>>>> 8a685dfc
			    BPF__PROG_RUN, NULL);
}

static int selinux_bpf_map_alloc(struct bpf_map *map)
{
	struct bpf_security_struct *bpfsec;

	bpfsec = kzalloc(sizeof(*bpfsec), GFP_KERNEL);
	if (!bpfsec)
		return -ENOMEM;

	bpfsec->sid = current_sid();
	map->security = bpfsec;

	return 0;
}

static void selinux_bpf_map_free(struct bpf_map *map)
{
	struct bpf_security_struct *bpfsec = map->security;

	map->security = NULL;
	kfree(bpfsec);
}

static int selinux_bpf_prog_alloc(struct bpf_prog_aux *aux)
{
	struct bpf_security_struct *bpfsec;

	bpfsec = kzalloc(sizeof(*bpfsec), GFP_KERNEL);
	if (!bpfsec)
		return -ENOMEM;

	bpfsec->sid = current_sid();
	aux->security = bpfsec;

	return 0;
}

static void selinux_bpf_prog_free(struct bpf_prog_aux *aux)
{
	struct bpf_security_struct *bpfsec = aux->security;

	aux->security = NULL;
	kfree(bpfsec);
}
#endif

<<<<<<< HEAD
=======

#ifdef CONFIG_PERF_EVENTS
static int selinux_perf_event_open(struct perf_event_attr *attr, int type)
{
	u32 requested, sid = current_sid();

	if (type == PERF_SECURITY_OPEN)
		requested = PERF_EVENT__OPEN;
	else if (type == PERF_SECURITY_CPU)
		requested = PERF_EVENT__CPU;
	else if (type == PERF_SECURITY_KERNEL)
		requested = PERF_EVENT__KERNEL;
	else if (type == PERF_SECURITY_TRACEPOINT)
		requested = PERF_EVENT__TRACEPOINT;
	else
		return -EINVAL;

	return avc_has_perm(&selinux_state, sid, sid, SECCLASS_PERF_EVENT,
			    requested, NULL);
}

static int selinux_perf_event_alloc(struct perf_event *event)
{
	struct perf_event_security_struct *perfsec;

	perfsec = kzalloc(sizeof(*perfsec), GFP_KERNEL);
	if (!perfsec)
		return -ENOMEM;

	perfsec->sid = current_sid();
	event->security = perfsec;

	return 0;
}

static void selinux_perf_event_free(struct perf_event *event)
{
	struct perf_event_security_struct *perfsec = event->security;

	event->security = NULL;
	kfree(perfsec);
}

static int selinux_perf_event_read(struct perf_event *event)
{
	struct perf_event_security_struct *perfsec = event->security;
	u32 sid = current_sid();

	return avc_has_perm(&selinux_state, sid, perfsec->sid,
			    SECCLASS_PERF_EVENT, PERF_EVENT__READ, NULL);
}

static int selinux_perf_event_write(struct perf_event *event)
{
	struct perf_event_security_struct *perfsec = event->security;
	u32 sid = current_sid();

	return avc_has_perm(&selinux_state, sid, perfsec->sid,
			    SECCLASS_PERF_EVENT, PERF_EVENT__WRITE, NULL);
}
#endif

>>>>>>> 8a685dfc
static struct security_hook_list selinux_hooks[] __lsm_ro_after_init = {
	LSM_HOOK_INIT(binder_set_context_mgr, selinux_binder_set_context_mgr),
	LSM_HOOK_INIT(binder_transaction, selinux_binder_transaction),
	LSM_HOOK_INIT(binder_transfer_binder, selinux_binder_transfer_binder),
	LSM_HOOK_INIT(binder_transfer_file, selinux_binder_transfer_file),

	LSM_HOOK_INIT(ptrace_access_check, selinux_ptrace_access_check),
	LSM_HOOK_INIT(ptrace_traceme, selinux_ptrace_traceme),
	LSM_HOOK_INIT(capget, selinux_capget),
	LSM_HOOK_INIT(capset, selinux_capset),
	LSM_HOOK_INIT(capable, selinux_capable),
	LSM_HOOK_INIT(quotactl, selinux_quotactl),
	LSM_HOOK_INIT(quota_on, selinux_quota_on),
	LSM_HOOK_INIT(syslog, selinux_syslog),
	LSM_HOOK_INIT(vm_enough_memory, selinux_vm_enough_memory),

	LSM_HOOK_INIT(netlink_send, selinux_netlink_send),

	LSM_HOOK_INIT(bprm_set_creds, selinux_bprm_set_creds),
	LSM_HOOK_INIT(bprm_committing_creds, selinux_bprm_committing_creds),
	LSM_HOOK_INIT(bprm_committed_creds, selinux_bprm_committed_creds),

	LSM_HOOK_INIT(sb_alloc_security, selinux_sb_alloc_security),
	LSM_HOOK_INIT(sb_free_security, selinux_sb_free_security),
	LSM_HOOK_INIT(sb_copy_data, selinux_sb_copy_data),
	LSM_HOOK_INIT(sb_remount, selinux_sb_remount),
	LSM_HOOK_INIT(sb_kern_mount, selinux_sb_kern_mount),
	LSM_HOOK_INIT(sb_show_options, selinux_sb_show_options),
	LSM_HOOK_INIT(sb_statfs, selinux_sb_statfs),
	LSM_HOOK_INIT(sb_mount, selinux_mount),
	LSM_HOOK_INIT(sb_umount, selinux_umount),
	LSM_HOOK_INIT(sb_set_mnt_opts, selinux_set_mnt_opts),
	LSM_HOOK_INIT(sb_clone_mnt_opts, selinux_sb_clone_mnt_opts),
	LSM_HOOK_INIT(sb_parse_opts_str, selinux_parse_opts_str),

	LSM_HOOK_INIT(dentry_init_security, selinux_dentry_init_security),
	LSM_HOOK_INIT(dentry_create_files_as, selinux_dentry_create_files_as),

	LSM_HOOK_INIT(inode_alloc_security, selinux_inode_alloc_security),
	LSM_HOOK_INIT(inode_free_security, selinux_inode_free_security),
	LSM_HOOK_INIT(inode_init_security, selinux_inode_init_security),
	LSM_HOOK_INIT(inode_create, selinux_inode_create),
	LSM_HOOK_INIT(inode_link, selinux_inode_link),
	LSM_HOOK_INIT(inode_unlink, selinux_inode_unlink),
	LSM_HOOK_INIT(inode_symlink, selinux_inode_symlink),
	LSM_HOOK_INIT(inode_mkdir, selinux_inode_mkdir),
	LSM_HOOK_INIT(inode_rmdir, selinux_inode_rmdir),
	LSM_HOOK_INIT(inode_mknod, selinux_inode_mknod),
	LSM_HOOK_INIT(inode_rename, selinux_inode_rename),
	LSM_HOOK_INIT(inode_readlink, selinux_inode_readlink),
	LSM_HOOK_INIT(inode_follow_link, selinux_inode_follow_link),
	LSM_HOOK_INIT(inode_permission, selinux_inode_permission),
	LSM_HOOK_INIT(inode_setattr, selinux_inode_setattr),
	LSM_HOOK_INIT(inode_getattr, selinux_inode_getattr),
	LSM_HOOK_INIT(inode_setxattr, selinux_inode_setxattr),
	LSM_HOOK_INIT(inode_post_setxattr, selinux_inode_post_setxattr),
	LSM_HOOK_INIT(inode_getxattr, selinux_inode_getxattr),
	LSM_HOOK_INIT(inode_listxattr, selinux_inode_listxattr),
	LSM_HOOK_INIT(inode_removexattr, selinux_inode_removexattr),
	LSM_HOOK_INIT(inode_getsecurity, selinux_inode_getsecurity),
	LSM_HOOK_INIT(inode_setsecurity, selinux_inode_setsecurity),
	LSM_HOOK_INIT(inode_listsecurity, selinux_inode_listsecurity),
	LSM_HOOK_INIT(inode_getsecid, selinux_inode_getsecid),
	LSM_HOOK_INIT(inode_copy_up, selinux_inode_copy_up),
	LSM_HOOK_INIT(inode_copy_up_xattr, selinux_inode_copy_up_xattr),

	LSM_HOOK_INIT(file_permission, selinux_file_permission),
	LSM_HOOK_INIT(file_alloc_security, selinux_file_alloc_security),
	LSM_HOOK_INIT(file_free_security, selinux_file_free_security),
	LSM_HOOK_INIT(file_ioctl, selinux_file_ioctl),
	LSM_HOOK_INIT(mmap_file, selinux_mmap_file),
	LSM_HOOK_INIT(mmap_addr, selinux_mmap_addr),
	LSM_HOOK_INIT(file_mprotect, selinux_file_mprotect),
	LSM_HOOK_INIT(file_lock, selinux_file_lock),
	LSM_HOOK_INIT(file_fcntl, selinux_file_fcntl),
	LSM_HOOK_INIT(file_set_fowner, selinux_file_set_fowner),
	LSM_HOOK_INIT(file_send_sigiotask, selinux_file_send_sigiotask),
	LSM_HOOK_INIT(file_receive, selinux_file_receive),

	LSM_HOOK_INIT(file_open, selinux_file_open),

	LSM_HOOK_INIT(task_alloc, selinux_task_alloc),
	LSM_HOOK_INIT(cred_alloc_blank, selinux_cred_alloc_blank),
	LSM_HOOK_INIT(cred_free, selinux_cred_free),
	LSM_HOOK_INIT(cred_prepare, selinux_cred_prepare),
	LSM_HOOK_INIT(cred_transfer, selinux_cred_transfer),
	LSM_HOOK_INIT(kernel_act_as, selinux_kernel_act_as),
	LSM_HOOK_INIT(kernel_create_files_as, selinux_kernel_create_files_as),
	LSM_HOOK_INIT(kernel_module_request, selinux_kernel_module_request),
	LSM_HOOK_INIT(kernel_read_file, selinux_kernel_read_file),
	LSM_HOOK_INIT(task_setpgid, selinux_task_setpgid),
	LSM_HOOK_INIT(task_getpgid, selinux_task_getpgid),
	LSM_HOOK_INIT(task_getsid, selinux_task_getsid),
	LSM_HOOK_INIT(task_getsecid, selinux_task_getsecid),
	LSM_HOOK_INIT(task_setnice, selinux_task_setnice),
	LSM_HOOK_INIT(task_setioprio, selinux_task_setioprio),
	LSM_HOOK_INIT(task_getioprio, selinux_task_getioprio),
	LSM_HOOK_INIT(task_prlimit, selinux_task_prlimit),
	LSM_HOOK_INIT(task_setrlimit, selinux_task_setrlimit),
	LSM_HOOK_INIT(task_setscheduler, selinux_task_setscheduler),
	LSM_HOOK_INIT(task_getscheduler, selinux_task_getscheduler),
	LSM_HOOK_INIT(task_movememory, selinux_task_movememory),
	LSM_HOOK_INIT(task_kill, selinux_task_kill),
	LSM_HOOK_INIT(task_to_inode, selinux_task_to_inode),

	LSM_HOOK_INIT(ipc_permission, selinux_ipc_permission),
	LSM_HOOK_INIT(ipc_getsecid, selinux_ipc_getsecid),

	LSM_HOOK_INIT(msg_msg_alloc_security, selinux_msg_msg_alloc_security),
	LSM_HOOK_INIT(msg_msg_free_security, selinux_msg_msg_free_security),

	LSM_HOOK_INIT(msg_queue_alloc_security,
			selinux_msg_queue_alloc_security),
	LSM_HOOK_INIT(msg_queue_free_security, selinux_msg_queue_free_security),
	LSM_HOOK_INIT(msg_queue_associate, selinux_msg_queue_associate),
	LSM_HOOK_INIT(msg_queue_msgctl, selinux_msg_queue_msgctl),
	LSM_HOOK_INIT(msg_queue_msgsnd, selinux_msg_queue_msgsnd),
	LSM_HOOK_INIT(msg_queue_msgrcv, selinux_msg_queue_msgrcv),

	LSM_HOOK_INIT(shm_alloc_security, selinux_shm_alloc_security),
	LSM_HOOK_INIT(shm_free_security, selinux_shm_free_security),
	LSM_HOOK_INIT(shm_associate, selinux_shm_associate),
	LSM_HOOK_INIT(shm_shmctl, selinux_shm_shmctl),
	LSM_HOOK_INIT(shm_shmat, selinux_shm_shmat),

	LSM_HOOK_INIT(sem_alloc_security, selinux_sem_alloc_security),
	LSM_HOOK_INIT(sem_free_security, selinux_sem_free_security),
	LSM_HOOK_INIT(sem_associate, selinux_sem_associate),
	LSM_HOOK_INIT(sem_semctl, selinux_sem_semctl),
	LSM_HOOK_INIT(sem_semop, selinux_sem_semop),

	LSM_HOOK_INIT(d_instantiate, selinux_d_instantiate),

	LSM_HOOK_INIT(getprocattr, selinux_getprocattr),
	LSM_HOOK_INIT(setprocattr, selinux_setprocattr),

	LSM_HOOK_INIT(ismaclabel, selinux_ismaclabel),
	LSM_HOOK_INIT(secid_to_secctx, selinux_secid_to_secctx),
	LSM_HOOK_INIT(secctx_to_secid, selinux_secctx_to_secid),
	LSM_HOOK_INIT(release_secctx, selinux_release_secctx),
	LSM_HOOK_INIT(inode_invalidate_secctx, selinux_inode_invalidate_secctx),
	LSM_HOOK_INIT(inode_notifysecctx, selinux_inode_notifysecctx),
	LSM_HOOK_INIT(inode_setsecctx, selinux_inode_setsecctx),
	LSM_HOOK_INIT(inode_getsecctx, selinux_inode_getsecctx),

	LSM_HOOK_INIT(unix_stream_connect, selinux_socket_unix_stream_connect),
	LSM_HOOK_INIT(unix_may_send, selinux_socket_unix_may_send),

	LSM_HOOK_INIT(socket_create, selinux_socket_create),
	LSM_HOOK_INIT(socket_post_create, selinux_socket_post_create),
	LSM_HOOK_INIT(socket_bind, selinux_socket_bind),
	LSM_HOOK_INIT(socket_connect, selinux_socket_connect),
	LSM_HOOK_INIT(socket_listen, selinux_socket_listen),
	LSM_HOOK_INIT(socket_accept, selinux_socket_accept),
	LSM_HOOK_INIT(socket_sendmsg, selinux_socket_sendmsg),
	LSM_HOOK_INIT(socket_recvmsg, selinux_socket_recvmsg),
	LSM_HOOK_INIT(socket_getsockname, selinux_socket_getsockname),
	LSM_HOOK_INIT(socket_getpeername, selinux_socket_getpeername),
	LSM_HOOK_INIT(socket_getsockopt, selinux_socket_getsockopt),
	LSM_HOOK_INIT(socket_setsockopt, selinux_socket_setsockopt),
	LSM_HOOK_INIT(socket_shutdown, selinux_socket_shutdown),
	LSM_HOOK_INIT(socket_sock_rcv_skb, selinux_socket_sock_rcv_skb),
	LSM_HOOK_INIT(socket_getpeersec_stream,
			selinux_socket_getpeersec_stream),
	LSM_HOOK_INIT(socket_getpeersec_dgram, selinux_socket_getpeersec_dgram),
	LSM_HOOK_INIT(sk_alloc_security, selinux_sk_alloc_security),
	LSM_HOOK_INIT(sk_free_security, selinux_sk_free_security),
	LSM_HOOK_INIT(sk_clone_security, selinux_sk_clone_security),
	LSM_HOOK_INIT(sk_getsecid, selinux_sk_getsecid),
	LSM_HOOK_INIT(sock_graft, selinux_sock_graft),
	LSM_HOOK_INIT(inet_conn_request, selinux_inet_conn_request),
	LSM_HOOK_INIT(inet_csk_clone, selinux_inet_csk_clone),
	LSM_HOOK_INIT(inet_conn_established, selinux_inet_conn_established),
	LSM_HOOK_INIT(secmark_relabel_packet, selinux_secmark_relabel_packet),
	LSM_HOOK_INIT(secmark_refcount_inc, selinux_secmark_refcount_inc),
	LSM_HOOK_INIT(secmark_refcount_dec, selinux_secmark_refcount_dec),
	LSM_HOOK_INIT(req_classify_flow, selinux_req_classify_flow),
	LSM_HOOK_INIT(tun_dev_alloc_security, selinux_tun_dev_alloc_security),
	LSM_HOOK_INIT(tun_dev_free_security, selinux_tun_dev_free_security),
	LSM_HOOK_INIT(tun_dev_create, selinux_tun_dev_create),
	LSM_HOOK_INIT(tun_dev_attach_queue, selinux_tun_dev_attach_queue),
	LSM_HOOK_INIT(tun_dev_attach, selinux_tun_dev_attach),
	LSM_HOOK_INIT(tun_dev_open, selinux_tun_dev_open),
#ifdef CONFIG_SECURITY_INFINIBAND
	LSM_HOOK_INIT(ib_pkey_access, selinux_ib_pkey_access),
	LSM_HOOK_INIT(ib_endport_manage_subnet,
		      selinux_ib_endport_manage_subnet),
	LSM_HOOK_INIT(ib_alloc_security, selinux_ib_alloc_security),
	LSM_HOOK_INIT(ib_free_security, selinux_ib_free_security),
#endif
#ifdef CONFIG_SECURITY_NETWORK_XFRM
	LSM_HOOK_INIT(xfrm_policy_alloc_security, selinux_xfrm_policy_alloc),
	LSM_HOOK_INIT(xfrm_policy_clone_security, selinux_xfrm_policy_clone),
	LSM_HOOK_INIT(xfrm_policy_free_security, selinux_xfrm_policy_free),
	LSM_HOOK_INIT(xfrm_policy_delete_security, selinux_xfrm_policy_delete),
	LSM_HOOK_INIT(xfrm_state_alloc, selinux_xfrm_state_alloc),
	LSM_HOOK_INIT(xfrm_state_alloc_acquire,
			selinux_xfrm_state_alloc_acquire),
	LSM_HOOK_INIT(xfrm_state_free_security, selinux_xfrm_state_free),
	LSM_HOOK_INIT(xfrm_state_delete_security, selinux_xfrm_state_delete),
	LSM_HOOK_INIT(xfrm_policy_lookup, selinux_xfrm_policy_lookup),
	LSM_HOOK_INIT(xfrm_state_pol_flow_match,
			selinux_xfrm_state_pol_flow_match),
	LSM_HOOK_INIT(xfrm_decode_session, selinux_xfrm_decode_session),
#endif

#ifdef CONFIG_KEYS
	LSM_HOOK_INIT(key_alloc, selinux_key_alloc),
	LSM_HOOK_INIT(key_free, selinux_key_free),
	LSM_HOOK_INIT(key_permission, selinux_key_permission),
	LSM_HOOK_INIT(key_getsecurity, selinux_key_getsecurity),
#endif

#ifdef CONFIG_AUDIT
	LSM_HOOK_INIT(audit_rule_init, selinux_audit_rule_init),
	LSM_HOOK_INIT(audit_rule_known, selinux_audit_rule_known),
	LSM_HOOK_INIT(audit_rule_match, selinux_audit_rule_match),
	LSM_HOOK_INIT(audit_rule_free, selinux_audit_rule_free),
#endif

#ifdef CONFIG_BPF_SYSCALL
	LSM_HOOK_INIT(bpf, selinux_bpf),
	LSM_HOOK_INIT(bpf_map, selinux_bpf_map),
	LSM_HOOK_INIT(bpf_prog, selinux_bpf_prog),
	LSM_HOOK_INIT(bpf_map_alloc_security, selinux_bpf_map_alloc),
	LSM_HOOK_INIT(bpf_prog_alloc_security, selinux_bpf_prog_alloc),
	LSM_HOOK_INIT(bpf_map_free_security, selinux_bpf_map_free),
	LSM_HOOK_INIT(bpf_prog_free_security, selinux_bpf_prog_free),
#endif
<<<<<<< HEAD
=======

#ifdef CONFIG_PERF_EVENTS
	LSM_HOOK_INIT(perf_event_open, selinux_perf_event_open),
	LSM_HOOK_INIT(perf_event_alloc, selinux_perf_event_alloc),
	LSM_HOOK_INIT(perf_event_free, selinux_perf_event_free),
	LSM_HOOK_INIT(perf_event_read, selinux_perf_event_read),
	LSM_HOOK_INIT(perf_event_write, selinux_perf_event_write),
#endif
>>>>>>> 8a685dfc
};

static __init int selinux_init(void)
{
	if (!security_module_enable("selinux")) {
		selinux_enabled = 0;
		return 0;
	}

	if (!selinux_enabled) {
		printk(KERN_INFO "SELinux:  Disabled at boot.\n");
		return 0;
	}

	printk(KERN_INFO "SELinux:  Initializing.\n");

	memset(&selinux_state, 0, sizeof(selinux_state));
	enforcing_set(&selinux_state, selinux_enforcing_boot);
	selinux_state.checkreqprot = selinux_checkreqprot_boot;
	selinux_ss_init(&selinux_state.ss);
	selinux_avc_init(&selinux_state.avc);

	/* Set the security state for the initial task. */
	cred_init_security();

	default_noexec = !(VM_DATA_DEFAULT_FLAGS & VM_EXEC);

	sel_inode_cache = kmem_cache_create("selinux_inode_security",
					    sizeof(struct inode_security_struct),
					    0, SLAB_PANIC, NULL);
	file_security_cache = kmem_cache_create("selinux_file_security",
					    sizeof(struct file_security_struct),
					    0, SLAB_PANIC, NULL);
	avc_init();

	avtab_cache_init();

	ebitmap_cache_init();

	hashtab_cache_init();

	security_add_hooks(selinux_hooks, ARRAY_SIZE(selinux_hooks), "selinux");

	if (avc_add_callback(selinux_netcache_avc_callback, AVC_CALLBACK_RESET))
		panic("SELinux: Unable to register AVC netcache callback\n");

	if (avc_add_callback(selinux_lsm_notifier_avc_callback, AVC_CALLBACK_RESET))
		panic("SELinux: Unable to register AVC LSM notifier callback\n");

	if (selinux_enforcing_boot)
		printk(KERN_DEBUG "SELinux:  Starting in enforcing mode\n");
	else
		printk(KERN_DEBUG "SELinux:  Starting in permissive mode\n");

	return 0;
}

static void delayed_superblock_init(struct super_block *sb, void *unused)
{
	superblock_doinit(sb, NULL);
}

void selinux_complete_init(void)
{
	printk(KERN_DEBUG "SELinux:  Completing initialization.\n");

	/* Set up any superblocks initialized prior to the policy load. */
	printk(KERN_DEBUG "SELinux:  Setting up existing superblocks.\n");
	iterate_supers(delayed_superblock_init, NULL);
}

/* SELinux requires early initialization in order to label
   all processes and objects when they are created. */
security_initcall(selinux_init);

#if defined(CONFIG_NETFILTER)

static const struct nf_hook_ops selinux_nf_ops[] = {
	{
		.hook =		selinux_ipv4_postroute,
		.pf =		NFPROTO_IPV4,
		.hooknum =	NF_INET_POST_ROUTING,
		.priority =	NF_IP_PRI_SELINUX_LAST,
	},
	{
		.hook =		selinux_ipv4_forward,
		.pf =		NFPROTO_IPV4,
		.hooknum =	NF_INET_FORWARD,
		.priority =	NF_IP_PRI_SELINUX_FIRST,
	},
	{
		.hook =		selinux_ipv4_output,
		.pf =		NFPROTO_IPV4,
		.hooknum =	NF_INET_LOCAL_OUT,
		.priority =	NF_IP_PRI_SELINUX_FIRST,
	},
#if IS_ENABLED(CONFIG_IPV6)
	{
		.hook =		selinux_ipv6_postroute,
		.pf =		NFPROTO_IPV6,
		.hooknum =	NF_INET_POST_ROUTING,
		.priority =	NF_IP6_PRI_SELINUX_LAST,
	},
	{
		.hook =		selinux_ipv6_forward,
		.pf =		NFPROTO_IPV6,
		.hooknum =	NF_INET_FORWARD,
		.priority =	NF_IP6_PRI_SELINUX_FIRST,
	},
	{
		.hook =		selinux_ipv6_output,
		.pf =		NFPROTO_IPV6,
		.hooknum =	NF_INET_LOCAL_OUT,
		.priority =	NF_IP6_PRI_SELINUX_FIRST,
	},
#endif	/* IPV6 */
};

static int __net_init selinux_nf_register(struct net *net)
{
	return nf_register_net_hooks(net, selinux_nf_ops,
				     ARRAY_SIZE(selinux_nf_ops));
}

static void __net_exit selinux_nf_unregister(struct net *net)
{
	nf_unregister_net_hooks(net, selinux_nf_ops,
				ARRAY_SIZE(selinux_nf_ops));
}

static struct pernet_operations selinux_net_ops = {
	.init = selinux_nf_register,
	.exit = selinux_nf_unregister,
};

static int __init selinux_nf_ip_init(void)
{
	int err;

	if (!selinux_enabled)
		return 0;

	printk(KERN_DEBUG "SELinux:  Registering netfilter hooks\n");

	err = register_pernet_subsys(&selinux_net_ops);
	if (err)
		panic("SELinux: register_pernet_subsys: error %d\n", err);

	return 0;
}
__initcall(selinux_nf_ip_init);

#ifdef CONFIG_SECURITY_SELINUX_DISABLE
static void selinux_nf_ip_exit(void)
{
	printk(KERN_DEBUG "SELinux:  Unregistering netfilter hooks\n");

	unregister_pernet_subsys(&selinux_net_ops);
}
#endif

#else /* CONFIG_NETFILTER */

#ifdef CONFIG_SECURITY_SELINUX_DISABLE
#define selinux_nf_ip_exit()
#endif

#endif /* CONFIG_NETFILTER */

#ifdef CONFIG_SECURITY_SELINUX_DISABLE
int selinux_disable(struct selinux_state *state)
{
	if (state->initialized) {
		/* Not permitted after initial policy load. */
		return -EINVAL;
	}

	if (state->disabled) {
		/* Only do this once. */
		return -EINVAL;
	}

	state->disabled = 1;

	printk(KERN_INFO "SELinux:  Disabled at runtime.\n");

	selinux_enabled = 0;

	security_delete_hooks(selinux_hooks, ARRAY_SIZE(selinux_hooks));

	/* Try to destroy the avc node cache */
	avc_disable();

	/* Unregister netfilter hooks. */
	selinux_nf_ip_exit();

	/* Unregister selinuxfs. */
	exit_sel_fs();

	return 0;
}
#endif<|MERGE_RESOLUTION|>--- conflicted
+++ resolved
@@ -870,10 +870,7 @@
 	    !strcmp(sb->s_type->name, "tracefs") ||
 	    !strcmp(sb->s_type->name, "sysfs") ||
 	    !strcmp(sb->s_type->name, "pstore") ||
-<<<<<<< HEAD
-=======
 	    !strcmp(sb->s_type->name, "binder") ||
->>>>>>> 8a685dfc
 	    !strcmp(sb->s_type->name, "bpf") ||
 	    !strcmp(sb->s_type->name, "cgroup") ||
 	    !strcmp(sb->s_type->name, "cgroup2"))
@@ -6517,13 +6514,6 @@
 
 	switch (cmd) {
 	case BPF_MAP_CREATE:
-<<<<<<< HEAD
-		ret = avc_has_perm(sid, sid, SECCLASS_BPF, BPF__MAP_CREATE,
-				   NULL);
-		break;
-	case BPF_PROG_LOAD:
-		ret = avc_has_perm(sid, sid, SECCLASS_BPF, BPF__PROG_LOAD,
-=======
 		ret = avc_has_perm(&selinux_state,
 				   sid, sid, SECCLASS_BPF, BPF__MAP_CREATE,
 				   NULL);
@@ -6531,7 +6521,6 @@
 	case BPF_PROG_LOAD:
 		ret = avc_has_perm(&selinux_state,
 				   sid, sid, SECCLASS_BPF, BPF__PROG_LOAD,
->>>>>>> 8a685dfc
 				   NULL);
 		break;
 	default:
@@ -6571,24 +6560,16 @@
 	if (file->f_op == &bpf_map_fops) {
 		map = file->private_data;
 		bpfsec = map->security;
-<<<<<<< HEAD
-		ret = avc_has_perm(sid, bpfsec->sid, SECCLASS_BPF,
-=======
 		ret = avc_has_perm(&selinux_state,
 				   sid, bpfsec->sid, SECCLASS_BPF,
->>>>>>> 8a685dfc
 				   bpf_map_fmode_to_av(file->f_mode), NULL);
 		if (ret)
 			return ret;
 	} else if (file->f_op == &bpf_prog_fops) {
 		prog = file->private_data;
 		bpfsec = prog->aux->security;
-<<<<<<< HEAD
-		ret = avc_has_perm(sid, bpfsec->sid, SECCLASS_BPF,
-=======
 		ret = avc_has_perm(&selinux_state,
 				   sid, bpfsec->sid, SECCLASS_BPF,
->>>>>>> 8a685dfc
 				   BPF__PROG_RUN, NULL);
 		if (ret)
 			return ret;
@@ -6602,12 +6583,8 @@
 	struct bpf_security_struct *bpfsec;
 
 	bpfsec = map->security;
-<<<<<<< HEAD
-	return avc_has_perm(sid, bpfsec->sid, SECCLASS_BPF,
-=======
 	return avc_has_perm(&selinux_state,
 			    sid, bpfsec->sid, SECCLASS_BPF,
->>>>>>> 8a685dfc
 			    bpf_map_fmode_to_av(fmode), NULL);
 }
 
@@ -6617,12 +6594,8 @@
 	struct bpf_security_struct *bpfsec;
 
 	bpfsec = prog->aux->security;
-<<<<<<< HEAD
-	return avc_has_perm(sid, bpfsec->sid, SECCLASS_BPF,
-=======
 	return avc_has_perm(&selinux_state,
 			    sid, bpfsec->sid, SECCLASS_BPF,
->>>>>>> 8a685dfc
 			    BPF__PROG_RUN, NULL);
 }
 
@@ -6671,8 +6644,6 @@
 }
 #endif
 
-<<<<<<< HEAD
-=======
 
 #ifdef CONFIG_PERF_EVENTS
 static int selinux_perf_event_open(struct perf_event_attr *attr, int type)
@@ -6735,7 +6706,6 @@
 }
 #endif
 
->>>>>>> 8a685dfc
 static struct security_hook_list selinux_hooks[] __lsm_ro_after_init = {
 	LSM_HOOK_INIT(binder_set_context_mgr, selinux_binder_set_context_mgr),
 	LSM_HOOK_INIT(binder_transaction, selinux_binder_transaction),
@@ -6965,8 +6935,6 @@
 	LSM_HOOK_INIT(bpf_map_free_security, selinux_bpf_map_free),
 	LSM_HOOK_INIT(bpf_prog_free_security, selinux_bpf_prog_free),
 #endif
-<<<<<<< HEAD
-=======
 
 #ifdef CONFIG_PERF_EVENTS
 	LSM_HOOK_INIT(perf_event_open, selinux_perf_event_open),
@@ -6975,7 +6943,6 @@
 	LSM_HOOK_INIT(perf_event_read, selinux_perf_event_read),
 	LSM_HOOK_INIT(perf_event_write, selinux_perf_event_write),
 #endif
->>>>>>> 8a685dfc
 };
 
 static __init int selinux_init(void)
