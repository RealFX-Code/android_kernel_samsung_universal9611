/*
 * Implementation of the kernel access vector cache (AVC).
 *
 * Authors:  Stephen Smalley, <sds@tycho.nsa.gov>
 *	     James Morris <jmorris@redhat.com>
 *
 * Update:   KaiGai, Kohei <kaigai@ak.jp.nec.com>
 *	Replaced the avc_lock spinlock by RCU.
 *
 * Copyright (C) 2003 Red Hat, Inc., James Morris <jmorris@redhat.com>
 *
 *	This program is free software; you can redistribute it and/or modify
 *	it under the terms of the GNU General Public License version 2,
 *	as published by the Free Software Foundation.
 */
#include <linux/types.h>
#include <linux/stddef.h>
#include <linux/kernel.h>
#include <linux/slab.h>
#include <linux/fs.h>
#include <linux/dcache.h>
#include <linux/init.h>
#include <linux/skbuff.h>
#include <linux/percpu.h>
#include <linux/list.h>
#include <net/sock.h>
#include <linux/un.h>
#include <net/af_unix.h>
#include <linux/ip.h>
#include <linux/audit.h>
#include <linux/ipv6.h>
#include <net/ipv6.h>
#include "avc.h"
#include "avc_ss.h"
#include "classmap.h"

// [ SEC_SELINUX_PORTING_COMMON
#ifdef SEC_SELINUX_DEBUG
#include <linux/signal.h>
#endif
// ] SEC_SELINUX_PORTING_COMMON

#define AVC_CACHE_SLOTS			512
#define AVC_DEF_CACHE_THRESHOLD		512
#define AVC_CACHE_RECLAIM		16

#ifdef CONFIG_SECURITY_SELINUX_AVC_STATS
#define avc_cache_stats_incr(field)	this_cpu_inc(avc_cache_stats.field)
#else
#define avc_cache_stats_incr(field)	do {} while (0)
#endif

struct avc_entry {
	u32			ssid;
	u32			tsid;
	u16			tclass;
	struct av_decision	avd;
	struct avc_xperms_node	*xp_node;
};

struct avc_node {
	struct avc_entry	ae;
	struct hlist_node	list; /* anchored in avc_cache->slots[i] */
	struct rcu_head		rhead;
};

struct avc_xperms_decision_node {
	struct extended_perms_decision xpd;
	struct list_head xpd_list; /* list of extended_perms_decision */
};

struct avc_xperms_node {
	struct extended_perms xp;
	struct list_head xpd_head; /* list head of extended_perms_decision */
};

struct avc_cache {
	struct hlist_head	slots[AVC_CACHE_SLOTS]; /* head for avc_node->list */
	spinlock_t		slots_lock[AVC_CACHE_SLOTS]; /* lock for writes */
	atomic_t		lru_hint;	/* LRU hint for reclaim scan */
	atomic_t		active_nodes;
	u32			latest_notif;	/* latest revocation notification */
};

struct avc_callback_node {
	int (*callback) (u32 event);
	u32 events;
	struct avc_callback_node *next;
};

#ifdef CONFIG_SECURITY_SELINUX_AVC_STATS
DEFINE_PER_CPU(struct avc_cache_stats, avc_cache_stats) = { 0 };
#endif

struct selinux_avc {
	unsigned int avc_cache_threshold;
	struct avc_cache avc_cache;
};

static struct selinux_avc selinux_avc;

void selinux_avc_init(struct selinux_avc **avc)
{
	int i;

	selinux_avc.avc_cache_threshold = AVC_DEF_CACHE_THRESHOLD;
	for (i = 0; i < AVC_CACHE_SLOTS; i++) {
		INIT_HLIST_HEAD(&selinux_avc.avc_cache.slots[i]);
		spin_lock_init(&selinux_avc.avc_cache.slots_lock[i]);
	}
	atomic_set(&selinux_avc.avc_cache.active_nodes, 0);
	atomic_set(&selinux_avc.avc_cache.lru_hint, 0);
	*avc = &selinux_avc;
}

unsigned int avc_get_cache_threshold(struct selinux_avc *avc)
{
	return avc->avc_cache_threshold;
}

void avc_set_cache_threshold(struct selinux_avc *avc,
			     unsigned int cache_threshold)
{
	avc->avc_cache_threshold = cache_threshold;
}

static struct avc_callback_node *avc_callbacks;
static struct kmem_cache *avc_node_cachep;
static struct kmem_cache *avc_xperms_data_cachep;
static struct kmem_cache *avc_xperms_decision_cachep;
static struct kmem_cache *avc_xperms_cachep;

static inline int avc_hash(u32 ssid, u32 tsid, u16 tclass)
{
	return (ssid ^ (tsid<<2) ^ (tclass<<4)) & (AVC_CACHE_SLOTS - 1);
}

/**
 * avc_dump_av - Display an access vector in human-readable form.
 * @tclass: target security class
 * @av: access vector
 */
static void avc_dump_av(struct audit_buffer *ab, u16 tclass, u32 av)
{
	const char **perms;
	int i, perm;

	if (av == 0) {
		audit_log_format(ab, " null");
		return;
	}

	BUG_ON(!tclass || tclass >= ARRAY_SIZE(secclass_map));
	perms = secclass_map[tclass-1].perms;

	audit_log_format(ab, " {");
	i = 0;
	perm = 1;
	while (i < (sizeof(av) * 8)) {
		if ((perm & av) && perms[i]) {
			audit_log_format(ab, " %s", perms[i]);
			av &= ~perm;
		}
		i++;
		perm <<= 1;
	}

	if (av)
		audit_log_format(ab, " 0x%x", av);

	audit_log_format(ab, " }");
}

/**
 * avc_dump_query - Display a SID pair and a class in human-readable form.
 * @ssid: source security identifier
 * @tsid: target security identifier
 * @tclass: target security class
 */
static void avc_dump_query(struct audit_buffer *ab, struct selinux_state *state,
			   u32 ssid, u32 tsid, u16 tclass)
{
	int rc;
	char *scontext;
	u32 scontext_len;

	rc = security_sid_to_context(state, ssid, &scontext, &scontext_len);
	if (rc)
		audit_log_format(ab, "ssid=%d", ssid);
	else {
		audit_log_format(ab, "scontext=%s", scontext);
		kfree(scontext);
	}

	rc = security_sid_to_context(state, tsid, &scontext, &scontext_len);
	if (rc)
		audit_log_format(ab, " tsid=%d", tsid);
	else {
		audit_log_format(ab, " tcontext=%s", scontext);
		kfree(scontext);
	}

	BUG_ON(!tclass || tclass >= ARRAY_SIZE(secclass_map));
	audit_log_format(ab, " tclass=%s", secclass_map[tclass-1].name);
}

/**
 * avc_init - Initialize the AVC.
 *
 * Initialize the access vector cache.
 */
void __init avc_init(void)
{
	avc_node_cachep = kmem_cache_create("avc_node", sizeof(struct avc_node),
					0, SLAB_PANIC, NULL);
	avc_xperms_cachep = kmem_cache_create("avc_xperms_node",
					sizeof(struct avc_xperms_node),
					0, SLAB_PANIC, NULL);
	avc_xperms_decision_cachep = kmem_cache_create(
					"avc_xperms_decision_node",
					sizeof(struct avc_xperms_decision_node),
					0, SLAB_PANIC, NULL);
	avc_xperms_data_cachep = kmem_cache_create("avc_xperms_data",
					sizeof(struct extended_perms_data),
					0, SLAB_PANIC, NULL);
}

int avc_get_hash_stats(struct selinux_avc *avc, char *page)
{
	int i, chain_len, max_chain_len, slots_used;
	struct avc_node *node;
	struct hlist_head *head;

	rcu_read_lock();

	slots_used = 0;
	max_chain_len = 0;
	for (i = 0; i < AVC_CACHE_SLOTS; i++) {
		head = &avc->avc_cache.slots[i];
		if (!hlist_empty(head)) {
			slots_used++;
			chain_len = 0;
			hlist_for_each_entry_rcu(node, head, list)
				chain_len++;
			if (chain_len > max_chain_len)
				max_chain_len = chain_len;
		}
	}

	rcu_read_unlock();

	return scnprintf(page, PAGE_SIZE, "entries: %d\nbuckets used: %d/%d\n"
			 "longest chain: %d\n",
			 atomic_read(&avc->avc_cache.active_nodes),
			 slots_used, AVC_CACHE_SLOTS, max_chain_len);
}

/*
 * using a linked list for extended_perms_decision lookup because the list is
 * always small. i.e. less than 5, typically 1
 */
static struct extended_perms_decision *avc_xperms_decision_lookup(u8 driver,
					struct avc_xperms_node *xp_node)
{
	struct avc_xperms_decision_node *xpd_node;

	list_for_each_entry(xpd_node, &xp_node->xpd_head, xpd_list) {
		if (xpd_node->xpd.driver == driver)
			return &xpd_node->xpd;
	}
	return NULL;
}

static inline unsigned int
avc_xperms_has_perm(struct extended_perms_decision *xpd,
					u8 perm, u8 which)
{
	unsigned int rc = 0;

	if ((which == XPERMS_ALLOWED) &&
			(xpd->used & XPERMS_ALLOWED))
		rc = security_xperm_test(xpd->allowed->p, perm);
	else if ((which == XPERMS_AUDITALLOW) &&
			(xpd->used & XPERMS_AUDITALLOW))
		rc = security_xperm_test(xpd->auditallow->p, perm);
	else if ((which == XPERMS_DONTAUDIT) &&
			(xpd->used & XPERMS_DONTAUDIT))
		rc = security_xperm_test(xpd->dontaudit->p, perm);
	return rc;
}

static void avc_xperms_allow_perm(struct avc_xperms_node *xp_node,
				u8 driver, u8 perm)
{
	struct extended_perms_decision *xpd;
	security_xperm_set(xp_node->xp.drivers.p, driver);
	xpd = avc_xperms_decision_lookup(driver, xp_node);
	if (xpd && xpd->allowed)
		security_xperm_set(xpd->allowed->p, perm);
}

static void avc_xperms_decision_free(struct avc_xperms_decision_node *xpd_node)
{
	struct extended_perms_decision *xpd;

	xpd = &xpd_node->xpd;
	if (xpd->allowed)
		kmem_cache_free(avc_xperms_data_cachep, xpd->allowed);
	if (xpd->auditallow)
		kmem_cache_free(avc_xperms_data_cachep, xpd->auditallow);
	if (xpd->dontaudit)
		kmem_cache_free(avc_xperms_data_cachep, xpd->dontaudit);
	kmem_cache_free(avc_xperms_decision_cachep, xpd_node);
}

static void avc_xperms_free(struct avc_xperms_node *xp_node)
{
	struct avc_xperms_decision_node *xpd_node, *tmp;

	if (!xp_node)
		return;

	list_for_each_entry_safe(xpd_node, tmp, &xp_node->xpd_head, xpd_list) {
		list_del(&xpd_node->xpd_list);
		avc_xperms_decision_free(xpd_node);
	}
	kmem_cache_free(avc_xperms_cachep, xp_node);
}

static void avc_copy_xperms_decision(struct extended_perms_decision *dest,
					struct extended_perms_decision *src)
{
	dest->driver = src->driver;
	dest->used = src->used;
	if (dest->used & XPERMS_ALLOWED)
		memcpy(dest->allowed->p, src->allowed->p,
				sizeof(src->allowed->p));
	if (dest->used & XPERMS_AUDITALLOW)
		memcpy(dest->auditallow->p, src->auditallow->p,
				sizeof(src->auditallow->p));
	if (dest->used & XPERMS_DONTAUDIT)
		memcpy(dest->dontaudit->p, src->dontaudit->p,
				sizeof(src->dontaudit->p));
}

/*
 * similar to avc_copy_xperms_decision, but only copy decision
 * information relevant to this perm
 */
static inline void avc_quick_copy_xperms_decision(u8 perm,
			struct extended_perms_decision *dest,
			struct extended_perms_decision *src)
{
	/*
	 * compute index of the u32 of the 256 bits (8 u32s) that contain this
	 * command permission
	 */
	u8 i = perm >> 5;

	dest->used = src->used;
	if (dest->used & XPERMS_ALLOWED)
		dest->allowed->p[i] = src->allowed->p[i];
	if (dest->used & XPERMS_AUDITALLOW)
		dest->auditallow->p[i] = src->auditallow->p[i];
	if (dest->used & XPERMS_DONTAUDIT)
		dest->dontaudit->p[i] = src->dontaudit->p[i];
}

static struct avc_xperms_decision_node
		*avc_xperms_decision_alloc(u8 which)
{
	struct avc_xperms_decision_node *xpd_node;
	struct extended_perms_decision *xpd;

	xpd_node = kmem_cache_zalloc(avc_xperms_decision_cachep,
				     GFP_NOWAIT | __GFP_NOWARN);
	if (!xpd_node)
		return NULL;

	xpd = &xpd_node->xpd;
	if (which & XPERMS_ALLOWED) {
		xpd->allowed = kmem_cache_zalloc(avc_xperms_data_cachep,
						GFP_NOWAIT | __GFP_NOWARN);
		if (!xpd->allowed)
			goto error;
	}
	if (which & XPERMS_AUDITALLOW) {
		xpd->auditallow = kmem_cache_zalloc(avc_xperms_data_cachep,
						GFP_NOWAIT | __GFP_NOWARN);
		if (!xpd->auditallow)
			goto error;
	}
	if (which & XPERMS_DONTAUDIT) {
		xpd->dontaudit = kmem_cache_zalloc(avc_xperms_data_cachep,
						GFP_NOWAIT | __GFP_NOWARN);
		if (!xpd->dontaudit)
			goto error;
	}
	return xpd_node;
error:
	avc_xperms_decision_free(xpd_node);
	return NULL;
}

static int avc_add_xperms_decision(struct avc_node *node,
			struct extended_perms_decision *src)
{
	struct avc_xperms_decision_node *dest_xpd;

	node->ae.xp_node->xp.len++;
	dest_xpd = avc_xperms_decision_alloc(src->used);
	if (!dest_xpd)
		return -ENOMEM;
	avc_copy_xperms_decision(&dest_xpd->xpd, src);
	list_add(&dest_xpd->xpd_list, &node->ae.xp_node->xpd_head);
	return 0;
}

static struct avc_xperms_node *avc_xperms_alloc(void)
{
	struct avc_xperms_node *xp_node;

	xp_node = kmem_cache_zalloc(avc_xperms_cachep, GFP_NOWAIT | __GFP_NOWARN);
	if (!xp_node)
		return xp_node;
	INIT_LIST_HEAD(&xp_node->xpd_head);
	return xp_node;
}

static int avc_xperms_populate(struct avc_node *node,
				struct avc_xperms_node *src)
{
	struct avc_xperms_node *dest;
	struct avc_xperms_decision_node *dest_xpd;
	struct avc_xperms_decision_node *src_xpd;

	if (src->xp.len == 0)
		return 0;
	dest = avc_xperms_alloc();
	if (!dest)
		return -ENOMEM;

	memcpy(dest->xp.drivers.p, src->xp.drivers.p, sizeof(dest->xp.drivers.p));
	dest->xp.len = src->xp.len;

	/* for each source xpd allocate a destination xpd and copy */
	list_for_each_entry(src_xpd, &src->xpd_head, xpd_list) {
		dest_xpd = avc_xperms_decision_alloc(src_xpd->xpd.used);
		if (!dest_xpd)
			goto error;
		avc_copy_xperms_decision(&dest_xpd->xpd, &src_xpd->xpd);
		list_add(&dest_xpd->xpd_list, &dest->xpd_head);
	}
	node->ae.xp_node = dest;
	return 0;
error:
	avc_xperms_free(dest);
	return -ENOMEM;

}

static inline u32 avc_xperms_audit_required(u32 requested,
					struct av_decision *avd,
					struct extended_perms_decision *xpd,
					u8 perm,
					int result,
					u32 *deniedp)
{
	u32 denied, audited;

	denied = requested & ~avd->allowed;
	if (unlikely(denied)) {
		audited = denied & avd->auditdeny;
		if (audited && xpd) {
			if (avc_xperms_has_perm(xpd, perm, XPERMS_DONTAUDIT))
				audited &= ~requested;
		}
	} else if (result) {
		audited = denied = requested;
	} else {
		audited = requested & avd->auditallow;
		if (audited && xpd) {
			if (!avc_xperms_has_perm(xpd, perm, XPERMS_AUDITALLOW))
				audited &= ~requested;
		}
	}

	*deniedp = denied;
	return audited;
}

static inline int avc_xperms_audit(struct selinux_state *state,
				   u32 ssid, u32 tsid, u16 tclass,
				   u32 requested, struct av_decision *avd,
				   struct extended_perms_decision *xpd,
				   u8 perm, int result,
				   struct common_audit_data *ad)
{
	u32 audited, denied;

	audited = avc_xperms_audit_required(
			requested, avd, xpd, perm, result, &denied);
	if (likely(!audited))
		return 0;
	return slow_avc_audit(state, ssid, tsid, tclass, requested,
			audited, denied, result, ad, 0);
}

static void avc_node_free(struct rcu_head *rhead)
{
	struct avc_node *node = container_of(rhead, struct avc_node, rhead);
	avc_xperms_free(node->ae.xp_node);
	kmem_cache_free(avc_node_cachep, node);
	avc_cache_stats_incr(frees);
}

static void avc_node_delete(struct selinux_avc *avc, struct avc_node *node)
{
	hlist_del_rcu(&node->list);
	call_rcu(&node->rhead, avc_node_free);
	atomic_dec(&avc->avc_cache.active_nodes);
}

static void avc_node_kill(struct selinux_avc *avc, struct avc_node *node)
{
	avc_xperms_free(node->ae.xp_node);
	kmem_cache_free(avc_node_cachep, node);
	avc_cache_stats_incr(frees);
	atomic_dec(&avc->avc_cache.active_nodes);
}

static void avc_node_replace(struct selinux_avc *avc,
			     struct avc_node *new, struct avc_node *old)
{
	hlist_replace_rcu(&old->list, &new->list);
	call_rcu(&old->rhead, avc_node_free);
	atomic_dec(&avc->avc_cache.active_nodes);
}

static inline int avc_reclaim_node(struct selinux_avc *avc)
{
	struct avc_node *node;
	int hvalue, try, ecx;
	unsigned long flags;
	struct hlist_head *head;
	spinlock_t *lock;

	for (try = 0, ecx = 0; try < AVC_CACHE_SLOTS; try++) {
		hvalue = atomic_inc_return(&avc->avc_cache.lru_hint) &
			(AVC_CACHE_SLOTS - 1);
		head = &avc->avc_cache.slots[hvalue];
		lock = &avc->avc_cache.slots_lock[hvalue];

		if (!spin_trylock_irqsave(lock, flags))
			continue;

		rcu_read_lock();
		hlist_for_each_entry(node, head, list) {
			avc_node_delete(avc, node);
			avc_cache_stats_incr(reclaims);
			ecx++;
			if (ecx >= AVC_CACHE_RECLAIM) {
				rcu_read_unlock();
				spin_unlock_irqrestore(lock, flags);
				goto out;
			}
		}
		rcu_read_unlock();
		spin_unlock_irqrestore(lock, flags);
	}
out:
	return ecx;
}

static struct avc_node *avc_alloc_node(struct selinux_avc *avc)
{
	struct avc_node *node;
//[SEC_SELINUX_PORTING_COMMON
// P191014-03912 - memory issue
	node = kmem_cache_zalloc(avc_node_cachep, GFP_NOWAIT | __GFP_NOWARN);
//]SEC_SELINUX_PORTING_COMMON
	if (!node)
		goto out;

	INIT_HLIST_NODE(&node->list);
	avc_cache_stats_incr(allocations);

	if (atomic_inc_return(&avc->avc_cache.active_nodes) >
	    avc->avc_cache_threshold)
		avc_reclaim_node(avc);

out:
	return node;
}

static void avc_node_populate(struct avc_node *node, u32 ssid, u32 tsid, u16 tclass, struct av_decision *avd)
{
	node->ae.ssid = ssid;
	node->ae.tsid = tsid;
	node->ae.tclass = tclass;
	memcpy(&node->ae.avd, avd, sizeof(node->ae.avd));
}

static inline struct avc_node *avc_search_node(struct selinux_avc *avc,
					       u32 ssid, u32 tsid, u16 tclass)
{
	struct avc_node *node, *ret = NULL;
	int hvalue;
	struct hlist_head *head;

	hvalue = avc_hash(ssid, tsid, tclass);
	head = &avc->avc_cache.slots[hvalue];
	hlist_for_each_entry_rcu(node, head, list) {
		if (ssid == node->ae.ssid &&
		    tclass == node->ae.tclass &&
		    tsid == node->ae.tsid) {
			ret = node;
			break;
		}
	}

	return ret;
}

/**
 * avc_lookup - Look up an AVC entry.
 * @ssid: source security identifier
 * @tsid: target security identifier
 * @tclass: target security class
 *
 * Look up an AVC entry that is valid for the
 * (@ssid, @tsid), interpreting the permissions
 * based on @tclass.  If a valid AVC entry exists,
 * then this function returns the avc_node.
 * Otherwise, this function returns NULL.
 */
static struct avc_node *avc_lookup(struct selinux_avc *avc,
				   u32 ssid, u32 tsid, u16 tclass)
{
	struct avc_node *node;

	avc_cache_stats_incr(lookups);
	node = avc_search_node(avc, ssid, tsid, tclass);

	if (node)
		return node;

	avc_cache_stats_incr(misses);
	return NULL;
}

static int avc_latest_notif_update(struct selinux_avc *avc,
				   int seqno, int is_insert)
{
	int ret = 0;
	static DEFINE_SPINLOCK(notif_lock);
	unsigned long flag;

	spin_lock_irqsave(&notif_lock, flag);
	if (is_insert) {
		if (seqno < avc->avc_cache.latest_notif) {
			printk(KERN_WARNING "SELinux: avc:  seqno %d < latest_notif %d\n",
			       seqno, avc->avc_cache.latest_notif);
			ret = -EAGAIN;
		}
	} else {
		if (seqno > avc->avc_cache.latest_notif)
			avc->avc_cache.latest_notif = seqno;
	}
	spin_unlock_irqrestore(&notif_lock, flag);

	return ret;
}

/**
 * avc_insert - Insert an AVC entry.
 * @ssid: source security identifier
 * @tsid: target security identifier
 * @tclass: target security class
 * @avd: resulting av decision
 * @xp_node: resulting extended permissions
 *
 * Insert an AVC entry for the SID pair
 * (@ssid, @tsid) and class @tclass.
 * The access vectors and the sequence number are
 * normally provided by the security server in
 * response to a security_compute_av() call.  If the
 * sequence number @avd->seqno is not less than the latest
 * revocation notification, then the function copies
 * the access vectors into a cache entry, returns
 * avc_node inserted. Otherwise, this function returns NULL.
 */
static struct avc_node *avc_insert(struct selinux_avc *avc,
				   u32 ssid, u32 tsid, u16 tclass,
				   struct av_decision *avd,
				   struct avc_xperms_node *xp_node)
{
	struct avc_node *pos, *node = NULL;
	int hvalue;
	unsigned long flag;

	if (avc_latest_notif_update(avc, avd->seqno, 1))
		goto out;

	node = avc_alloc_node(avc);
	if (node) {
		struct hlist_head *head;
		spinlock_t *lock;
		int rc = 0;

		hvalue = avc_hash(ssid, tsid, tclass);
		avc_node_populate(node, ssid, tsid, tclass, avd);
		rc = avc_xperms_populate(node, xp_node);
		if (rc) {
//[SEC_SELINUX_PORTING_COMMON
// P191014-03912 - avc_cache.active_nodes is not decresed when "avc_alloc_node-success"&"avc_xperms_populate-fail"
//			kmem_cache_free(avc_node_cachep, node);
			avc_node_kill(node);
//]SEC_SELINUX_PORTING_COMMON
			return NULL;
		}
		head = &avc->avc_cache.slots[hvalue];
		lock = &avc->avc_cache.slots_lock[hvalue];

		spin_lock_irqsave(lock, flag);
		hlist_for_each_entry(pos, head, list) {
			if (pos->ae.ssid == ssid &&
			    pos->ae.tsid == tsid &&
			    pos->ae.tclass == tclass) {
				avc_node_replace(avc, node, pos);
				goto found;
			}
		}
		hlist_add_head_rcu(&node->list, head);
found:
		spin_unlock_irqrestore(lock, flag);
	}
out:
	return node;
}

/**
 * avc_audit_pre_callback - SELinux specific information
 * will be called by generic audit code
 * @ab: the audit buffer
 * @a: audit_data
 */
static void avc_audit_pre_callback(struct audit_buffer *ab, void *a)
{
	struct common_audit_data *ad = a;
	audit_log_format(ab, "avc:  %s ",
			 ad->selinux_audit_data->denied ? "denied" : "granted");
	avc_dump_av(ab, ad->selinux_audit_data->tclass,
			ad->selinux_audit_data->audited);
	audit_log_format(ab, " for ");
}

/**
 * avc_audit_post_callback - SELinux specific information
 * will be called by generic audit code
 * @ab: the audit buffer
 * @a: audit_data
 */
static void avc_audit_post_callback(struct audit_buffer *ab, void *a)
{
	struct common_audit_data *ad = a;
	audit_log_format(ab, " ");
	avc_dump_query(ab, ad->selinux_audit_data->state,
		       ad->selinux_audit_data->ssid,
		       ad->selinux_audit_data->tsid,
		       ad->selinux_audit_data->tclass);
	if (ad->selinux_audit_data->denied) {
		audit_log_format(ab, " permissive=%u",
				 ad->selinux_audit_data->result ? 0 : 1);
	}
}

/* This is the slow part of avc audit with big stack footprint */
noinline int slow_avc_audit(struct selinux_state *state,
			    u32 ssid, u32 tsid, u16 tclass,
			    u32 requested, u32 audited, u32 denied, int result,
			    struct common_audit_data *a,
			    unsigned int flags)
{
	struct common_audit_data stack_data;
	struct selinux_audit_data sad;

	if (!a) {
		a = &stack_data;
		a->type = LSM_AUDIT_DATA_NONE;
	}

	/*
	 * When in a RCU walk do the audit on the RCU retry.  This is because
	 * the collection of the dname in an inode audit message is not RCU
	 * safe.  Note this may drop some audits when the situation changes
	 * during retry. However this is logically just as if the operation
	 * happened a little later.
	 */
	if ((a->type == LSM_AUDIT_DATA_INODE) &&
	    (flags & MAY_NOT_BLOCK))
		return -ECHILD;

	sad.tclass = tclass;
	sad.requested = requested;
	sad.ssid = ssid;
	sad.tsid = tsid;
	sad.audited = audited;
	sad.denied = denied;
	sad.result = result;
	sad.state = state;

	a->selinux_audit_data = &sad;

	common_lsm_audit(a, avc_audit_pre_callback, avc_audit_post_callback);
	return 0;
}

/**
 * avc_add_callback - Register a callback for security events.
 * @callback: callback function
 * @events: security events
 *
 * Register a callback function for events in the set @events.
 * Returns %0 on success or -%ENOMEM if insufficient memory
 * exists to add the callback.
 */
int __init avc_add_callback(int (*callback)(u32 event), u32 events)
{
	struct avc_callback_node *c;
	int rc = 0;

	c = kmalloc(sizeof(*c), GFP_KERNEL);
	if (!c) {
		rc = -ENOMEM;
		goto out;
	}

	c->callback = callback;
	c->events = events;
	c->next = avc_callbacks;
	avc_callbacks = c;
out:
	return rc;
}

/**
 * avc_update_node Update an AVC entry
 * @event : Updating event
 * @perms : Permission mask bits
 * @ssid,@tsid,@tclass : identifier of an AVC entry
 * @seqno : sequence number when decision was made
 * @xpd: extended_perms_decision to be added to the node
 *
 * if a valid AVC entry doesn't exist,this function returns -ENOENT.
 * if kmalloc() called internal returns NULL, this function returns -ENOMEM.
 * otherwise, this function updates the AVC entry. The original AVC-entry object
 * will release later by RCU.
 */
static int avc_update_node(struct selinux_avc *avc,
			   u32 event, u32 perms, u8 driver, u8 xperm, u32 ssid,
			   u32 tsid, u16 tclass, u32 seqno,
			   struct extended_perms_decision *xpd,
			   u32 flags)
{
	int hvalue, rc = 0;
	unsigned long flag;
	struct avc_node *pos, *node, *orig = NULL;
	struct hlist_head *head;
	spinlock_t *lock;

	node = avc_alloc_node(avc);
	if (!node) {
		rc = -ENOMEM;
		goto out;
	}

	/* Lock the target slot */
	hvalue = avc_hash(ssid, tsid, tclass);

	head = &avc->avc_cache.slots[hvalue];
	lock = &avc->avc_cache.slots_lock[hvalue];

	spin_lock_irqsave(lock, flag);

	hlist_for_each_entry(pos, head, list) {
		if (ssid == pos->ae.ssid &&
		    tsid == pos->ae.tsid &&
		    tclass == pos->ae.tclass &&
		    seqno == pos->ae.avd.seqno){
			orig = pos;
			break;
		}
	}

	if (!orig) {
		rc = -ENOENT;
		avc_node_kill(avc, node);
		goto out_unlock;
	}

	/*
	 * Copy and replace original node.
	 */

	avc_node_populate(node, ssid, tsid, tclass, &orig->ae.avd);

	if (orig->ae.xp_node) {
		rc = avc_xperms_populate(node, orig->ae.xp_node);
		if (rc) {
			avc_node_kill(avc, node);
			goto out_unlock;
		}
	}

	switch (event) {
	case AVC_CALLBACK_GRANT:
		node->ae.avd.allowed |= perms;
		if (node->ae.xp_node && (flags & AVC_EXTENDED_PERMS))
			avc_xperms_allow_perm(node->ae.xp_node, driver, xperm);
		break;
	case AVC_CALLBACK_TRY_REVOKE:
	case AVC_CALLBACK_REVOKE:
		node->ae.avd.allowed &= ~perms;
		break;
	case AVC_CALLBACK_AUDITALLOW_ENABLE:
		node->ae.avd.auditallow |= perms;
		break;
	case AVC_CALLBACK_AUDITALLOW_DISABLE:
		node->ae.avd.auditallow &= ~perms;
		break;
	case AVC_CALLBACK_AUDITDENY_ENABLE:
		node->ae.avd.auditdeny |= perms;
		break;
	case AVC_CALLBACK_AUDITDENY_DISABLE:
		node->ae.avd.auditdeny &= ~perms;
		break;
	case AVC_CALLBACK_ADD_XPERMS:
		avc_add_xperms_decision(node, xpd);
		break;
	}
	avc_node_replace(avc, node, orig);
out_unlock:
	spin_unlock_irqrestore(lock, flag);
out:
	return rc;
}

/**
 * avc_flush - Flush the cache
 */
static void avc_flush(struct selinux_avc *avc)
{
	struct hlist_head *head;
	struct avc_node *node;
	spinlock_t *lock;
	unsigned long flag;
	int i;

	for (i = 0; i < AVC_CACHE_SLOTS; i++) {
		head = &avc->avc_cache.slots[i];
		lock = &avc->avc_cache.slots_lock[i];

		spin_lock_irqsave(lock, flag);
		/*
		 * With preemptable RCU, the outer spinlock does not
		 * prevent RCU grace periods from ending.
		 */
		rcu_read_lock();
		hlist_for_each_entry(node, head, list)
			avc_node_delete(avc, node);
		rcu_read_unlock();
		spin_unlock_irqrestore(lock, flag);
	}
}

/**
 * avc_ss_reset - Flush the cache and revalidate migrated permissions.
 * @seqno: policy sequence number
 */
int avc_ss_reset(struct selinux_avc *avc, u32 seqno)
{
	struct avc_callback_node *c;
	int rc = 0, tmprc;

	avc_flush(avc);

	for (c = avc_callbacks; c; c = c->next) {
		if (c->events & AVC_CALLBACK_RESET) {
			tmprc = c->callback(AVC_CALLBACK_RESET);
			/* save the first error encountered for the return
			   value and continue processing the callbacks */
			if (!rc)
				rc = tmprc;
		}
	}

	avc_latest_notif_update(avc, seqno, 0);
	return rc;
}

/*
 * Slow-path helper function for avc_has_perm_noaudit,
 * when the avc_node lookup fails. We get called with
 * the RCU read lock held, and need to return with it
 * still held, but drop if for the security compute.
 *
 * Don't inline this, since it's the slow-path and just
 * results in a bigger stack frame.
 */
static noinline
struct avc_node *avc_compute_av(struct selinux_state *state,
				u32 ssid, u32 tsid,
				u16 tclass, struct av_decision *avd,
				struct avc_xperms_node *xp_node)
{
	rcu_read_unlock();
	INIT_LIST_HEAD(&xp_node->xpd_head);
	security_compute_av(state, ssid, tsid, tclass, avd, &xp_node->xp);
	rcu_read_lock();
	return avc_insert(state->avc, ssid, tsid, tclass, avd, xp_node);
}

static noinline int avc_denied(struct selinux_state *state,
			       u32 ssid, u32 tsid,
			       u16 tclass, u32 requested,
			       u8 driver, u8 xperm, unsigned int flags,
			       struct av_decision *avd)
{
	if (flags & AVC_STRICT)
		return -EACCES;

<<<<<<< HEAD
// [ SEC_SELINUX_PORTING_COMMON
#ifdef SEC_SELINUX_DEBUG

	/* SEC_SELINUX : denied && auditallow means "never happen" at current sepolicy. Valid Enforcing denial only. */
	if ((requested & avd->auditallow) && selinux_enforcing && !(avd->flags & AVD_FLAGS_PERMISSIVE)) {

		char *scontext, *tcontext;
		const char **perms;
		int i, perm;
		int rc1, rc2;
		u32 scontext_len, tcontext_len;

		perms = secclass_map[tclass-1].perms;
		i = 0;
		perm = 1;
		while (i < (sizeof(requested) * 8)) {
			if ((perm & requested) && perms[i])
				break;
			i++;
			perm <<= 1;
		}

		rc1 = security_sid_to_context(ssid, &scontext, &scontext_len);
		rc2 = security_sid_to_context(tsid, &tcontext, &tcontext_len);

		if (rc1 || rc2) {
			pr_err("SELinux DEBUG : %s: ssid=%d tsid=%d tclass=%s perm=%s requested(%d) auditallow(%d)\n",
		       __func__, ssid, tsid, secclass_map[tclass-1].name, perms[i], requested, avd->auditallow);
		} else{
			pr_err("SELinux DEBUG : %s: scontext=%s tcontext=%s tclass=%s perm=%s requested(%d) auditallow(%d)\n",
		       __func__, scontext, tcontext, secclass_map[tclass-1].name, perms[i], requested, avd->auditallow);
		}

		/* print call stack */
		pr_err("SELinux DEBUG : FATAL denial and start dump_stack\n");
		dump_stack();

		/* enforcing : SIGABRT and take debuggerd log */
		if (selinux_enforcing && !(avd->flags & AVD_FLAGS_PERMISSIVE)) {
			pr_err("SELinux DEBUG : send SIGABRT to current tsk\n");
			send_sig(SIGABRT, current, 2);
		}

		if (!rc1)
			kfree(scontext);
		if (!rc2)
			kfree(tcontext);
	}
#endif

#ifdef CONFIG_ALWAYS_ENFORCE
	if (!(avd->flags & AVD_FLAGS_PERMISSIVE))
#else
	if (selinux_enforcing && !(avd->flags & AVD_FLAGS_PERMISSIVE))
#endif
// ] SEC_SELINUX_PORTING_COMMON
=======
	if (enforcing_enabled(state) &&
	    !(avd->flags & AVD_FLAGS_PERMISSIVE))
>>>>>>> 8a685dfc
		return -EACCES;

	avc_update_node(state->avc, AVC_CALLBACK_GRANT, requested, driver,
			xperm, ssid, tsid, tclass, avd->seqno, NULL, flags);
	return 0;
}

/*
 * The avc extended permissions logic adds an additional 256 bits of
 * permissions to an avc node when extended permissions for that node are
 * specified in the avtab. If the additional 256 permissions is not adequate,
 * as-is the case with ioctls, then multiple may be chained together and the
 * driver field is used to specify which set contains the permission.
 */
int avc_has_extended_perms(struct selinux_state *state,
			   u32 ssid, u32 tsid, u16 tclass, u32 requested,
			   u8 driver, u8 xperm, struct common_audit_data *ad)
{
	struct avc_node *node;
	struct av_decision avd;
	u32 denied;
	struct extended_perms_decision local_xpd;
	struct extended_perms_decision *xpd = NULL;
	struct extended_perms_data allowed;
	struct extended_perms_data auditallow;
	struct extended_perms_data dontaudit;
	struct avc_xperms_node local_xp_node;
	struct avc_xperms_node *xp_node;
	int rc = 0, rc2;

	xp_node = &local_xp_node;
	BUG_ON(!requested);

	rcu_read_lock();

	node = avc_lookup(state->avc, ssid, tsid, tclass);
	if (unlikely(!node)) {
		node = avc_compute_av(state, ssid, tsid, tclass, &avd, xp_node);
	} else {
		memcpy(&avd, &node->ae.avd, sizeof(avd));
		xp_node = node->ae.xp_node;
	}
	/* if extended permissions are not defined, only consider av_decision */
	if (!xp_node || !xp_node->xp.len)
		goto decision;

	local_xpd.allowed = &allowed;
	local_xpd.auditallow = &auditallow;
	local_xpd.dontaudit = &dontaudit;

	xpd = avc_xperms_decision_lookup(driver, xp_node);
	if (unlikely(!xpd)) {
		/*
		 * Compute the extended_perms_decision only if the driver
		 * is flagged
		 */
		if (!security_xperm_test(xp_node->xp.drivers.p, driver)) {
			avd.allowed &= ~requested;
			goto decision;
		}
		rcu_read_unlock();
		security_compute_xperms_decision(state, ssid, tsid, tclass,
						 driver, &local_xpd);
		rcu_read_lock();
		avc_update_node(state->avc, AVC_CALLBACK_ADD_XPERMS, requested,
				driver, xperm, ssid, tsid, tclass, avd.seqno,
				&local_xpd, 0);
	} else {
		avc_quick_copy_xperms_decision(xperm, &local_xpd, xpd);
	}
	xpd = &local_xpd;

	if (!avc_xperms_has_perm(xpd, xperm, XPERMS_ALLOWED))
		avd.allowed &= ~requested;

decision:
	denied = requested & ~(avd.allowed);
	if (unlikely(denied))
		rc = avc_denied(state, ssid, tsid, tclass, requested,
				driver, xperm, AVC_EXTENDED_PERMS, &avd);

	rcu_read_unlock();

	rc2 = avc_xperms_audit(state, ssid, tsid, tclass, requested,
			&avd, xpd, xperm, rc, ad);
	if (rc2)
		return rc2;
	return rc;
}

/**
 * avc_has_perm_noaudit - Check permissions but perform no auditing.
 * @ssid: source security identifier
 * @tsid: target security identifier
 * @tclass: target security class
 * @requested: requested permissions, interpreted based on @tclass
 * @flags:  AVC_STRICT or 0
 * @avd: access vector decisions
 *
 * Check the AVC to determine whether the @requested permissions are granted
 * for the SID pair (@ssid, @tsid), interpreting the permissions
 * based on @tclass, and call the security server on a cache miss to obtain
 * a new decision and add it to the cache.  Return a copy of the decisions
 * in @avd.  Return %0 if all @requested permissions are granted,
 * -%EACCES if any permissions are denied, or another -errno upon
 * other errors.  This function is typically called by avc_has_perm(),
 * but may also be called directly to separate permission checking from
 * auditing, e.g. in cases where a lock must be held for the check but
 * should be released for the auditing.
 */
inline int avc_has_perm_noaudit(struct selinux_state *state,
				u32 ssid, u32 tsid,
				u16 tclass, u32 requested,
				unsigned int flags,
				struct av_decision *avd)
{
	struct avc_node *node;
	struct avc_xperms_node xp_node;
	int rc = 0;
	u32 denied;

	BUG_ON(!requested);

	rcu_read_lock();

	node = avc_lookup(state->avc, ssid, tsid, tclass);
	if (unlikely(!node))
		node = avc_compute_av(state, ssid, tsid, tclass, avd, &xp_node);
	else
		memcpy(avd, &node->ae.avd, sizeof(*avd));

	denied = requested & ~(avd->allowed);
	if (unlikely(denied))
		rc = avc_denied(state, ssid, tsid, tclass, requested, 0, 0,
				flags, avd);

	rcu_read_unlock();
	return rc;
}

/**
 * avc_has_perm - Check permissions and perform any appropriate auditing.
 * @ssid: source security identifier
 * @tsid: target security identifier
 * @tclass: target security class
 * @requested: requested permissions, interpreted based on @tclass
 * @auditdata: auxiliary audit data
 *
 * Check the AVC to determine whether the @requested permissions are granted
 * for the SID pair (@ssid, @tsid), interpreting the permissions
 * based on @tclass, and call the security server on a cache miss to obtain
 * a new decision and add it to the cache.  Audit the granting or denial of
 * permissions in accordance with the policy.  Return %0 if all @requested
 * permissions are granted, -%EACCES if any permissions are denied, or
 * another -errno upon other errors.
 */
int avc_has_perm(struct selinux_state *state, u32 ssid, u32 tsid, u16 tclass,
		 u32 requested, struct common_audit_data *auditdata)
{
	struct av_decision avd;
	int rc, rc2;

	rc = avc_has_perm_noaudit(state, ssid, tsid, tclass, requested, 0,
				  &avd);

	rc2 = avc_audit(state, ssid, tsid, tclass, requested, &avd, rc,
			auditdata, 0);
	if (rc2)
		return rc2;
	return rc;
}

int avc_has_perm_flags(struct selinux_state *state,
		       u32 ssid, u32 tsid, u16 tclass, u32 requested,
		       struct common_audit_data *auditdata,
		       int flags)
{
	struct av_decision avd;
	int rc, rc2;

	rc = avc_has_perm_noaudit(state, ssid, tsid, tclass, requested, 0,
				  &avd);

	rc2 = avc_audit(state, ssid, tsid, tclass, requested, &avd, rc,
			auditdata, flags);
	if (rc2)
		return rc2;
	return rc;
}

u32 avc_policy_seqno(struct selinux_state *state)
{
	return state->avc->avc_cache.latest_notif;
}

void avc_disable(void)
{
	/*
	 * If you are looking at this because you have realized that we are
	 * not destroying the avc_node_cachep it might be easy to fix, but
	 * I don't know the memory barrier semantics well enough to know.  It's
	 * possible that some other task dereferenced security_ops when
	 * it still pointed to selinux operations.  If that is the case it's
	 * possible that it is about to use the avc and is about to need the
	 * avc_node_cachep.  I know I could wrap the security.c security_ops call
	 * in an rcu_lock, but seriously, it's not worth it.  Instead I just flush
	 * the cache and get that memory back.
	 */
	if (avc_node_cachep) {
		avc_flush(selinux_state.avc);
		/* kmem_cache_destroy(avc_node_cachep); */
	}
}<|MERGE_RESOLUTION|>--- conflicted
+++ resolved
@@ -34,12 +34,6 @@
 #include "avc_ss.h"
 #include "classmap.h"
 
-// [ SEC_SELINUX_PORTING_COMMON
-#ifdef SEC_SELINUX_DEBUG
-#include <linux/signal.h>
-#endif
-// ] SEC_SELINUX_PORTING_COMMON
-
 #define AVC_CACHE_SLOTS			512
 #define AVC_DEF_CACHE_THRESHOLD		512
 #define AVC_CACHE_RECLAIM		16
@@ -575,10 +569,8 @@
 static struct avc_node *avc_alloc_node(struct selinux_avc *avc)
 {
 	struct avc_node *node;
-//[SEC_SELINUX_PORTING_COMMON
-// P191014-03912 - memory issue
+
 	node = kmem_cache_zalloc(avc_node_cachep, GFP_NOWAIT | __GFP_NOWARN);
-//]SEC_SELINUX_PORTING_COMMON
 	if (!node)
 		goto out;
 
@@ -712,11 +704,7 @@
 		avc_node_populate(node, ssid, tsid, tclass, avd);
 		rc = avc_xperms_populate(node, xp_node);
 		if (rc) {
-//[SEC_SELINUX_PORTING_COMMON
-// P191014-03912 - avc_cache.active_nodes is not decresed when "avc_alloc_node-success"&"avc_xperms_populate-fail"
-//			kmem_cache_free(avc_node_cachep, node);
-			avc_node_kill(node);
-//]SEC_SELINUX_PORTING_COMMON
+			kmem_cache_free(avc_node_cachep, node);
 			return NULL;
 		}
 		head = &avc->avc_cache.slots[hvalue];
@@ -1030,67 +1018,8 @@
 	if (flags & AVC_STRICT)
 		return -EACCES;
 
-<<<<<<< HEAD
-// [ SEC_SELINUX_PORTING_COMMON
-#ifdef SEC_SELINUX_DEBUG
-
-	/* SEC_SELINUX : denied && auditallow means "never happen" at current sepolicy. Valid Enforcing denial only. */
-	if ((requested & avd->auditallow) && selinux_enforcing && !(avd->flags & AVD_FLAGS_PERMISSIVE)) {
-
-		char *scontext, *tcontext;
-		const char **perms;
-		int i, perm;
-		int rc1, rc2;
-		u32 scontext_len, tcontext_len;
-
-		perms = secclass_map[tclass-1].perms;
-		i = 0;
-		perm = 1;
-		while (i < (sizeof(requested) * 8)) {
-			if ((perm & requested) && perms[i])
-				break;
-			i++;
-			perm <<= 1;
-		}
-
-		rc1 = security_sid_to_context(ssid, &scontext, &scontext_len);
-		rc2 = security_sid_to_context(tsid, &tcontext, &tcontext_len);
-
-		if (rc1 || rc2) {
-			pr_err("SELinux DEBUG : %s: ssid=%d tsid=%d tclass=%s perm=%s requested(%d) auditallow(%d)\n",
-		       __func__, ssid, tsid, secclass_map[tclass-1].name, perms[i], requested, avd->auditallow);
-		} else{
-			pr_err("SELinux DEBUG : %s: scontext=%s tcontext=%s tclass=%s perm=%s requested(%d) auditallow(%d)\n",
-		       __func__, scontext, tcontext, secclass_map[tclass-1].name, perms[i], requested, avd->auditallow);
-		}
-
-		/* print call stack */
-		pr_err("SELinux DEBUG : FATAL denial and start dump_stack\n");
-		dump_stack();
-
-		/* enforcing : SIGABRT and take debuggerd log */
-		if (selinux_enforcing && !(avd->flags & AVD_FLAGS_PERMISSIVE)) {
-			pr_err("SELinux DEBUG : send SIGABRT to current tsk\n");
-			send_sig(SIGABRT, current, 2);
-		}
-
-		if (!rc1)
-			kfree(scontext);
-		if (!rc2)
-			kfree(tcontext);
-	}
-#endif
-
-#ifdef CONFIG_ALWAYS_ENFORCE
-	if (!(avd->flags & AVD_FLAGS_PERMISSIVE))
-#else
-	if (selinux_enforcing && !(avd->flags & AVD_FLAGS_PERMISSIVE))
-#endif
-// ] SEC_SELINUX_PORTING_COMMON
-=======
 	if (enforcing_enabled(state) &&
 	    !(avd->flags & AVD_FLAGS_PERMISSIVE))
->>>>>>> 8a685dfc
 		return -EACCES;
 
 	avc_update_node(state->avc, AVC_CALLBACK_GRANT, requested, driver,
