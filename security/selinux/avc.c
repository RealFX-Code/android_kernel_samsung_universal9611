/*
 * Implementation of the kernel access vector cache (AVC).
 *
 * Authors:  Stephen Smalley, <sds@tycho.nsa.gov>
 *	     James Morris <jmorris@redhat.com>
 *
 * Update:   KaiGai, Kohei <kaigai@ak.jp.nec.com>
 *	Replaced the avc_lock spinlock by RCU.
 *
 * Copyright (C) 2003 Red Hat, Inc., James Morris <jmorris@redhat.com>
 *
 *	This program is free software; you can redistribute it and/or modify
 *	it under the terms of the GNU General Public License version 2,
 *	as published by the Free Software Foundation.
 */
#include <linux/types.h>
#include <linux/stddef.h>
#include <linux/kernel.h>
#include <linux/slab.h>
#include <linux/fs.h>
#include <linux/dcache.h>
#include <linux/init.h>
#include <linux/skbuff.h>
#include <linux/percpu.h>
#include <linux/list.h>
#include <net/sock.h>
#include <linux/un.h>
#include <net/af_unix.h>
#include <linux/ip.h>
#include <linux/audit.h>
#include <linux/ipv6.h>
#include <net/ipv6.h>
#include "avc.h"
#include "avc_ss.h"
#include "classmap.h"

// [ SEC_SELINUX_PORTING_COMMON
#ifdef SEC_SELINUX_DEBUG
#include <linux/signal.h>
#endif
// ] SEC_SELINUX_PORTING_COMMON

#define AVC_CACHE_SLOTS			512
#define AVC_DEF_CACHE_THRESHOLD		512
#define AVC_CACHE_RECLAIM		16

#ifdef CONFIG_SECURITY_SELINUX_AVC_STATS
#define avc_cache_stats_incr(field)	this_cpu_inc(avc_cache_stats.field)
#else
#define avc_cache_stats_incr(field)	do {} while (0)
#endif

struct avc_entry {
	u32			ssid;
	u32			tsid;
	u16			tclass;
	struct av_decision	avd;
	struct avc_xperms_node	*xp_node;
};

struct avc_node {
	struct avc_entry	ae;
	struct hlist_node	list; /* anchored in avc_cache->slots[i] */
	struct rcu_head		rhead;
};

struct avc_xperms_decision_node {
	struct extended_perms_decision xpd;
	struct list_head xpd_list; /* list of extended_perms_decision */
};

struct avc_xperms_node {
	struct extended_perms xp;
	struct list_head xpd_head; /* list head of extended_perms_decision */
};

struct avc_cache {
	struct hlist_head	slots[AVC_CACHE_SLOTS]; /* head for avc_node->list */
	spinlock_t		slots_lock[AVC_CACHE_SLOTS]; /* lock for writes */
	atomic_t		lru_hint;	/* LRU hint for reclaim scan */
	atomic_t		active_nodes;
	u32			latest_notif;	/* latest revocation notification */
};

struct avc_callback_node {
	int (*callback) (u32 event);
	u32 events;
	struct avc_callback_node *next;
};

/* Exported via selinufs */
unsigned int avc_cache_threshold = AVC_DEF_CACHE_THRESHOLD;

#ifdef CONFIG_SECURITY_SELINUX_AVC_STATS
DEFINE_PER_CPU(struct avc_cache_stats, avc_cache_stats) = { 0 };
#endif

static struct avc_cache avc_cache;
static struct avc_callback_node *avc_callbacks;
static struct kmem_cache *avc_node_cachep;
static struct kmem_cache *avc_xperms_data_cachep;
static struct kmem_cache *avc_xperms_decision_cachep;
static struct kmem_cache *avc_xperms_cachep;

static inline int avc_hash(u32 ssid, u32 tsid, u16 tclass)
{
	return (ssid ^ (tsid<<2) ^ (tclass<<4)) & (AVC_CACHE_SLOTS - 1);
}

/**
 * avc_dump_av - Display an access vector in human-readable form.
 * @tclass: target security class
 * @av: access vector
 */
static void avc_dump_av(struct audit_buffer *ab, u16 tclass, u32 av)
{
	const char **perms;
	int i, perm;

	if (av == 0) {
		audit_log_format(ab, " null");
		return;
	}

	BUG_ON(!tclass || tclass >= ARRAY_SIZE(secclass_map));
	perms = secclass_map[tclass-1].perms;

	audit_log_format(ab, " {");
	i = 0;
	perm = 1;
	while (i < (sizeof(av) * 8)) {
		if ((perm & av) && perms[i]) {
			audit_log_format(ab, " %s", perms[i]);
			av &= ~perm;
		}
		i++;
		perm <<= 1;
	}

	if (av)
		audit_log_format(ab, " 0x%x", av);

	audit_log_format(ab, " }");
}

/**
 * avc_dump_query - Display a SID pair and a class in human-readable form.
 * @ssid: source security identifier
 * @tsid: target security identifier
 * @tclass: target security class
 */
static void avc_dump_query(struct audit_buffer *ab, u32 ssid, u32 tsid, u16 tclass)
{
	int rc;
	char *scontext;
	u32 scontext_len;

	rc = security_sid_to_context(ssid, &scontext, &scontext_len);
	if (rc)
		audit_log_format(ab, "ssid=%d", ssid);
	else {
		audit_log_format(ab, "scontext=%s", scontext);
		kfree(scontext);
	}

	rc = security_sid_to_context(tsid, &scontext, &scontext_len);
	if (rc)
		audit_log_format(ab, " tsid=%d", tsid);
	else {
		audit_log_format(ab, " tcontext=%s", scontext);
		kfree(scontext);
	}

	BUG_ON(!tclass || tclass >= ARRAY_SIZE(secclass_map));
	audit_log_format(ab, " tclass=%s", secclass_map[tclass-1].name);
}

/**
 * avc_init - Initialize the AVC.
 *
 * Initialize the access vector cache.
 */
void __init avc_init(void)
{
	int i;

	for (i = 0; i < AVC_CACHE_SLOTS; i++) {
		INIT_HLIST_HEAD(&avc_cache.slots[i]);
		spin_lock_init(&avc_cache.slots_lock[i]);
	}
	atomic_set(&avc_cache.active_nodes, 0);
	atomic_set(&avc_cache.lru_hint, 0);

	avc_node_cachep = kmem_cache_create("avc_node", sizeof(struct avc_node),
					0, SLAB_PANIC, NULL);
	avc_xperms_cachep = kmem_cache_create("avc_xperms_node",
					sizeof(struct avc_xperms_node),
					0, SLAB_PANIC, NULL);
	avc_xperms_decision_cachep = kmem_cache_create(
					"avc_xperms_decision_node",
					sizeof(struct avc_xperms_decision_node),
					0, SLAB_PANIC, NULL);
	avc_xperms_data_cachep = kmem_cache_create("avc_xperms_data",
					sizeof(struct extended_perms_data),
					0, SLAB_PANIC, NULL);
}

int avc_get_hash_stats(char *page)
{
	int i, chain_len, max_chain_len, slots_used;
	struct avc_node *node;
	struct hlist_head *head;

	rcu_read_lock();

	slots_used = 0;
	max_chain_len = 0;
	for (i = 0; i < AVC_CACHE_SLOTS; i++) {
		head = &avc_cache.slots[i];
		if (!hlist_empty(head)) {
			slots_used++;
			chain_len = 0;
			hlist_for_each_entry_rcu(node, head, list)
				chain_len++;
			if (chain_len > max_chain_len)
				max_chain_len = chain_len;
		}
	}

	rcu_read_unlock();

	return scnprintf(page, PAGE_SIZE, "entries: %d\nbuckets used: %d/%d\n"
			 "longest chain: %d\n",
			 atomic_read(&avc_cache.active_nodes),
			 slots_used, AVC_CACHE_SLOTS, max_chain_len);
}

/*
 * using a linked list for extended_perms_decision lookup because the list is
 * always small. i.e. less than 5, typically 1
 */
static struct extended_perms_decision *avc_xperms_decision_lookup(u8 driver,
					struct avc_xperms_node *xp_node)
{
	struct avc_xperms_decision_node *xpd_node;

	list_for_each_entry(xpd_node, &xp_node->xpd_head, xpd_list) {
		if (xpd_node->xpd.driver == driver)
			return &xpd_node->xpd;
	}
	return NULL;
}

static inline unsigned int
avc_xperms_has_perm(struct extended_perms_decision *xpd,
					u8 perm, u8 which)
{
	unsigned int rc = 0;

	if ((which == XPERMS_ALLOWED) &&
			(xpd->used & XPERMS_ALLOWED))
		rc = security_xperm_test(xpd->allowed->p, perm);
	else if ((which == XPERMS_AUDITALLOW) &&
			(xpd->used & XPERMS_AUDITALLOW))
		rc = security_xperm_test(xpd->auditallow->p, perm);
	else if ((which == XPERMS_DONTAUDIT) &&
			(xpd->used & XPERMS_DONTAUDIT))
		rc = security_xperm_test(xpd->dontaudit->p, perm);
	return rc;
}

static void avc_xperms_allow_perm(struct avc_xperms_node *xp_node,
				u8 driver, u8 perm)
{
	struct extended_perms_decision *xpd;
	security_xperm_set(xp_node->xp.drivers.p, driver);
	xpd = avc_xperms_decision_lookup(driver, xp_node);
	if (xpd && xpd->allowed)
		security_xperm_set(xpd->allowed->p, perm);
}

static void avc_xperms_decision_free(struct avc_xperms_decision_node *xpd_node)
{
	struct extended_perms_decision *xpd;

	xpd = &xpd_node->xpd;
	if (xpd->allowed)
		kmem_cache_free(avc_xperms_data_cachep, xpd->allowed);
	if (xpd->auditallow)
		kmem_cache_free(avc_xperms_data_cachep, xpd->auditallow);
	if (xpd->dontaudit)
		kmem_cache_free(avc_xperms_data_cachep, xpd->dontaudit);
	kmem_cache_free(avc_xperms_decision_cachep, xpd_node);
}

static void avc_xperms_free(struct avc_xperms_node *xp_node)
{
	struct avc_xperms_decision_node *xpd_node, *tmp;

	if (!xp_node)
		return;

	list_for_each_entry_safe(xpd_node, tmp, &xp_node->xpd_head, xpd_list) {
		list_del(&xpd_node->xpd_list);
		avc_xperms_decision_free(xpd_node);
	}
	kmem_cache_free(avc_xperms_cachep, xp_node);
}

static void avc_copy_xperms_decision(struct extended_perms_decision *dest,
					struct extended_perms_decision *src)
{
	dest->driver = src->driver;
	dest->used = src->used;
	if (dest->used & XPERMS_ALLOWED)
		memcpy(dest->allowed->p, src->allowed->p,
				sizeof(src->allowed->p));
	if (dest->used & XPERMS_AUDITALLOW)
		memcpy(dest->auditallow->p, src->auditallow->p,
				sizeof(src->auditallow->p));
	if (dest->used & XPERMS_DONTAUDIT)
		memcpy(dest->dontaudit->p, src->dontaudit->p,
				sizeof(src->dontaudit->p));
}

/*
 * similar to avc_copy_xperms_decision, but only copy decision
 * information relevant to this perm
 */
static inline void avc_quick_copy_xperms_decision(u8 perm,
			struct extended_perms_decision *dest,
			struct extended_perms_decision *src)
{
	/*
	 * compute index of the u32 of the 256 bits (8 u32s) that contain this
	 * command permission
	 */
	u8 i = perm >> 5;

	dest->used = src->used;
	if (dest->used & XPERMS_ALLOWED)
		dest->allowed->p[i] = src->allowed->p[i];
	if (dest->used & XPERMS_AUDITALLOW)
		dest->auditallow->p[i] = src->auditallow->p[i];
	if (dest->used & XPERMS_DONTAUDIT)
		dest->dontaudit->p[i] = src->dontaudit->p[i];
}

static struct avc_xperms_decision_node
		*avc_xperms_decision_alloc(u8 which)
{
	struct avc_xperms_decision_node *xpd_node;
	struct extended_perms_decision *xpd;

	xpd_node = kmem_cache_zalloc(avc_xperms_decision_cachep, GFP_NOWAIT);
	if (!xpd_node)
		return NULL;

	xpd = &xpd_node->xpd;
	if (which & XPERMS_ALLOWED) {
		xpd->allowed = kmem_cache_zalloc(avc_xperms_data_cachep,
						GFP_NOWAIT);
		if (!xpd->allowed)
			goto error;
	}
	if (which & XPERMS_AUDITALLOW) {
		xpd->auditallow = kmem_cache_zalloc(avc_xperms_data_cachep,
						GFP_NOWAIT);
		if (!xpd->auditallow)
			goto error;
	}
	if (which & XPERMS_DONTAUDIT) {
		xpd->dontaudit = kmem_cache_zalloc(avc_xperms_data_cachep,
						GFP_NOWAIT);
		if (!xpd->dontaudit)
			goto error;
	}
	return xpd_node;
error:
	avc_xperms_decision_free(xpd_node);
	return NULL;
}

static int avc_add_xperms_decision(struct avc_node *node,
			struct extended_perms_decision *src)
{
	struct avc_xperms_decision_node *dest_xpd;

	node->ae.xp_node->xp.len++;
	dest_xpd = avc_xperms_decision_alloc(src->used);
	if (!dest_xpd)
		return -ENOMEM;
	avc_copy_xperms_decision(&dest_xpd->xpd, src);
	list_add(&dest_xpd->xpd_list, &node->ae.xp_node->xpd_head);
	return 0;
}

static struct avc_xperms_node *avc_xperms_alloc(void)
{
	struct avc_xperms_node *xp_node;

	xp_node = kmem_cache_zalloc(avc_xperms_cachep, GFP_NOWAIT);
	if (!xp_node)
		return xp_node;
	INIT_LIST_HEAD(&xp_node->xpd_head);
	return xp_node;
}

static int avc_xperms_populate(struct avc_node *node,
				struct avc_xperms_node *src)
{
	struct avc_xperms_node *dest;
	struct avc_xperms_decision_node *dest_xpd;
	struct avc_xperms_decision_node *src_xpd;

	if (src->xp.len == 0)
		return 0;
	dest = avc_xperms_alloc();
	if (!dest)
		return -ENOMEM;

	memcpy(dest->xp.drivers.p, src->xp.drivers.p, sizeof(dest->xp.drivers.p));
	dest->xp.len = src->xp.len;

	/* for each source xpd allocate a destination xpd and copy */
	list_for_each_entry(src_xpd, &src->xpd_head, xpd_list) {
		dest_xpd = avc_xperms_decision_alloc(src_xpd->xpd.used);
		if (!dest_xpd)
			goto error;
		avc_copy_xperms_decision(&dest_xpd->xpd, &src_xpd->xpd);
		list_add(&dest_xpd->xpd_list, &dest->xpd_head);
	}
	node->ae.xp_node = dest;
	return 0;
error:
	avc_xperms_free(dest);
	return -ENOMEM;

}

static inline u32 avc_xperms_audit_required(u32 requested,
					struct av_decision *avd,
					struct extended_perms_decision *xpd,
					u8 perm,
					int result,
					u32 *deniedp)
{
	u32 denied, audited;

	denied = requested & ~avd->allowed;
	if (unlikely(denied)) {
		audited = denied & avd->auditdeny;
		if (audited && xpd) {
			if (avc_xperms_has_perm(xpd, perm, XPERMS_DONTAUDIT))
				audited &= ~requested;
		}
	} else if (result) {
		audited = denied = requested;
	} else {
		audited = requested & avd->auditallow;
		if (audited && xpd) {
			if (!avc_xperms_has_perm(xpd, perm, XPERMS_AUDITALLOW))
				audited &= ~requested;
		}
	}

	*deniedp = denied;
	return audited;
}

static inline int avc_xperms_audit(u32 ssid, u32 tsid, u16 tclass,
				u32 requested, struct av_decision *avd,
				struct extended_perms_decision *xpd,
				u8 perm, int result,
				struct common_audit_data *ad)
{
	u32 audited, denied;

	audited = avc_xperms_audit_required(
			requested, avd, xpd, perm, result, &denied);
	if (likely(!audited))
		return 0;
	return slow_avc_audit(ssid, tsid, tclass, requested,
			audited, denied, result, ad, 0);
}

static void avc_node_free(struct rcu_head *rhead)
{
	struct avc_node *node = container_of(rhead, struct avc_node, rhead);
	avc_xperms_free(node->ae.xp_node);
	kmem_cache_free(avc_node_cachep, node);
	avc_cache_stats_incr(frees);
}

static void avc_node_delete(struct avc_node *node)
{
	hlist_del_rcu(&node->list);
	call_rcu(&node->rhead, avc_node_free);
	atomic_dec(&avc_cache.active_nodes);
}

static void avc_node_kill(struct avc_node *node)
{
	avc_xperms_free(node->ae.xp_node);
	kmem_cache_free(avc_node_cachep, node);
	avc_cache_stats_incr(frees);
	atomic_dec(&avc_cache.active_nodes);
}

static void avc_node_replace(struct avc_node *new, struct avc_node *old)
{
	hlist_replace_rcu(&old->list, &new->list);
	call_rcu(&old->rhead, avc_node_free);
	atomic_dec(&avc_cache.active_nodes);
}

static inline int avc_reclaim_node(void)
{
	struct avc_node *node;
	int hvalue, try, ecx;
	unsigned long flags;
	struct hlist_head *head;
	spinlock_t *lock;

	for (try = 0, ecx = 0; try < AVC_CACHE_SLOTS; try++) {
		hvalue = atomic_inc_return(&avc_cache.lru_hint) & (AVC_CACHE_SLOTS - 1);
		head = &avc_cache.slots[hvalue];
		lock = &avc_cache.slots_lock[hvalue];

		if (!spin_trylock_irqsave(lock, flags))
			continue;

		rcu_read_lock();
		hlist_for_each_entry(node, head, list) {
			avc_node_delete(node);
			avc_cache_stats_incr(reclaims);
			ecx++;
			if (ecx >= AVC_CACHE_RECLAIM) {
				rcu_read_unlock();
				spin_unlock_irqrestore(lock, flags);
				goto out;
			}
		}
		rcu_read_unlock();
		spin_unlock_irqrestore(lock, flags);
	}
out:
	return ecx;
}

static struct avc_node *avc_alloc_node(void)
{
	struct avc_node *node;
//[SEC_SELINUX_PORTING_COMMON
// P191014-03912 - memory issue
	node = kmem_cache_zalloc(avc_node_cachep, GFP_NOWAIT | __GFP_NOWARN);
//]SEC_SELINUX_PORTING_COMMON
	if (!node)
		goto out;

	INIT_HLIST_NODE(&node->list);
	avc_cache_stats_incr(allocations);

	if (atomic_inc_return(&avc_cache.active_nodes) > avc_cache_threshold)
		avc_reclaim_node();

out:
	return node;
}

static void avc_node_populate(struct avc_node *node, u32 ssid, u32 tsid, u16 tclass, struct av_decision *avd)
{
	node->ae.ssid = ssid;
	node->ae.tsid = tsid;
	node->ae.tclass = tclass;
	memcpy(&node->ae.avd, avd, sizeof(node->ae.avd));
}

static inline struct avc_node *avc_search_node(u32 ssid, u32 tsid, u16 tclass)
{
	struct avc_node *node, *ret = NULL;
	int hvalue;
	struct hlist_head *head;

	hvalue = avc_hash(ssid, tsid, tclass);
	head = &avc_cache.slots[hvalue];
	hlist_for_each_entry_rcu(node, head, list) {
		if (ssid == node->ae.ssid &&
		    tclass == node->ae.tclass &&
		    tsid == node->ae.tsid) {
			ret = node;
			break;
		}
	}

	return ret;
}

/**
 * avc_lookup - Look up an AVC entry.
 * @ssid: source security identifier
 * @tsid: target security identifier
 * @tclass: target security class
 *
 * Look up an AVC entry that is valid for the
 * (@ssid, @tsid), interpreting the permissions
 * based on @tclass.  If a valid AVC entry exists,
 * then this function returns the avc_node.
 * Otherwise, this function returns NULL.
 */
static struct avc_node *avc_lookup(u32 ssid, u32 tsid, u16 tclass)
{
	struct avc_node *node;

	avc_cache_stats_incr(lookups);
	node = avc_search_node(ssid, tsid, tclass);

	if (node)
		return node;

	avc_cache_stats_incr(misses);
	return NULL;
}

static int avc_latest_notif_update(int seqno, int is_insert)
{
	int ret = 0;
	static DEFINE_SPINLOCK(notif_lock);
	unsigned long flag;

	spin_lock_irqsave(&notif_lock, flag);
	if (is_insert) {
		if (seqno < avc_cache.latest_notif) {
			printk(KERN_WARNING "SELinux: avc:  seqno %d < latest_notif %d\n",
			       seqno, avc_cache.latest_notif);
			ret = -EAGAIN;
		}
	} else {
		if (seqno > avc_cache.latest_notif)
			avc_cache.latest_notif = seqno;
	}
	spin_unlock_irqrestore(&notif_lock, flag);

	return ret;
}

/**
 * avc_insert - Insert an AVC entry.
 * @ssid: source security identifier
 * @tsid: target security identifier
 * @tclass: target security class
 * @avd: resulting av decision
 * @xp_node: resulting extended permissions
 *
 * Insert an AVC entry for the SID pair
 * (@ssid, @tsid) and class @tclass.
 * The access vectors and the sequence number are
 * normally provided by the security server in
 * response to a security_compute_av() call.  If the
 * sequence number @avd->seqno is not less than the latest
 * revocation notification, then the function copies
 * the access vectors into a cache entry, returns
 * avc_node inserted. Otherwise, this function returns NULL.
 */
static struct avc_node *avc_insert(u32 ssid, u32 tsid, u16 tclass,
				struct av_decision *avd,
				struct avc_xperms_node *xp_node)
{
	struct avc_node *pos, *node = NULL;
	int hvalue;
	unsigned long flag;

	if (avc_latest_notif_update(avd->seqno, 1))
		goto out;

	node = avc_alloc_node();
	if (node) {
		struct hlist_head *head;
		spinlock_t *lock;
		int rc = 0;

		hvalue = avc_hash(ssid, tsid, tclass);
		avc_node_populate(node, ssid, tsid, tclass, avd);
		rc = avc_xperms_populate(node, xp_node);
		if (rc) {
//[SEC_SELINUX_PORTING_COMMON
// P191014-03912 - avc_cache.active_nodes is not decresed when "avc_alloc_node-success"&"avc_xperms_populate-fail"
//			kmem_cache_free(avc_node_cachep, node);
			avc_node_kill(node);
//]SEC_SELINUX_PORTING_COMMON
			return NULL;
		}
		head = &avc_cache.slots[hvalue];
		lock = &avc_cache.slots_lock[hvalue];

		spin_lock_irqsave(lock, flag);
		hlist_for_each_entry(pos, head, list) {
			if (pos->ae.ssid == ssid &&
			    pos->ae.tsid == tsid &&
			    pos->ae.tclass == tclass) {
				avc_node_replace(node, pos);
				goto found;
			}
		}
		hlist_add_head_rcu(&node->list, head);
found:
		spin_unlock_irqrestore(lock, flag);
	}
out:
	return node;
}

/**
 * avc_audit_pre_callback - SELinux specific information
 * will be called by generic audit code
 * @ab: the audit buffer
 * @a: audit_data
 */
static void avc_audit_pre_callback(struct audit_buffer *ab, void *a)
{
	struct common_audit_data *ad = a;
	audit_log_format(ab, "avc:  %s ",
			 ad->selinux_audit_data->denied ? "denied" : "granted");
	avc_dump_av(ab, ad->selinux_audit_data->tclass,
			ad->selinux_audit_data->audited);
	audit_log_format(ab, " for ");
}

/**
 * avc_audit_post_callback - SELinux specific information
 * will be called by generic audit code
 * @ab: the audit buffer
 * @a: audit_data
 */
static void avc_audit_post_callback(struct audit_buffer *ab, void *a)
{
	struct common_audit_data *ad = a;
	audit_log_format(ab, " ");
	avc_dump_query(ab, ad->selinux_audit_data->ssid,
			   ad->selinux_audit_data->tsid,
			   ad->selinux_audit_data->tclass);
	if (ad->selinux_audit_data->denied) {
		audit_log_format(ab, " permissive=%u",
				 ad->selinux_audit_data->result ? 0 : 1);
	}
}

/* This is the slow part of avc audit with big stack footprint */
noinline int slow_avc_audit(u32 ssid, u32 tsid, u16 tclass,
		u32 requested, u32 audited, u32 denied, int result,
		struct common_audit_data *a,
		unsigned flags)
{
	struct common_audit_data stack_data;
	struct selinux_audit_data sad;

	if (!a) {
		a = &stack_data;
		a->type = LSM_AUDIT_DATA_NONE;
	}

	/*
	 * When in a RCU walk do the audit on the RCU retry.  This is because
	 * the collection of the dname in an inode audit message is not RCU
	 * safe.  Note this may drop some audits when the situation changes
	 * during retry. However this is logically just as if the operation
	 * happened a little later.
	 */
	if ((a->type == LSM_AUDIT_DATA_INODE) &&
	    (flags & MAY_NOT_BLOCK))
		return -ECHILD;

	sad.tclass = tclass;
	sad.requested = requested;
	sad.ssid = ssid;
	sad.tsid = tsid;
	sad.audited = audited;
	sad.denied = denied;
	sad.result = result;

	a->selinux_audit_data = &sad;

	common_lsm_audit(a, avc_audit_pre_callback, avc_audit_post_callback);
	return 0;
}

/**
 * avc_add_callback - Register a callback for security events.
 * @callback: callback function
 * @events: security events
 *
 * Register a callback function for events in the set @events.
 * Returns %0 on success or -%ENOMEM if insufficient memory
 * exists to add the callback.
 */
int __init avc_add_callback(int (*callback)(u32 event), u32 events)
{
	struct avc_callback_node *c;
	int rc = 0;

	c = kmalloc(sizeof(*c), GFP_KERNEL);
	if (!c) {
		rc = -ENOMEM;
		goto out;
	}

	c->callback = callback;
	c->events = events;
	c->next = avc_callbacks;
	avc_callbacks = c;
out:
	return rc;
}

/**
 * avc_update_node Update an AVC entry
 * @event : Updating event
 * @perms : Permission mask bits
 * @ssid,@tsid,@tclass : identifier of an AVC entry
 * @seqno : sequence number when decision was made
 * @xpd: extended_perms_decision to be added to the node
 *
 * if a valid AVC entry doesn't exist,this function returns -ENOENT.
 * if kmalloc() called internal returns NULL, this function returns -ENOMEM.
 * otherwise, this function updates the AVC entry. The original AVC-entry object
 * will release later by RCU.
 */
static int avc_update_node(u32 event, u32 perms, u8 driver, u8 xperm, u32 ssid,
			u32 tsid, u16 tclass, u32 seqno,
			struct extended_perms_decision *xpd,
			u32 flags)
{
	int hvalue, rc = 0;
	unsigned long flag;
	struct avc_node *pos, *node, *orig = NULL;
	struct hlist_head *head;
	spinlock_t *lock;

	node = avc_alloc_node();
	if (!node) {
		rc = -ENOMEM;
		goto out;
	}

	/* Lock the target slot */
	hvalue = avc_hash(ssid, tsid, tclass);

	head = &avc_cache.slots[hvalue];
	lock = &avc_cache.slots_lock[hvalue];

	spin_lock_irqsave(lock, flag);

	hlist_for_each_entry(pos, head, list) {
		if (ssid == pos->ae.ssid &&
		    tsid == pos->ae.tsid &&
		    tclass == pos->ae.tclass &&
		    seqno == pos->ae.avd.seqno){
			orig = pos;
			break;
		}
	}

	if (!orig) {
		rc = -ENOENT;
		avc_node_kill(node);
		goto out_unlock;
	}

	/*
	 * Copy and replace original node.
	 */

	avc_node_populate(node, ssid, tsid, tclass, &orig->ae.avd);

	if (orig->ae.xp_node) {
		rc = avc_xperms_populate(node, orig->ae.xp_node);
		if (rc) {
<<<<<<< HEAD
//[SEC_SELINUX_PORTING_COMMON
// P191014-03912 - avc_cache.active_nodes is not decresed when "avc_alloc_node-success"&"avc_xperms_populate-fail"
//			kmem_cache_free(avc_node_cachep, node);
			avc_node_kill(node);
//]SEC_SELINUX_PORTING_COMMON
=======
			avc_node_kill(node);
>>>>>>> ccc0db65
			goto out_unlock;
		}
	}

	switch (event) {
	case AVC_CALLBACK_GRANT:
		node->ae.avd.allowed |= perms;
		if (node->ae.xp_node && (flags & AVC_EXTENDED_PERMS))
			avc_xperms_allow_perm(node->ae.xp_node, driver, xperm);
		break;
	case AVC_CALLBACK_TRY_REVOKE:
	case AVC_CALLBACK_REVOKE:
		node->ae.avd.allowed &= ~perms;
		break;
	case AVC_CALLBACK_AUDITALLOW_ENABLE:
		node->ae.avd.auditallow |= perms;
		break;
	case AVC_CALLBACK_AUDITALLOW_DISABLE:
		node->ae.avd.auditallow &= ~perms;
		break;
	case AVC_CALLBACK_AUDITDENY_ENABLE:
		node->ae.avd.auditdeny |= perms;
		break;
	case AVC_CALLBACK_AUDITDENY_DISABLE:
		node->ae.avd.auditdeny &= ~perms;
		break;
	case AVC_CALLBACK_ADD_XPERMS:
		avc_add_xperms_decision(node, xpd);
		break;
	}
	avc_node_replace(node, orig);
out_unlock:
	spin_unlock_irqrestore(lock, flag);
out:
	return rc;
}

/**
 * avc_flush - Flush the cache
 */
static void avc_flush(void)
{
	struct hlist_head *head;
	struct avc_node *node;
	spinlock_t *lock;
	unsigned long flag;
	int i;

	for (i = 0; i < AVC_CACHE_SLOTS; i++) {
		head = &avc_cache.slots[i];
		lock = &avc_cache.slots_lock[i];

		spin_lock_irqsave(lock, flag);
		/*
		 * With preemptable RCU, the outer spinlock does not
		 * prevent RCU grace periods from ending.
		 */
		rcu_read_lock();
		hlist_for_each_entry(node, head, list)
			avc_node_delete(node);
		rcu_read_unlock();
		spin_unlock_irqrestore(lock, flag);
	}
}

/**
 * avc_ss_reset - Flush the cache and revalidate migrated permissions.
 * @seqno: policy sequence number
 */
int avc_ss_reset(u32 seqno)
{
	struct avc_callback_node *c;
	int rc = 0, tmprc;

	avc_flush();

	for (c = avc_callbacks; c; c = c->next) {
		if (c->events & AVC_CALLBACK_RESET) {
			tmprc = c->callback(AVC_CALLBACK_RESET);
			/* save the first error encountered for the return
			   value and continue processing the callbacks */
			if (!rc)
				rc = tmprc;
		}
	}

	avc_latest_notif_update(seqno, 0);
	return rc;
}

/*
 * Slow-path helper function for avc_has_perm_noaudit,
 * when the avc_node lookup fails. We get called with
 * the RCU read lock held, and need to return with it
 * still held, but drop if for the security compute.
 *
 * Don't inline this, since it's the slow-path and just
 * results in a bigger stack frame.
 */
static noinline struct avc_node *avc_compute_av(u32 ssid, u32 tsid,
			 u16 tclass, struct av_decision *avd,
			 struct avc_xperms_node *xp_node)
{
	rcu_read_unlock();
	INIT_LIST_HEAD(&xp_node->xpd_head);
	security_compute_av(ssid, tsid, tclass, avd, &xp_node->xp);
	rcu_read_lock();
	return avc_insert(ssid, tsid, tclass, avd, xp_node);
}

static noinline int avc_denied(u32 ssid, u32 tsid,
				u16 tclass, u32 requested,
				u8 driver, u8 xperm, unsigned flags,
				struct av_decision *avd)
{
	if (flags & AVC_STRICT)
		return -EACCES;

// [ SEC_SELINUX_PORTING_COMMON
#ifdef SEC_SELINUX_DEBUG

	/* SEC_SELINUX : denied && auditallow means "never happen" at current sepolicy. Valid Enforcing denial only. */
	if ((requested & avd->auditallow) && selinux_enforcing && !(avd->flags & AVD_FLAGS_PERMISSIVE)) {

		char *scontext, *tcontext;
		const char **perms;
		int i, perm;
		int rc1, rc2;
		u32 scontext_len, tcontext_len;

		perms = secclass_map[tclass-1].perms;
		i = 0;
		perm = 1;
		while (i < (sizeof(requested) * 8)) {
			if ((perm & requested) && perms[i])
				break;
			i++;
			perm <<= 1;
		}

		rc1 = security_sid_to_context(ssid, &scontext, &scontext_len);
		rc2 = security_sid_to_context(tsid, &tcontext, &tcontext_len);

		if (rc1 || rc2) {
			pr_err("SELinux DEBUG : %s: ssid=%d tsid=%d tclass=%s perm=%s requested(%d) auditallow(%d)\n",
		       __func__, ssid, tsid, secclass_map[tclass-1].name, perms[i], requested, avd->auditallow);
		} else{
			pr_err("SELinux DEBUG : %s: scontext=%s tcontext=%s tclass=%s perm=%s requested(%d) auditallow(%d)\n",
		       __func__, scontext, tcontext, secclass_map[tclass-1].name, perms[i], requested, avd->auditallow);
		}

		/* print call stack */
		pr_err("SELinux DEBUG : FATAL denial and start dump_stack\n");
		dump_stack();

		/* enforcing : SIGABRT and take debuggerd log */
		if (selinux_enforcing && !(avd->flags & AVD_FLAGS_PERMISSIVE)) {
			pr_err("SELinux DEBUG : send SIGABRT to current tsk\n");
			send_sig(SIGABRT, current, 2);
		}

		if (!rc1)
			kfree(scontext);
		if (!rc2)
			kfree(tcontext);
	}
#endif

#ifdef CONFIG_ALWAYS_ENFORCE
	if (!(avd->flags & AVD_FLAGS_PERMISSIVE))
#else
	if (selinux_enforcing && !(avd->flags & AVD_FLAGS_PERMISSIVE))
#endif
// ] SEC_SELINUX_PORTING_COMMON
		return -EACCES;

	avc_update_node(AVC_CALLBACK_GRANT, requested, driver, xperm, ssid,
				tsid, tclass, avd->seqno, NULL, flags);
	return 0;
}

/*
 * The avc extended permissions logic adds an additional 256 bits of
 * permissions to an avc node when extended permissions for that node are
 * specified in the avtab. If the additional 256 permissions is not adequate,
 * as-is the case with ioctls, then multiple may be chained together and the
 * driver field is used to specify which set contains the permission.
 */
int avc_has_extended_perms(u32 ssid, u32 tsid, u16 tclass, u32 requested,
			u8 driver, u8 xperm, struct common_audit_data *ad)
{
	struct avc_node *node;
	struct av_decision avd;
	u32 denied;
	struct extended_perms_decision local_xpd;
	struct extended_perms_decision *xpd = NULL;
	struct extended_perms_data allowed;
	struct extended_perms_data auditallow;
	struct extended_perms_data dontaudit;
	struct avc_xperms_node local_xp_node;
	struct avc_xperms_node *xp_node;
	int rc = 0, rc2;

	xp_node = &local_xp_node;
	BUG_ON(!requested);

	rcu_read_lock();

	node = avc_lookup(ssid, tsid, tclass);
	if (unlikely(!node)) {
		node = avc_compute_av(ssid, tsid, tclass, &avd, xp_node);
	} else {
		memcpy(&avd, &node->ae.avd, sizeof(avd));
		xp_node = node->ae.xp_node;
	}
	/* if extended permissions are not defined, only consider av_decision */
	if (!xp_node || !xp_node->xp.len)
		goto decision;

	local_xpd.allowed = &allowed;
	local_xpd.auditallow = &auditallow;
	local_xpd.dontaudit = &dontaudit;

	xpd = avc_xperms_decision_lookup(driver, xp_node);
	if (unlikely(!xpd)) {
		/*
		 * Compute the extended_perms_decision only if the driver
		 * is flagged
		 */
		if (!security_xperm_test(xp_node->xp.drivers.p, driver)) {
			avd.allowed &= ~requested;
			goto decision;
		}
		rcu_read_unlock();
		security_compute_xperms_decision(ssid, tsid, tclass, driver,
						&local_xpd);
		rcu_read_lock();
		avc_update_node(AVC_CALLBACK_ADD_XPERMS, requested, driver, xperm,
				ssid, tsid, tclass, avd.seqno, &local_xpd, 0);
	} else {
		avc_quick_copy_xperms_decision(xperm, &local_xpd, xpd);
	}
	xpd = &local_xpd;

	if (!avc_xperms_has_perm(xpd, xperm, XPERMS_ALLOWED))
		avd.allowed &= ~requested;

decision:
	denied = requested & ~(avd.allowed);
	if (unlikely(denied))
		rc = avc_denied(ssid, tsid, tclass, requested, driver, xperm,
				AVC_EXTENDED_PERMS, &avd);

	rcu_read_unlock();

	rc2 = avc_xperms_audit(ssid, tsid, tclass, requested,
			&avd, xpd, xperm, rc, ad);
	if (rc2)
		return rc2;
	return rc;
}

/**
 * avc_has_perm_noaudit - Check permissions but perform no auditing.
 * @ssid: source security identifier
 * @tsid: target security identifier
 * @tclass: target security class
 * @requested: requested permissions, interpreted based on @tclass
 * @flags:  AVC_STRICT or 0
 * @avd: access vector decisions
 *
 * Check the AVC to determine whether the @requested permissions are granted
 * for the SID pair (@ssid, @tsid), interpreting the permissions
 * based on @tclass, and call the security server on a cache miss to obtain
 * a new decision and add it to the cache.  Return a copy of the decisions
 * in @avd.  Return %0 if all @requested permissions are granted,
 * -%EACCES if any permissions are denied, or another -errno upon
 * other errors.  This function is typically called by avc_has_perm(),
 * but may also be called directly to separate permission checking from
 * auditing, e.g. in cases where a lock must be held for the check but
 * should be released for the auditing.
 */
inline int avc_has_perm_noaudit(u32 ssid, u32 tsid,
			 u16 tclass, u32 requested,
			 unsigned flags,
			 struct av_decision *avd)
{
	struct avc_node *node;
	struct avc_xperms_node xp_node;
	int rc = 0;
	u32 denied;

	BUG_ON(!requested);

	rcu_read_lock();

	node = avc_lookup(ssid, tsid, tclass);
	if (unlikely(!node))
		node = avc_compute_av(ssid, tsid, tclass, avd, &xp_node);
	else
		memcpy(avd, &node->ae.avd, sizeof(*avd));

	denied = requested & ~(avd->allowed);
	if (unlikely(denied))
		rc = avc_denied(ssid, tsid, tclass, requested, 0, 0, flags, avd);

	rcu_read_unlock();
	return rc;
}

/**
 * avc_has_perm - Check permissions and perform any appropriate auditing.
 * @ssid: source security identifier
 * @tsid: target security identifier
 * @tclass: target security class
 * @requested: requested permissions, interpreted based on @tclass
 * @auditdata: auxiliary audit data
 *
 * Check the AVC to determine whether the @requested permissions are granted
 * for the SID pair (@ssid, @tsid), interpreting the permissions
 * based on @tclass, and call the security server on a cache miss to obtain
 * a new decision and add it to the cache.  Audit the granting or denial of
 * permissions in accordance with the policy.  Return %0 if all @requested
 * permissions are granted, -%EACCES if any permissions are denied, or
 * another -errno upon other errors.
 */
int avc_has_perm(u32 ssid, u32 tsid, u16 tclass,
		 u32 requested, struct common_audit_data *auditdata)
{
	struct av_decision avd;
	int rc, rc2;

	rc = avc_has_perm_noaudit(ssid, tsid, tclass, requested, 0, &avd);

	rc2 = avc_audit(ssid, tsid, tclass, requested, &avd, rc, auditdata, 0);
	if (rc2)
		return rc2;
	return rc;
}

int avc_has_perm_flags(u32 ssid, u32 tsid, u16 tclass,
		       u32 requested, struct common_audit_data *auditdata,
		       int flags)
{
	struct av_decision avd;
	int rc, rc2;

	rc = avc_has_perm_noaudit(ssid, tsid, tclass, requested, 0, &avd);

	rc2 = avc_audit(ssid, tsid, tclass, requested, &avd, rc,
			auditdata, flags);
	if (rc2)
		return rc2;
	return rc;
}

u32 avc_policy_seqno(void)
{
	return avc_cache.latest_notif;
}

void avc_disable(void)
{
	/*
	 * If you are looking at this because you have realized that we are
	 * not destroying the avc_node_cachep it might be easy to fix, but
	 * I don't know the memory barrier semantics well enough to know.  It's
	 * possible that some other task dereferenced security_ops when
	 * it still pointed to selinux operations.  If that is the case it's
	 * possible that it is about to use the avc and is about to need the
	 * avc_node_cachep.  I know I could wrap the security.c security_ops call
	 * in an rcu_lock, but seriously, it's not worth it.  Instead I just flush
	 * the cache and get that memory back.
	 */
	if (avc_node_cachep) {
		avc_flush();
		/* kmem_cache_destroy(avc_node_cachep); */
	}
}<|MERGE_RESOLUTION|>--- conflicted
+++ resolved
@@ -875,15 +875,7 @@
 	if (orig->ae.xp_node) {
 		rc = avc_xperms_populate(node, orig->ae.xp_node);
 		if (rc) {
-<<<<<<< HEAD
-//[SEC_SELINUX_PORTING_COMMON
-// P191014-03912 - avc_cache.active_nodes is not decresed when "avc_alloc_node-success"&"avc_xperms_populate-fail"
-//			kmem_cache_free(avc_node_cachep, node);
 			avc_node_kill(node);
-//]SEC_SELINUX_PORTING_COMMON
-=======
-			avc_node_kill(node);
->>>>>>> ccc0db65
 			goto out_unlock;
 		}
 	}
