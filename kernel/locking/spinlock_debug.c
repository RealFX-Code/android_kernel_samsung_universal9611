/*
 * Copyright 2005, Red Hat, Inc., Ingo Molnar
 * Released under the General Public License (GPL).
 *
 * This file contains the spinlock/rwlock implementations for
 * DEBUG_SPINLOCK.
 */

#include <linux/spinlock.h>
#include <linux/nmi.h>
#include <linux/interrupt.h>
#include <linux/debug_locks.h>
#include <linux/delay.h>
#include <linux/export.h>

#ifdef CONFIG_SEC_DEBUG
#include <linux/sec_debug.h>
#endif

void __raw_spin_lock_init(raw_spinlock_t *lock, const char *name,
			  struct lock_class_key *key)
{
#ifdef CONFIG_DEBUG_LOCK_ALLOC
	/*
	 * Make sure we are not reinitializing a held lock:
	 */
	debug_check_no_locks_freed((void *)lock, sizeof(*lock));
	lockdep_init_map(&lock->dep_map, name, key, 0);
#endif
	lock->raw_lock = (arch_spinlock_t)__ARCH_SPIN_LOCK_UNLOCKED;
	lock->magic = SPINLOCK_MAGIC;
	lock->owner = SPINLOCK_OWNER_INIT;
	lock->owner_cpu = -1;
}

EXPORT_SYMBOL(__raw_spin_lock_init);

void __rwlock_init(rwlock_t *lock, const char *name,
		   struct lock_class_key *key)
{
#ifdef CONFIG_DEBUG_LOCK_ALLOC
	/*
	 * Make sure we are not reinitializing a held lock:
	 */
	debug_check_no_locks_freed((void *)lock, sizeof(*lock));
	lockdep_init_map(&lock->dep_map, name, key, 0);
#endif
	lock->raw_lock = (arch_rwlock_t) __ARCH_RW_LOCK_UNLOCKED;
	lock->magic = RWLOCK_MAGIC;
	lock->owner = SPINLOCK_OWNER_INIT;
	lock->owner_cpu = -1;
}

EXPORT_SYMBOL(__rwlock_init);

static void spin_dump(raw_spinlock_t *lock, const char *msg)
{
	struct task_struct *owner = READ_ONCE(lock->owner);

<<<<<<< HEAD
	if (lock->owner && lock->owner != SPINLOCK_OWNER_INIT)
		owner = lock->owner;
	pr_auto(ASL8, "BUG: spinlock %s on CPU#%d, %s/%d\n",
=======
	if (owner == SPINLOCK_OWNER_INIT)
		owner = NULL;
	printk(KERN_EMERG "BUG: spinlock %s on CPU#%d, %s/%d\n",
>>>>>>> 02cb6b5f
		msg, raw_smp_processor_id(),
		current->comm, task_pid_nr(current));
	pr_auto(ASL8, " lock: %pS, .magic: %08x, .owner: %s/%d, "
			".owner_cpu: %d\n",
		lock, READ_ONCE(lock->magic),
		owner ? owner->comm : "<none>",
		owner ? task_pid_nr(owner) : -1,
		READ_ONCE(lock->owner_cpu));
	dump_stack();
#ifdef CONFIG_SEC_DEBUG_SPINBUG_PANIC
	BUG();
#endif
}

static void spin_bug(raw_spinlock_t *lock, const char *msg)
{
	if (!debug_locks_off())
		return;

	spin_dump(lock, msg);
}

#define SPIN_BUG_ON(cond, lock, msg) if (unlikely(cond)) spin_bug(lock, msg)

static inline void
debug_spin_lock_before(raw_spinlock_t *lock)
{
	SPIN_BUG_ON(READ_ONCE(lock->magic) != SPINLOCK_MAGIC, lock, "bad magic");
	SPIN_BUG_ON(READ_ONCE(lock->owner) == current, lock, "recursion");
	SPIN_BUG_ON(READ_ONCE(lock->owner_cpu) == raw_smp_processor_id(),
							lock, "cpu recursion");
}

static inline void debug_spin_lock_after(raw_spinlock_t *lock)
{
	WRITE_ONCE(lock->owner_cpu, raw_smp_processor_id());
	WRITE_ONCE(lock->owner, current);
}

static inline void debug_spin_unlock(raw_spinlock_t *lock)
{
	SPIN_BUG_ON(lock->magic != SPINLOCK_MAGIC, lock, "bad magic");
	SPIN_BUG_ON(!raw_spin_is_locked(lock), lock, "already unlocked");
	SPIN_BUG_ON(lock->owner != current, lock, "wrong owner");
	SPIN_BUG_ON(lock->owner_cpu != raw_smp_processor_id(),
							lock, "wrong CPU");
	WRITE_ONCE(lock->owner, SPINLOCK_OWNER_INIT);
	WRITE_ONCE(lock->owner_cpu, -1);
}

/*
 * We are now relying on the NMI watchdog to detect lockup instead of doing
 * the detection here with an unfair lock which can cause problem of its own.
 */
void do_raw_spin_lock(raw_spinlock_t *lock)
{
	debug_spin_lock_before(lock);
	arch_spin_lock(&lock->raw_lock);
	debug_spin_lock_after(lock);
}

int do_raw_spin_trylock(raw_spinlock_t *lock)
{
	int ret = arch_spin_trylock(&lock->raw_lock);

	if (ret)
		debug_spin_lock_after(lock);
#ifndef CONFIG_SMP
	/*
	 * Must not happen on UP:
	 */
	SPIN_BUG_ON(!ret, lock, "trylock failure on UP");
#endif
	return ret;
}

void do_raw_spin_unlock(raw_spinlock_t *lock)
{
	debug_spin_unlock(lock);
	arch_spin_unlock(&lock->raw_lock);
}

static void rwlock_bug(rwlock_t *lock, const char *msg)
{
	if (!debug_locks_off())
		return;

	printk(KERN_EMERG "BUG: rwlock %s on CPU#%d, %s/%d, %p\n",
		msg, raw_smp_processor_id(), current->comm,
		task_pid_nr(current), lock);
	dump_stack();
#ifdef CONFIG_SEC_DEBUG_SPINBUG_PANIC
	BUG();
#endif
}

#define RWLOCK_BUG_ON(cond, lock, msg) if (unlikely(cond)) rwlock_bug(lock, msg)

void do_raw_read_lock(rwlock_t *lock)
{
	RWLOCK_BUG_ON(lock->magic != RWLOCK_MAGIC, lock, "bad magic");
	arch_read_lock(&lock->raw_lock);
}

int do_raw_read_trylock(rwlock_t *lock)
{
	int ret = arch_read_trylock(&lock->raw_lock);

#ifndef CONFIG_SMP
	/*
	 * Must not happen on UP:
	 */
	RWLOCK_BUG_ON(!ret, lock, "trylock failure on UP");
#endif
	return ret;
}

void do_raw_read_unlock(rwlock_t *lock)
{
	RWLOCK_BUG_ON(lock->magic != RWLOCK_MAGIC, lock, "bad magic");
	arch_read_unlock(&lock->raw_lock);
}

static inline void debug_write_lock_before(rwlock_t *lock)
{
	RWLOCK_BUG_ON(lock->magic != RWLOCK_MAGIC, lock, "bad magic");
	RWLOCK_BUG_ON(lock->owner == current, lock, "recursion");
	RWLOCK_BUG_ON(lock->owner_cpu == raw_smp_processor_id(),
							lock, "cpu recursion");
}

static inline void debug_write_lock_after(rwlock_t *lock)
{
	WRITE_ONCE(lock->owner_cpu, raw_smp_processor_id());
	WRITE_ONCE(lock->owner, current);
}

static inline void debug_write_unlock(rwlock_t *lock)
{
	RWLOCK_BUG_ON(lock->magic != RWLOCK_MAGIC, lock, "bad magic");
	RWLOCK_BUG_ON(lock->owner != current, lock, "wrong owner");
	RWLOCK_BUG_ON(lock->owner_cpu != raw_smp_processor_id(),
							lock, "wrong CPU");
	WRITE_ONCE(lock->owner, SPINLOCK_OWNER_INIT);
	WRITE_ONCE(lock->owner_cpu, -1);
}

void do_raw_write_lock(rwlock_t *lock)
{
	debug_write_lock_before(lock);
	arch_write_lock(&lock->raw_lock);
	debug_write_lock_after(lock);
}

int do_raw_write_trylock(rwlock_t *lock)
{
	int ret = arch_write_trylock(&lock->raw_lock);

	if (ret)
		debug_write_lock_after(lock);
#ifndef CONFIG_SMP
	/*
	 * Must not happen on UP:
	 */
	RWLOCK_BUG_ON(!ret, lock, "trylock failure on UP");
#endif
	return ret;
}

void do_raw_write_unlock(rwlock_t *lock)
{
	debug_write_unlock(lock);
	arch_write_unlock(&lock->raw_lock);
}<|MERGE_RESOLUTION|>--- conflicted
+++ resolved
@@ -57,15 +57,9 @@
 {
 	struct task_struct *owner = READ_ONCE(lock->owner);
 
-<<<<<<< HEAD
-	if (lock->owner && lock->owner != SPINLOCK_OWNER_INIT)
-		owner = lock->owner;
-	pr_auto(ASL8, "BUG: spinlock %s on CPU#%d, %s/%d\n",
-=======
 	if (owner == SPINLOCK_OWNER_INIT)
 		owner = NULL;
 	printk(KERN_EMERG "BUG: spinlock %s on CPU#%d, %s/%d\n",
->>>>>>> 02cb6b5f
 		msg, raw_smp_processor_id(),
 		current->comm, task_pid_nr(current));
 	pr_auto(ASL8, " lock: %pS, .magic: %08x, .owner: %s/%d, "
