--- conflicted
+++ resolved
@@ -22,7 +22,6 @@
 #include <linux/kmod.h>
 #include <trace/events/power.h>
 #include <linux/cpuset.h>
-#include <linux/wakeup_reason.h>
 #include <linux/sec_debug.h>
 #include <soc/samsung/exynos-debug.h>
 
@@ -41,9 +40,7 @@
 	unsigned int elapsed_msecs;
 	bool wakeup = false;
 	int sleep_usecs = USEC_PER_MSEC;
-#ifdef CONFIG_PM_SLEEP
-	char suspend_abort[MAX_SUSPEND_ABORT_LEN];
-#endif
+
 	char *sys_state[SYSTEM_END] = {
 		"BOOTING",
 		"SCHEDULING",
@@ -90,11 +87,6 @@
 			break;
 
 		if (pm_wakeup_pending()) {
-#ifdef CONFIG_PM_SLEEP
-			pm_get_active_wakeup_sources(suspend_abort,
-				MAX_SUSPEND_ABORT_LEN);
-			log_suspend_abort_reason(suspend_abort);
-#endif
 			wakeup = true;
 			break;
 		}
@@ -114,19 +106,11 @@
 	elapsed_msecs = ktime_to_ms(elapsed);
 
 	if (wakeup) {
-<<<<<<< HEAD
 		pr_cont("\n");
 		pr_err("Freezing of tasks aborted after %d.%03d seconds",
 		       elapsed_msecs / 1000, elapsed_msecs % 1000);
 	} else if (todo) {
 		pr_cont("\n");
-=======
-		pr_cont("\n");
-		pr_err("Freezing of tasks aborted after %d.%03d seconds",
-		       elapsed_msecs / 1000, elapsed_msecs % 1000);
-	} else if (todo) {
-		pr_cont("\n");
->>>>>>> 8a685dfc
 		pr_err("Freezing of tasks failed after %d.%03d seconds"
 		       " (%d tasks refusing to freeze, wq_busy=%d):\n",
 		       elapsed_msecs / 1000, elapsed_msecs % 1000,
@@ -138,7 +122,6 @@
 		read_lock(&tasklist_lock);
 		for_each_process_thread(g, p) {
 			if (p != current && !freezer_should_skip(p)
-<<<<<<< HEAD
 			    && freezing(p) && !frozen(p)) {
 				sched_show_task(p);
 				sec_debug_set_extra_info_backtrace_task(p);
@@ -151,12 +134,6 @@
 #if !defined(CONFIG_SAMSUNG_PRODUCT_SHIP)
 		panic("fail to freeze tasks");
 #endif
-=======
-			    && freezing(p) && !frozen(p))
-				sched_show_task(p);
-		}
-		read_unlock(&tasklist_lock);
->>>>>>> 8a685dfc
 	} else {
 		pr_cont("(elapsed %d.%03d seconds) ", elapsed_msecs / 1000,
 			elapsed_msecs % 1000);
