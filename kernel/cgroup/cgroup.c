/*
 *  Generic process-grouping system.
 *
 *  Based originally on the cpuset system, extracted by Paul Menage
 *  Copyright (C) 2006 Google, Inc
 *
 *  Notifications support
 *  Copyright (C) 2009 Nokia Corporation
 *  Author: Kirill A. Shutemov
 *
 *  Copyright notices from the original cpuset code:
 *  --------------------------------------------------
 *  Copyright (C) 2003 BULL SA.
 *  Copyright (C) 2004-2006 Silicon Graphics, Inc.
 *
 *  Portions derived from Patrick Mochel's sysfs code.
 *  sysfs is Copyright (c) 2001-3 Patrick Mochel
 *
 *  2003-10-10 Written by Simon Derr.
 *  2003-10-22 Updates by Stephen Hemminger.
 *  2004 May-July Rework by Paul Jackson.
 *  ---------------------------------------------------
 *
 *  This file is subject to the terms and conditions of the GNU General Public
 *  License.  See the file COPYING in the main directory of the Linux
 *  distribution for more details.
 */

#define pr_fmt(fmt) KBUILD_MODNAME ": " fmt

#include "cgroup-internal.h"

#include <linux/cred.h>
#include <linux/errno.h>
#include <linux/init_task.h>
#include <linux/kernel.h>
#include <linux/magic.h>
#include <linux/mutex.h>
#include <linux/mount.h>
#include <linux/pagemap.h>
#include <linux/proc_fs.h>
#include <linux/rcupdate.h>
#include <linux/sched.h>
#include <linux/sched/task.h>
#include <linux/slab.h>
#include <linux/spinlock.h>
#include <linux/percpu-rwsem.h>
#include <linux/string.h>
#include <linux/hashtable.h>
#include <linux/idr.h>
#include <linux/kthread.h>
#include <linux/atomic.h>
#include <linux/cpuset.h>
#include <linux/proc_ns.h>
#include <linux/nsproxy.h>
#include <linux/file.h>
#include <linux/psi.h>
#include <net/sock.h>

#define CREATE_TRACE_POINTS
#include <trace/events/cgroup.h>

#define CGROUP_FILE_NAME_MAX		(MAX_CGROUP_TYPE_NAMELEN +	\
					 MAX_CFTYPE_NAME + 2)

/*
 * cgroup_mutex is the master lock.  Any modification to cgroup or its
 * hierarchy must be performed while holding it.
 *
 * css_set_lock protects task->cgroups pointer, the list of css_set
 * objects, and the chain of tasks off each css_set.
 *
 * These locks are exported if CONFIG_PROVE_RCU so that accessors in
 * cgroup.h can use them for lockdep annotations.
 */
DEFINE_MUTEX(cgroup_mutex);
DEFINE_SPINLOCK(css_set_lock);

#ifdef CONFIG_PROVE_RCU
EXPORT_SYMBOL_GPL(cgroup_mutex);
EXPORT_SYMBOL_GPL(css_set_lock);
#endif

/*
 * Protects cgroup_idr and css_idr so that IDs can be released without
 * grabbing cgroup_mutex.
 */
static DEFINE_SPINLOCK(cgroup_idr_lock);

/*
 * Protects cgroup_file->kn for !self csses.  It synchronizes notifications
 * against file removal/re-creation across css hiding.
 */
static DEFINE_SPINLOCK(cgroup_file_kn_lock);

struct percpu_rw_semaphore cgroup_threadgroup_rwsem;

#define cgroup_assert_mutex_or_rcu_locked()				\
	RCU_LOCKDEP_WARN(!rcu_read_lock_held() &&			\
			   !lockdep_is_held(&cgroup_mutex),		\
			   "cgroup_mutex or RCU read lock required");

/*
 * cgroup destruction makes heavy use of work items and there can be a lot
 * of concurrent destructions.  Use a separate workqueue so that cgroup
 * destruction work items don't end up filling up max_active of system_wq
 * which may lead to deadlock.
 */
static struct workqueue_struct *cgroup_destroy_wq;

/* generate an array of cgroup subsystem pointers */
#define SUBSYS(_x) [_x ## _cgrp_id] = &_x ## _cgrp_subsys,
struct cgroup_subsys *cgroup_subsys[] = {
#include <linux/cgroup_subsys.h>
};
#undef SUBSYS

/* array of cgroup subsystem names */
#define SUBSYS(_x) [_x ## _cgrp_id] = #_x,
static const char *cgroup_subsys_name[] = {
#include <linux/cgroup_subsys.h>
};
#undef SUBSYS

/* array of static_keys for cgroup_subsys_enabled() and cgroup_subsys_on_dfl() */
#define SUBSYS(_x)								\
	DEFINE_STATIC_KEY_TRUE(_x ## _cgrp_subsys_enabled_key);			\
	DEFINE_STATIC_KEY_TRUE(_x ## _cgrp_subsys_on_dfl_key);			\
	EXPORT_SYMBOL_GPL(_x ## _cgrp_subsys_enabled_key);			\
	EXPORT_SYMBOL_GPL(_x ## _cgrp_subsys_on_dfl_key);
#include <linux/cgroup_subsys.h>
#undef SUBSYS

#define SUBSYS(_x) [_x ## _cgrp_id] = &_x ## _cgrp_subsys_enabled_key,
static struct static_key_true *cgroup_subsys_enabled_key[] = {
#include <linux/cgroup_subsys.h>
};
#undef SUBSYS

#define SUBSYS(_x) [_x ## _cgrp_id] = &_x ## _cgrp_subsys_on_dfl_key,
static struct static_key_true *cgroup_subsys_on_dfl_key[] = {
#include <linux/cgroup_subsys.h>
};
#undef SUBSYS

/*
 * The default hierarchy, reserved for the subsystems that are otherwise
 * unattached - it never has more than a single cgroup, and all tasks are
 * part of that cgroup.
 */
struct cgroup_root cgrp_dfl_root;
EXPORT_SYMBOL_GPL(cgrp_dfl_root);

/*
 * The default hierarchy always exists but is hidden until mounted for the
 * first time.  This is for backward compatibility.
 */
static bool cgrp_dfl_visible;

/* some controllers are not supported in the default hierarchy */
static u16 cgrp_dfl_inhibit_ss_mask;

/* some controllers are implicitly enabled on the default hierarchy */
static u16 cgrp_dfl_implicit_ss_mask;

/* some controllers can be threaded on the default hierarchy */
static u16 cgrp_dfl_threaded_ss_mask;

/* The list of hierarchy roots */
LIST_HEAD(cgroup_roots);
static int cgroup_root_count;

/* hierarchy ID allocation and mapping, protected by cgroup_mutex */
static DEFINE_IDR(cgroup_hierarchy_idr);

/*
 * Assign a monotonically increasing serial number to csses.  It guarantees
 * cgroups with bigger numbers are newer than those with smaller numbers.
 * Also, as csses are always appended to the parent's ->children list, it
 * guarantees that sibling csses are always sorted in the ascending serial
 * number order on the list.  Protected by cgroup_mutex.
 */
static u64 css_serial_nr_next = 1;

/*
 * These bitmasks identify subsystems with specific features to avoid
 * having to do iterative checks repeatedly.
 */
static u16 have_fork_callback __read_mostly;
static u16 have_exit_callback __read_mostly;
static u16 have_release_callback __read_mostly;
static u16 have_canfork_callback __read_mostly;

/* cgroup namespace for init task */
struct cgroup_namespace init_cgroup_ns = {
	.count		= REFCOUNT_INIT(2),
	.user_ns	= &init_user_ns,
	.ns.ops		= &cgroupns_operations,
	.ns.inum	= PROC_CGROUP_INIT_INO,
	.root_cset	= &init_css_set,
};

static struct file_system_type cgroup2_fs_type;
static struct cftype cgroup_base_files[];

/* cgroup optional features */
enum cgroup_opt_features {
#ifdef CONFIG_PSI
	OPT_FEATURE_PRESSURE,
#endif
	OPT_FEATURE_COUNT
};

static const char *cgroup_opt_feature_names[OPT_FEATURE_COUNT] = {
#ifdef CONFIG_PSI
	"pressure",
#endif
};

static u16 cgroup_feature_disable_mask __read_mostly;

static int cgroup_apply_control(struct cgroup *cgrp);
static void cgroup_finalize_control(struct cgroup *cgrp, int ret);
static void css_task_iter_skip(struct css_task_iter *it,
			       struct task_struct *task);
static int cgroup_destroy_locked(struct cgroup *cgrp);
static struct cgroup_subsys_state *css_create(struct cgroup *cgrp,
					      struct cgroup_subsys *ss);
static void css_release(struct percpu_ref *ref);
static void kill_css(struct cgroup_subsys_state *css);
static int cgroup_addrm_files(struct cgroup_subsys_state *css,
			      struct cgroup *cgrp, struct cftype cfts[],
			      bool is_add);

/**
 * cgroup_ssid_enabled - cgroup subsys enabled test by subsys ID
 * @ssid: subsys ID of interest
 *
 * cgroup_subsys_enabled() can only be used with literal subsys names which
 * is fine for individual subsystems but unsuitable for cgroup core.  This
 * is slower static_key_enabled() based test indexed by @ssid.
 */
bool cgroup_ssid_enabled(int ssid)
{
	if (CGROUP_SUBSYS_COUNT == 0)
		return false;

	return static_key_enabled(cgroup_subsys_enabled_key[ssid]);
}

/**
 * cgroup_on_dfl - test whether a cgroup is on the default hierarchy
 * @cgrp: the cgroup of interest
 *
 * The default hierarchy is the v2 interface of cgroup and this function
 * can be used to test whether a cgroup is on the default hierarchy for
 * cases where a subsystem should behave differnetly depending on the
 * interface version.
 *
 * The set of behaviors which change on the default hierarchy are still
 * being determined and the mount option is prefixed with __DEVEL__.
 *
 * List of changed behaviors:
 *
 * - Mount options "noprefix", "xattr", "clone_children", "release_agent"
 *   and "name" are disallowed.
 *
 * - When mounting an existing superblock, mount options should match.
 *
 * - Remount is disallowed.
 *
 * - rename(2) is disallowed.
 *
 * - "tasks" is removed.  Everything should be at process granularity.  Use
 *   "cgroup.procs" instead.
 *
 * - "cgroup.procs" is not sorted.  pids will be unique unless they got
 *   recycled inbetween reads.
 *
 * - "release_agent" and "notify_on_release" are removed.  Replacement
 *   notification mechanism will be implemented.
 *
 * - "cgroup.clone_children" is removed.
 *
 * - "cgroup.subtree_populated" is available.  Its value is 0 if the cgroup
 *   and its descendants contain no task; otherwise, 1.  The file also
 *   generates kernfs notification which can be monitored through poll and
 *   [di]notify when the value of the file changes.
 *
 * - cpuset: tasks will be kept in empty cpusets when hotplug happens and
 *   take masks of ancestors with non-empty cpus/mems, instead of being
 *   moved to an ancestor.
 *
 * - cpuset: a task can be moved into an empty cpuset, and again it takes
 *   masks of ancestors.
 *
 * - memcg: use_hierarchy is on by default and the cgroup file for the flag
 *   is not created.
 *
 * - blkcg: blk-throttle becomes properly hierarchical.
 *
 * - debug: disallowed on the default hierarchy.
 */
bool cgroup_on_dfl(const struct cgroup *cgrp)
{
	return cgrp->root == &cgrp_dfl_root;
}

/* IDR wrappers which synchronize using cgroup_idr_lock */
static int cgroup_idr_alloc(struct idr *idr, void *ptr, int start, int end,
			    gfp_t gfp_mask)
{
	int ret;

	idr_preload(gfp_mask);
	spin_lock_bh(&cgroup_idr_lock);
	ret = idr_alloc(idr, ptr, start, end, gfp_mask & ~__GFP_DIRECT_RECLAIM);
	spin_unlock_bh(&cgroup_idr_lock);
	idr_preload_end();
	return ret;
}

static void *cgroup_idr_replace(struct idr *idr, void *ptr, int id)
{
	void *ret;

	spin_lock_bh(&cgroup_idr_lock);
	ret = idr_replace(idr, ptr, id);
	spin_unlock_bh(&cgroup_idr_lock);
	return ret;
}

static void cgroup_idr_remove(struct idr *idr, int id)
{
	spin_lock_bh(&cgroup_idr_lock);
	idr_remove(idr, id);
	spin_unlock_bh(&cgroup_idr_lock);
}

static bool cgroup_has_tasks(struct cgroup *cgrp)
{
	return cgrp->nr_populated_csets;
}

bool cgroup_is_threaded(struct cgroup *cgrp)
{
	return cgrp->dom_cgrp != cgrp;
}

/* can @cgrp host both domain and threaded children? */
static bool cgroup_is_mixable(struct cgroup *cgrp)
{
	/*
	 * Root isn't under domain level resource control exempting it from
	 * the no-internal-process constraint, so it can serve as a thread
	 * root and a parent of resource domains at the same time.
	 */
	return !cgroup_parent(cgrp);
}

/* can @cgrp become a thread root? should always be true for a thread root */
static bool cgroup_can_be_thread_root(struct cgroup *cgrp)
{
	/* mixables don't care */
	if (cgroup_is_mixable(cgrp))
		return true;

	/* domain roots can't be nested under threaded */
	if (cgroup_is_threaded(cgrp))
		return false;

	/* can only have either domain or threaded children */
	if (cgrp->nr_populated_domain_children)
		return false;

	/* and no domain controllers can be enabled */
	if (cgrp->subtree_control & ~cgrp_dfl_threaded_ss_mask)
		return false;

	return true;
}

/* is @cgrp root of a threaded subtree? */
bool cgroup_is_thread_root(struct cgroup *cgrp)
{
	/* thread root should be a domain */
	if (cgroup_is_threaded(cgrp))
		return false;

	/* a domain w/ threaded children is a thread root */
	if (cgrp->nr_threaded_children)
		return true;

	/*
	 * A domain which has tasks and explicit threaded controllers
	 * enabled is a thread root.
	 */
	if (cgroup_has_tasks(cgrp) &&
	    (cgrp->subtree_control & cgrp_dfl_threaded_ss_mask))
		return true;

	return false;
}

/* a domain which isn't connected to the root w/o brekage can't be used */
static bool cgroup_is_valid_domain(struct cgroup *cgrp)
{
	/* the cgroup itself can be a thread root */
	if (cgroup_is_threaded(cgrp))
		return false;

	/* but the ancestors can't be unless mixable */
	while ((cgrp = cgroup_parent(cgrp))) {
		if (!cgroup_is_mixable(cgrp) && cgroup_is_thread_root(cgrp))
			return false;
		if (cgroup_is_threaded(cgrp))
			return false;
	}

	return true;
}

/* subsystems visibly enabled on a cgroup */
static u16 cgroup_control(struct cgroup *cgrp)
{
	struct cgroup *parent = cgroup_parent(cgrp);
	u16 root_ss_mask = cgrp->root->subsys_mask;

	if (parent) {
		u16 ss_mask = parent->subtree_control;

		/* threaded cgroups can only have threaded controllers */
		if (cgroup_is_threaded(cgrp))
			ss_mask &= cgrp_dfl_threaded_ss_mask;
		return ss_mask;
	}

	if (cgroup_on_dfl(cgrp))
		root_ss_mask &= ~(cgrp_dfl_inhibit_ss_mask |
				  cgrp_dfl_implicit_ss_mask);
	return root_ss_mask;
}

/* subsystems enabled on a cgroup */
static u16 cgroup_ss_mask(struct cgroup *cgrp)
{
	struct cgroup *parent = cgroup_parent(cgrp);

	if (parent) {
		u16 ss_mask = parent->subtree_ss_mask;

		/* threaded cgroups can only have threaded controllers */
		if (cgroup_is_threaded(cgrp))
			ss_mask &= cgrp_dfl_threaded_ss_mask;
		return ss_mask;
	}

	return cgrp->root->subsys_mask;
}

/**
 * cgroup_css - obtain a cgroup's css for the specified subsystem
 * @cgrp: the cgroup of interest
 * @ss: the subsystem of interest (%NULL returns @cgrp->self)
 *
 * Return @cgrp's css (cgroup_subsys_state) associated with @ss.  This
 * function must be called either under cgroup_mutex or rcu_read_lock() and
 * the caller is responsible for pinning the returned css if it wants to
 * keep accessing it outside the said locks.  This function may return
 * %NULL if @cgrp doesn't have @subsys_id enabled.
 */
static struct cgroup_subsys_state *cgroup_css(struct cgroup *cgrp,
					      struct cgroup_subsys *ss)
{
	if (ss)
		return rcu_dereference_check(cgrp->subsys[ss->id],
					lockdep_is_held(&cgroup_mutex));
	else
		return &cgrp->self;
}

/**
 * cgroup_e_css - obtain a cgroup's effective css for the specified subsystem
 * @cgrp: the cgroup of interest
 * @ss: the subsystem of interest (%NULL returns @cgrp->self)
 *
 * Similar to cgroup_css() but returns the effective css, which is defined
 * as the matching css of the nearest ancestor including self which has @ss
 * enabled.  If @ss is associated with the hierarchy @cgrp is on, this
 * function is guaranteed to return non-NULL css.
 */
static struct cgroup_subsys_state *cgroup_e_css(struct cgroup *cgrp,
						struct cgroup_subsys *ss)
{
	lockdep_assert_held(&cgroup_mutex);

	if (!ss)
		return &cgrp->self;

	/*
	 * This function is used while updating css associations and thus
	 * can't test the csses directly.  Test ss_mask.
	 */
	while (!(cgroup_ss_mask(cgrp) & (1 << ss->id))) {
		cgrp = cgroup_parent(cgrp);
		if (!cgrp)
			return NULL;
	}

	return cgroup_css(cgrp, ss);
}

/**
 * cgroup_get_e_css - get a cgroup's effective css for the specified subsystem
 * @cgrp: the cgroup of interest
 * @ss: the subsystem of interest
 *
 * Find and get the effective css of @cgrp for @ss.  The effective css is
 * defined as the matching css of the nearest ancestor including self which
 * has @ss enabled.  If @ss is not mounted on the hierarchy @cgrp is on,
 * the root css is returned, so this function always returns a valid css.
 * The returned css must be put using css_put().
 */
struct cgroup_subsys_state *cgroup_get_e_css(struct cgroup *cgrp,
					     struct cgroup_subsys *ss)
{
	struct cgroup_subsys_state *css;

	rcu_read_lock();

	do {
		css = cgroup_css(cgrp, ss);

		if (css && css_tryget_online(css))
			goto out_unlock;
		cgrp = cgroup_parent(cgrp);
	} while (cgrp);

	css = init_css_set.subsys[ss->id];
	css_get(css);
out_unlock:
	rcu_read_unlock();
	return css;
}

static void cgroup_get_live(struct cgroup *cgrp)
{
	WARN_ON_ONCE(cgroup_is_dead(cgrp));
	css_get(&cgrp->self);
}

struct cgroup_subsys_state *of_css(struct kernfs_open_file *of)
{
	struct cgroup *cgrp = of->kn->parent->priv;
	struct cftype *cft = of_cft(of);

	/*
	 * This is open and unprotected implementation of cgroup_css().
	 * seq_css() is only called from a kernfs file operation which has
	 * an active reference on the file.  Because all the subsystem
	 * files are drained before a css is disassociated with a cgroup,
	 * the matching css from the cgroup's subsys table is guaranteed to
	 * be and stay valid until the enclosing operation is complete.
	 */
	if (cft->ss)
		return rcu_dereference_raw(cgrp->subsys[cft->ss->id]);
	else
		return &cgrp->self;
}
EXPORT_SYMBOL_GPL(of_css);

/**
 * for_each_css - iterate all css's of a cgroup
 * @css: the iteration cursor
 * @ssid: the index of the subsystem, CGROUP_SUBSYS_COUNT after reaching the end
 * @cgrp: the target cgroup to iterate css's of
 *
 * Should be called under cgroup_[tree_]mutex.
 */
#define for_each_css(css, ssid, cgrp)					\
	for ((ssid) = 0; (ssid) < CGROUP_SUBSYS_COUNT; (ssid)++)	\
		if (!((css) = rcu_dereference_check(			\
				(cgrp)->subsys[(ssid)],			\
				lockdep_is_held(&cgroup_mutex)))) { }	\
		else

/**
 * for_each_e_css - iterate all effective css's of a cgroup
 * @css: the iteration cursor
 * @ssid: the index of the subsystem, CGROUP_SUBSYS_COUNT after reaching the end
 * @cgrp: the target cgroup to iterate css's of
 *
 * Should be called under cgroup_[tree_]mutex.
 */
#define for_each_e_css(css, ssid, cgrp)					\
	for ((ssid) = 0; (ssid) < CGROUP_SUBSYS_COUNT; (ssid)++)	\
		if (!((css) = cgroup_e_css(cgrp, cgroup_subsys[(ssid)]))) \
			;						\
		else

/**
 * do_each_subsys_mask - filter for_each_subsys with a bitmask
 * @ss: the iteration cursor
 * @ssid: the index of @ss, CGROUP_SUBSYS_COUNT after reaching the end
 * @ss_mask: the bitmask
 *
 * The block will only run for cases where the ssid-th bit (1 << ssid) of
 * @ss_mask is set.
 */
#define do_each_subsys_mask(ss, ssid, ss_mask) do {			\
	unsigned long __ss_mask = (ss_mask);				\
	if (!CGROUP_SUBSYS_COUNT) { /* to avoid spurious gcc warning */	\
		(ssid) = 0;						\
		break;							\
	}								\
	for_each_set_bit(ssid, &__ss_mask, CGROUP_SUBSYS_COUNT) {	\
		(ss) = cgroup_subsys[ssid];				\
		{

#define while_each_subsys_mask()					\
		}							\
	}								\
} while (false)

/* iterate over child cgrps, lock should be held throughout iteration */
#define cgroup_for_each_live_child(child, cgrp)				\
	list_for_each_entry((child), &(cgrp)->self.children, self.sibling) \
		if (({ lockdep_assert_held(&cgroup_mutex);		\
		       cgroup_is_dead(child); }))			\
			;						\
		else

/* walk live descendants in preorder */
#define cgroup_for_each_live_descendant_pre(dsct, d_css, cgrp)		\
	css_for_each_descendant_pre((d_css), cgroup_css((cgrp), NULL))	\
		if (({ lockdep_assert_held(&cgroup_mutex);		\
		       (dsct) = (d_css)->cgroup;			\
		       cgroup_is_dead(dsct); }))			\
			;						\
		else

/* walk live descendants in postorder */
#define cgroup_for_each_live_descendant_post(dsct, d_css, cgrp)		\
	css_for_each_descendant_post((d_css), cgroup_css((cgrp), NULL))	\
		if (({ lockdep_assert_held(&cgroup_mutex);		\
		       (dsct) = (d_css)->cgroup;			\
		       cgroup_is_dead(dsct); }))			\
			;						\
		else

/*
 * The default css_set - used by init and its children prior to any
 * hierarchies being mounted. It contains a pointer to the root state
 * for each subsystem. Also used to anchor the list of css_sets. Not
 * reference-counted, to improve performance when child cgroups
 * haven't been created.
 */
struct css_set init_css_set = {
	.refcount		= REFCOUNT_INIT(1),
	.dom_cset		= &init_css_set,
	.tasks			= LIST_HEAD_INIT(init_css_set.tasks),
	.mg_tasks		= LIST_HEAD_INIT(init_css_set.mg_tasks),
	.dying_tasks		= LIST_HEAD_INIT(init_css_set.dying_tasks),
	.task_iters		= LIST_HEAD_INIT(init_css_set.task_iters),
	.threaded_csets		= LIST_HEAD_INIT(init_css_set.threaded_csets),
	.cgrp_links		= LIST_HEAD_INIT(init_css_set.cgrp_links),
	.mg_src_preload_node	= LIST_HEAD_INIT(init_css_set.mg_src_preload_node),
	.mg_dst_preload_node	= LIST_HEAD_INIT(init_css_set.mg_dst_preload_node),
	.mg_node		= LIST_HEAD_INIT(init_css_set.mg_node),
};

static int css_set_count	= 1;	/* 1 for init_css_set */

static bool css_set_threaded(struct css_set *cset)
{
	return cset->dom_cset != cset;
}

/**
 * css_set_populated - does a css_set contain any tasks?
 * @cset: target css_set
 *
 * css_set_populated() should be the same as !!cset->nr_tasks at steady
 * state. However, css_set_populated() can be called while a task is being
 * added to or removed from the linked list before the nr_tasks is
 * properly updated. Hence, we can't just look at ->nr_tasks here.
 */
static bool css_set_populated(struct css_set *cset)
{
	lockdep_assert_held(&css_set_lock);

	return !list_empty(&cset->tasks) || !list_empty(&cset->mg_tasks);
}

/**
 * cgroup_update_populated - update the populated count of a cgroup
 * @cgrp: the target cgroup
 * @populated: inc or dec populated count
 *
 * One of the css_sets associated with @cgrp is either getting its first
 * task or losing the last.  Update @cgrp->nr_populated_* accordingly.  The
 * count is propagated towards root so that a given cgroup's
 * nr_populated_children is zero iff none of its descendants contain any
 * tasks.
 *
 * @cgrp's interface file "cgroup.populated" is zero if both
 * @cgrp->nr_populated_csets and @cgrp->nr_populated_children are zero and
 * 1 otherwise.  When the sum changes from or to zero, userland is notified
 * that the content of the interface file has changed.  This can be used to
 * detect when @cgrp and its descendants become populated or empty.
 */
static void cgroup_update_populated(struct cgroup *cgrp, bool populated)
{
	struct cgroup *child = NULL;
	int adj = populated ? 1 : -1;

	lockdep_assert_held(&css_set_lock);

	do {
		bool was_populated = cgroup_is_populated(cgrp);

		if (!child) {
			cgrp->nr_populated_csets += adj;
		} else {
			if (cgroup_is_threaded(child))
				cgrp->nr_populated_threaded_children += adj;
			else
				cgrp->nr_populated_domain_children += adj;
		}

		if (was_populated == cgroup_is_populated(cgrp))
			break;

		cgroup1_check_for_release(cgrp);
		cgroup_file_notify(&cgrp->events_file);

		child = cgrp;
		cgrp = cgroup_parent(cgrp);
	} while (cgrp);
}

/**
 * css_set_update_populated - update populated state of a css_set
 * @cset: target css_set
 * @populated: whether @cset is populated or depopulated
 *
 * @cset is either getting the first task or losing the last.  Update the
 * populated counters of all associated cgroups accordingly.
 */
static void css_set_update_populated(struct css_set *cset, bool populated)
{
	struct cgrp_cset_link *link;

	lockdep_assert_held(&css_set_lock);

	list_for_each_entry(link, &cset->cgrp_links, cgrp_link)
		cgroup_update_populated(link->cgrp, populated);
}

/*
 * @task is leaving, advance task iterators which are pointing to it so
 * that they can resume at the next position.  Advancing an iterator might
 * remove it from the list, use safe walk.  See css_task_iter_skip() for
 * details.
 */
static void css_set_skip_task_iters(struct css_set *cset,
				    struct task_struct *task)
{
	struct css_task_iter *it, *pos;

	list_for_each_entry_safe(it, pos, &cset->task_iters, iters_node)
		css_task_iter_skip(it, task);
}

/**
 * css_set_move_task - move a task from one css_set to another
 * @task: task being moved
 * @from_cset: css_set @task currently belongs to (may be NULL)
 * @to_cset: new css_set @task is being moved to (may be NULL)
 * @use_mg_tasks: move to @to_cset->mg_tasks instead of ->tasks
 *
 * Move @task from @from_cset to @to_cset.  If @task didn't belong to any
 * css_set, @from_cset can be NULL.  If @task is being disassociated
 * instead of moved, @to_cset can be NULL.
 *
 * This function automatically handles populated counter updates and
 * css_task_iter adjustments but the caller is responsible for managing
 * @from_cset and @to_cset's reference counts.
 */
static void css_set_move_task(struct task_struct *task,
			      struct css_set *from_cset, struct css_set *to_cset,
			      bool use_mg_tasks)
{
	lockdep_assert_held(&css_set_lock);

	if (to_cset && !css_set_populated(to_cset))
		css_set_update_populated(to_cset, true);

	if (from_cset) {
		WARN_ON_ONCE(list_empty(&task->cg_list));

		css_set_skip_task_iters(from_cset, task);
		list_del_init(&task->cg_list);
		if (!css_set_populated(from_cset))
			css_set_update_populated(from_cset, false);
	} else {
		WARN_ON_ONCE(!list_empty(&task->cg_list));
	}

	if (to_cset) {
		/*
		 * We are synchronized through cgroup_threadgroup_rwsem
		 * against PF_EXITING setting such that we can't race
		 * against cgroup_exit() changing the css_set to
		 * init_css_set and dropping the old one.
		 */
		WARN_ON_ONCE(task->flags & PF_EXITING);

		cgroup_move_task(task, to_cset);
		list_add_tail(&task->cg_list, use_mg_tasks ? &to_cset->mg_tasks :
							     &to_cset->tasks);
	}
}

/*
 * hash table for cgroup groups. This improves the performance to find
 * an existing css_set. This hash doesn't (currently) take into
 * account cgroups in empty hierarchies.
 */
#define CSS_SET_HASH_BITS	7
static DEFINE_HASHTABLE(css_set_table, CSS_SET_HASH_BITS);

static unsigned long css_set_hash(struct cgroup_subsys_state *css[])
{
	unsigned long key = 0UL;
	struct cgroup_subsys *ss;
	int i;

	for_each_subsys(ss, i)
		key += (unsigned long)css[i];
	key = (key >> 16) ^ key;

	return key;
}

void put_css_set_locked(struct css_set *cset)
{
	struct cgrp_cset_link *link, *tmp_link;
	struct cgroup_subsys *ss;
	int ssid;

	lockdep_assert_held(&css_set_lock);

	if (!refcount_dec_and_test(&cset->refcount))
		return;

	WARN_ON_ONCE(!list_empty(&cset->threaded_csets));

	/* This css_set is dead. unlink it and release cgroup and css refs */
	for_each_subsys(ss, ssid) {
		list_del(&cset->e_cset_node[ssid]);
		css_put(cset->subsys[ssid]);
	}
	hash_del(&cset->hlist);
	css_set_count--;

	list_for_each_entry_safe(link, tmp_link, &cset->cgrp_links, cgrp_link) {
		list_del(&link->cset_link);
		list_del(&link->cgrp_link);
		if (cgroup_parent(link->cgrp))
			cgroup_put(link->cgrp);
		kfree(link);
	}

	if (css_set_threaded(cset)) {
		list_del(&cset->threaded_csets_node);
		put_css_set_locked(cset->dom_cset);
	}

	kfree_rcu(cset, rcu_head);
}

/**
 * compare_css_sets - helper function for find_existing_css_set().
 * @cset: candidate css_set being tested
 * @old_cset: existing css_set for a task
 * @new_cgrp: cgroup that's being entered by the task
 * @template: desired set of css pointers in css_set (pre-calculated)
 *
 * Returns true if "cset" matches "old_cset" except for the hierarchy
 * which "new_cgrp" belongs to, for which it should match "new_cgrp".
 */
static bool compare_css_sets(struct css_set *cset,
			     struct css_set *old_cset,
			     struct cgroup *new_cgrp,
			     struct cgroup_subsys_state *template[])
{
	struct cgroup *new_dfl_cgrp;
	struct list_head *l1, *l2;

	/*
	 * On the default hierarchy, there can be csets which are
	 * associated with the same set of cgroups but different csses.
	 * Let's first ensure that csses match.
	 */
	if (memcmp(template, cset->subsys, sizeof(cset->subsys)))
		return false;


	/* @cset's domain should match the default cgroup's */
	if (cgroup_on_dfl(new_cgrp))
		new_dfl_cgrp = new_cgrp;
	else
		new_dfl_cgrp = old_cset->dfl_cgrp;

	if (new_dfl_cgrp->dom_cgrp != cset->dom_cset->dfl_cgrp)
		return false;

	/*
	 * Compare cgroup pointers in order to distinguish between
	 * different cgroups in hierarchies.  As different cgroups may
	 * share the same effective css, this comparison is always
	 * necessary.
	 */
	l1 = &cset->cgrp_links;
	l2 = &old_cset->cgrp_links;
	while (1) {
		struct cgrp_cset_link *link1, *link2;
		struct cgroup *cgrp1, *cgrp2;

		l1 = l1->next;
		l2 = l2->next;
		/* See if we reached the end - both lists are equal length. */
		if (l1 == &cset->cgrp_links) {
			BUG_ON(l2 != &old_cset->cgrp_links);
			break;
		} else {
			BUG_ON(l2 == &old_cset->cgrp_links);
		}
		/* Locate the cgroups associated with these links. */
		link1 = list_entry(l1, struct cgrp_cset_link, cgrp_link);
		link2 = list_entry(l2, struct cgrp_cset_link, cgrp_link);
		cgrp1 = link1->cgrp;
		cgrp2 = link2->cgrp;
		/* Hierarchies should be linked in the same order. */
		BUG_ON(cgrp1->root != cgrp2->root);

		/*
		 * If this hierarchy is the hierarchy of the cgroup
		 * that's changing, then we need to check that this
		 * css_set points to the new cgroup; if it's any other
		 * hierarchy, then this css_set should point to the
		 * same cgroup as the old css_set.
		 */
		if (cgrp1->root == new_cgrp->root) {
			if (cgrp1 != new_cgrp)
				return false;
		} else {
			if (cgrp1 != cgrp2)
				return false;
		}
	}
	return true;
}

/**
 * find_existing_css_set - init css array and find the matching css_set
 * @old_cset: the css_set that we're using before the cgroup transition
 * @cgrp: the cgroup that we're moving into
 * @template: out param for the new set of csses, should be clear on entry
 */
static struct css_set *find_existing_css_set(struct css_set *old_cset,
					struct cgroup *cgrp,
					struct cgroup_subsys_state *template[])
{
	struct cgroup_root *root = cgrp->root;
	struct cgroup_subsys *ss;
	struct css_set *cset;
	unsigned long key;
	int i;

	/*
	 * Build the set of subsystem state objects that we want to see in the
	 * new css_set. while subsystems can change globally, the entries here
	 * won't change, so no need for locking.
	 */
	for_each_subsys(ss, i) {
		if (root->subsys_mask & (1UL << i)) {
			/*
			 * @ss is in this hierarchy, so we want the
			 * effective css from @cgrp.
			 */
			template[i] = cgroup_e_css(cgrp, ss);
		} else {
			/*
			 * @ss is not in this hierarchy, so we don't want
			 * to change the css.
			 */
			template[i] = old_cset->subsys[i];
		}
	}

	key = css_set_hash(template);
	hash_for_each_possible(css_set_table, cset, hlist, key) {
		if (!compare_css_sets(cset, old_cset, cgrp, template))
			continue;

		/* This css_set matches what we need */
		return cset;
	}

	/* No existing cgroup group matched */
	return NULL;
}

static void free_cgrp_cset_links(struct list_head *links_to_free)
{
	struct cgrp_cset_link *link, *tmp_link;

	list_for_each_entry_safe(link, tmp_link, links_to_free, cset_link) {
		list_del(&link->cset_link);
		kfree(link);
	}
}

/**
 * allocate_cgrp_cset_links - allocate cgrp_cset_links
 * @count: the number of links to allocate
 * @tmp_links: list_head the allocated links are put on
 *
 * Allocate @count cgrp_cset_link structures and chain them on @tmp_links
 * through ->cset_link.  Returns 0 on success or -errno.
 */
static int allocate_cgrp_cset_links(int count, struct list_head *tmp_links)
{
	struct cgrp_cset_link *link;
	int i;

	INIT_LIST_HEAD(tmp_links);

	for (i = 0; i < count; i++) {
		link = kzalloc(sizeof(*link), GFP_KERNEL);
		if (!link) {
			free_cgrp_cset_links(tmp_links);
			return -ENOMEM;
		}
		list_add(&link->cset_link, tmp_links);
	}
	return 0;
}

/**
 * link_css_set - a helper function to link a css_set to a cgroup
 * @tmp_links: cgrp_cset_link objects allocated by allocate_cgrp_cset_links()
 * @cset: the css_set to be linked
 * @cgrp: the destination cgroup
 */
static void link_css_set(struct list_head *tmp_links, struct css_set *cset,
			 struct cgroup *cgrp)
{
	struct cgrp_cset_link *link;

	BUG_ON(list_empty(tmp_links));

	if (cgroup_on_dfl(cgrp))
		cset->dfl_cgrp = cgrp;

	link = list_first_entry(tmp_links, struct cgrp_cset_link, cset_link);
	link->cset = cset;
	link->cgrp = cgrp;

	/*
	 * Always add links to the tail of the lists so that the lists are
	 * in choronological order.
	 */
	list_move_tail(&link->cset_link, &cgrp->cset_links);
	list_add_tail(&link->cgrp_link, &cset->cgrp_links);

	if (cgroup_parent(cgrp))
		cgroup_get_live(cgrp);
}

/**
 * find_css_set - return a new css_set with one cgroup updated
 * @old_cset: the baseline css_set
 * @cgrp: the cgroup to be updated
 *
 * Return a new css_set that's equivalent to @old_cset, but with @cgrp
 * substituted into the appropriate hierarchy.
 */
static struct css_set *find_css_set(struct css_set *old_cset,
				    struct cgroup *cgrp)
{
	struct cgroup_subsys_state *template[CGROUP_SUBSYS_COUNT] = { };
	struct css_set *cset;
	struct list_head tmp_links;
	struct cgrp_cset_link *link;
	struct cgroup_subsys *ss;
	unsigned long key;
	int ssid;

	lockdep_assert_held(&cgroup_mutex);

	/* First see if we already have a cgroup group that matches
	 * the desired set */
	spin_lock_irq(&css_set_lock);
	cset = find_existing_css_set(old_cset, cgrp, template);
	if (cset)
		get_css_set(cset);
	spin_unlock_irq(&css_set_lock);

	if (cset)
		return cset;

	cset = kzalloc(sizeof(*cset), GFP_KERNEL);
	if (!cset)
		return NULL;

	/* Allocate all the cgrp_cset_link objects that we'll need */
	if (allocate_cgrp_cset_links(cgroup_root_count, &tmp_links) < 0) {
		kfree(cset);
		return NULL;
	}

	refcount_set(&cset->refcount, 1);
	cset->dom_cset = cset;
	INIT_LIST_HEAD(&cset->tasks);
	INIT_LIST_HEAD(&cset->mg_tasks);
	INIT_LIST_HEAD(&cset->dying_tasks);
	INIT_LIST_HEAD(&cset->task_iters);
	INIT_LIST_HEAD(&cset->threaded_csets);
	INIT_HLIST_NODE(&cset->hlist);
	INIT_LIST_HEAD(&cset->cgrp_links);
	INIT_LIST_HEAD(&cset->mg_src_preload_node);
	INIT_LIST_HEAD(&cset->mg_dst_preload_node);
	INIT_LIST_HEAD(&cset->mg_node);

	/* Copy the set of subsystem state objects generated in
	 * find_existing_css_set() */
	memcpy(cset->subsys, template, sizeof(cset->subsys));

	spin_lock_irq(&css_set_lock);
	/* Add reference counts and links from the new css_set. */
	list_for_each_entry(link, &old_cset->cgrp_links, cgrp_link) {
		struct cgroup *c = link->cgrp;

		if (c->root == cgrp->root)
			c = cgrp;
		link_css_set(&tmp_links, cset, c);
	}

	BUG_ON(!list_empty(&tmp_links));

	css_set_count++;

	/* Add @cset to the hash table */
	key = css_set_hash(cset->subsys);
	hash_add(css_set_table, &cset->hlist, key);

	for_each_subsys(ss, ssid) {
		struct cgroup_subsys_state *css = cset->subsys[ssid];

		list_add_tail(&cset->e_cset_node[ssid],
			      &css->cgroup->e_csets[ssid]);
		css_get(css);
	}

	spin_unlock_irq(&css_set_lock);

	/*
	 * If @cset should be threaded, look up the matching dom_cset and
	 * link them up.  We first fully initialize @cset then look for the
	 * dom_cset.  It's simpler this way and safe as @cset is guaranteed
	 * to stay empty until we return.
	 */
	if (cgroup_is_threaded(cset->dfl_cgrp)) {
		struct css_set *dcset;

		dcset = find_css_set(cset, cset->dfl_cgrp->dom_cgrp);
		if (!dcset) {
			put_css_set(cset);
			return NULL;
		}

		spin_lock_irq(&css_set_lock);
		cset->dom_cset = dcset;
		list_add_tail(&cset->threaded_csets_node,
			      &dcset->threaded_csets);
		spin_unlock_irq(&css_set_lock);
	}

	return cset;
}

struct cgroup_root *cgroup_root_from_kf(struct kernfs_root *kf_root)
{
	struct cgroup *root_cgrp = kf_root->kn->priv;

	return root_cgrp->root;
}

static int cgroup_init_root_id(struct cgroup_root *root)
{
	int id;

	lockdep_assert_held(&cgroup_mutex);

	id = idr_alloc_cyclic(&cgroup_hierarchy_idr, root, 0, 0, GFP_KERNEL);
	if (id < 0)
		return id;

	root->hierarchy_id = id;
	return 0;
}

static void cgroup_exit_root_id(struct cgroup_root *root)
{
	lockdep_assert_held(&cgroup_mutex);

	idr_remove(&cgroup_hierarchy_idr, root->hierarchy_id);
}

void cgroup_free_root(struct cgroup_root *root)
{
	if (root) {
		idr_destroy(&root->cgroup_idr);
		kfree(root);
	}
}

static void cgroup_destroy_root(struct cgroup_root *root)
{
	struct cgroup *cgrp = &root->cgrp;
	struct cgrp_cset_link *link, *tmp_link;

	trace_cgroup_destroy_root(root);

	cgroup_lock_and_drain_offline(&cgrp_dfl_root.cgrp);

	BUG_ON(atomic_read(&root->nr_cgrps));
	BUG_ON(!list_empty(&cgrp->self.children));

	/* Rebind all subsystems back to the default hierarchy */
	WARN_ON(rebind_subsystems(&cgrp_dfl_root, root->subsys_mask));

	/*
	 * Release all the links from cset_links to this hierarchy's
	 * root cgroup
	 */
	spin_lock_irq(&css_set_lock);

	list_for_each_entry_safe(link, tmp_link, &cgrp->cset_links, cset_link) {
		list_del(&link->cset_link);
		list_del(&link->cgrp_link);
		kfree(link);
	}

	spin_unlock_irq(&css_set_lock);

	if (!list_empty(&root->root_list)) {
		list_del(&root->root_list);
		cgroup_root_count--;
	}

	cgroup_exit_root_id(root);

	mutex_unlock(&cgroup_mutex);

	kernfs_destroy_root(root->kf_root);
	cgroup_free_root(root);
}

/*
 * look up cgroup associated with current task's cgroup namespace on the
 * specified hierarchy
 */
static struct cgroup *
current_cgns_cgroup_from_root(struct cgroup_root *root)
{
	struct cgroup *res = NULL;
	struct css_set *cset;

	lockdep_assert_held(&css_set_lock);

	rcu_read_lock();

	cset = current->nsproxy->cgroup_ns->root_cset;
	if (cset == &init_css_set) {
		res = &root->cgrp;
	} else {
		struct cgrp_cset_link *link;

		list_for_each_entry(link, &cset->cgrp_links, cgrp_link) {
			struct cgroup *c = link->cgrp;

			if (c->root == root) {
				res = c;
				break;
			}
		}
	}
	rcu_read_unlock();

	BUG_ON(!res);
	return res;
}

/* look up cgroup associated with given css_set on the specified hierarchy */
static struct cgroup *cset_cgroup_from_root(struct css_set *cset,
					    struct cgroup_root *root)
{
	struct cgroup *res = NULL;

	lockdep_assert_held(&cgroup_mutex);
	lockdep_assert_held(&css_set_lock);

	if (cset == &init_css_set) {
		res = &root->cgrp;
	} else if (root == &cgrp_dfl_root) {
		res = cset->dfl_cgrp;
	} else {
		struct cgrp_cset_link *link;

		list_for_each_entry(link, &cset->cgrp_links, cgrp_link) {
			struct cgroup *c = link->cgrp;

			if (c->root == root) {
				res = c;
				break;
			}
		}
	}

	BUG_ON(!res);
	return res;
}

/*
 * Return the cgroup for "task" from the given hierarchy. Must be
 * called with cgroup_mutex and css_set_lock held.
 */
struct cgroup *task_cgroup_from_root(struct task_struct *task,
				     struct cgroup_root *root)
{
	/*
	 * No need to lock the task - since we hold cgroup_mutex the
	 * task can't change groups, so the only thing that can happen
	 * is that it exits and its css is set back to init_css_set.
	 */
	return cset_cgroup_from_root(task_css_set(task), root);
}

/*
 * A task must hold cgroup_mutex to modify cgroups.
 *
 * Any task can increment and decrement the count field without lock.
 * So in general, code holding cgroup_mutex can't rely on the count
 * field not changing.  However, if the count goes to zero, then only
 * cgroup_attach_task() can increment it again.  Because a count of zero
 * means that no tasks are currently attached, therefore there is no
 * way a task attached to that cgroup can fork (the other way to
 * increment the count).  So code holding cgroup_mutex can safely
 * assume that if the count is zero, it will stay zero. Similarly, if
 * a task holds cgroup_mutex on a cgroup with zero count, it
 * knows that the cgroup won't be removed, as cgroup_rmdir()
 * needs that mutex.
 *
 * A cgroup can only be deleted if both its 'count' of using tasks
 * is zero, and its list of 'children' cgroups is empty.  Since all
 * tasks in the system use _some_ cgroup, and since there is always at
 * least one task in the system (init, pid == 1), therefore, root cgroup
 * always has either children cgroups and/or using tasks.  So we don't
 * need a special hack to ensure that root cgroup cannot be deleted.
 *
 * P.S.  One more locking exception.  RCU is used to guard the
 * update of a tasks cgroup pointer by cgroup_attach_task()
 */

static struct kernfs_syscall_ops cgroup_kf_syscall_ops;

static char *cgroup_file_name(struct cgroup *cgrp, const struct cftype *cft,
			      char *buf)
{
	struct cgroup_subsys *ss = cft->ss;

	if (cft->ss && !(cft->flags & CFTYPE_NO_PREFIX) &&
	    !(cgrp->root->flags & CGRP_ROOT_NOPREFIX))
		snprintf(buf, CGROUP_FILE_NAME_MAX, "%s.%s",
			 cgroup_on_dfl(cgrp) ? ss->name : ss->legacy_name,
			 cft->name);
	else
		strncpy(buf, cft->name, CGROUP_FILE_NAME_MAX);
	return buf;
}

/**
 * cgroup_file_mode - deduce file mode of a control file
 * @cft: the control file in question
 *
 * S_IRUGO for read, S_IWUSR for write.
 */
static umode_t cgroup_file_mode(const struct cftype *cft)
{
	umode_t mode = 0;

	if (cft->read_u64 || cft->read_s64 || cft->seq_show)
		mode |= S_IRUGO;

	if (cft->write_u64 || cft->write_s64 || cft->write) {
		if (cft->flags & CFTYPE_WORLD_WRITABLE)
			mode |= S_IWUGO;
		else
			mode |= S_IWUSR;
	}

	return mode;
}

/**
 * cgroup_calc_subtree_ss_mask - calculate subtree_ss_mask
 * @subtree_control: the new subtree_control mask to consider
 * @this_ss_mask: available subsystems
 *
 * On the default hierarchy, a subsystem may request other subsystems to be
 * enabled together through its ->depends_on mask.  In such cases, more
 * subsystems than specified in "cgroup.subtree_control" may be enabled.
 *
 * This function calculates which subsystems need to be enabled if
 * @subtree_control is to be applied while restricted to @this_ss_mask.
 */
static u16 cgroup_calc_subtree_ss_mask(u16 subtree_control, u16 this_ss_mask)
{
	u16 cur_ss_mask = subtree_control;
	struct cgroup_subsys *ss;
	int ssid;

	lockdep_assert_held(&cgroup_mutex);

	cur_ss_mask |= cgrp_dfl_implicit_ss_mask;

	while (true) {
		u16 new_ss_mask = cur_ss_mask;

		do_each_subsys_mask(ss, ssid, cur_ss_mask) {
			new_ss_mask |= ss->depends_on;
		} while_each_subsys_mask();

		/*
		 * Mask out subsystems which aren't available.  This can
		 * happen only if some depended-upon subsystems were bound
		 * to non-default hierarchies.
		 */
		new_ss_mask &= this_ss_mask;

		if (new_ss_mask == cur_ss_mask)
			break;
		cur_ss_mask = new_ss_mask;
	}

	return cur_ss_mask;
}

/**
 * cgroup_kn_unlock - unlocking helper for cgroup kernfs methods
 * @kn: the kernfs_node being serviced
 *
 * This helper undoes cgroup_kn_lock_live() and should be invoked before
 * the method finishes if locking succeeded.  Note that once this function
 * returns the cgroup returned by cgroup_kn_lock_live() may become
 * inaccessible any time.  If the caller intends to continue to access the
 * cgroup, it should pin it before invoking this function.
 */
void cgroup_kn_unlock(struct kernfs_node *kn)
{
	struct cgroup *cgrp;

	if (kernfs_type(kn) == KERNFS_DIR)
		cgrp = kn->priv;
	else
		cgrp = kn->parent->priv;

	mutex_unlock(&cgroup_mutex);

	kernfs_unbreak_active_protection(kn);
	cgroup_put(cgrp);
}

/**
 * cgroup_kn_lock_live - locking helper for cgroup kernfs methods
 * @kn: the kernfs_node being serviced
 * @drain_offline: perform offline draining on the cgroup
 *
 * This helper is to be used by a cgroup kernfs method currently servicing
 * @kn.  It breaks the active protection, performs cgroup locking and
 * verifies that the associated cgroup is alive.  Returns the cgroup if
 * alive; otherwise, %NULL.  A successful return should be undone by a
 * matching cgroup_kn_unlock() invocation.  If @drain_offline is %true, the
 * cgroup is drained of offlining csses before return.
 *
 * Any cgroup kernfs method implementation which requires locking the
 * associated cgroup should use this helper.  It avoids nesting cgroup
 * locking under kernfs active protection and allows all kernfs operations
 * including self-removal.
 */
struct cgroup *cgroup_kn_lock_live(struct kernfs_node *kn, bool drain_offline)
{
	struct cgroup *cgrp;

	if (kernfs_type(kn) == KERNFS_DIR)
		cgrp = kn->priv;
	else
		cgrp = kn->parent->priv;

	/*
	 * We're gonna grab cgroup_mutex which nests outside kernfs
	 * active_ref.  cgroup liveliness check alone provides enough
	 * protection against removal.  Ensure @cgrp stays accessible and
	 * break the active_ref protection.
	 */
	if (!cgroup_tryget(cgrp))
		return NULL;
	kernfs_break_active_protection(kn);

	if (drain_offline)
		cgroup_lock_and_drain_offline(cgrp);
	else
		mutex_lock(&cgroup_mutex);

	if (!cgroup_is_dead(cgrp))
		return cgrp;

	cgroup_kn_unlock(kn);
	return NULL;
}

static void cgroup_rm_file(struct cgroup *cgrp, const struct cftype *cft)
{
	char name[CGROUP_FILE_NAME_MAX];

	lockdep_assert_held(&cgroup_mutex);

	if (cft->file_offset) {
		struct cgroup_subsys_state *css = cgroup_css(cgrp, cft->ss);
		struct cgroup_file *cfile = (void *)css + cft->file_offset;

		spin_lock_irq(&cgroup_file_kn_lock);
		cfile->kn = NULL;
		spin_unlock_irq(&cgroup_file_kn_lock);
	}

	kernfs_remove_by_name(cgrp->kn, cgroup_file_name(cgrp, cft, name));
}

/**
 * css_clear_dir - remove subsys files in a cgroup directory
 * @css: taget css
 */
static void css_clear_dir(struct cgroup_subsys_state *css)
{
	struct cgroup *cgrp = css->cgroup;
	struct cftype *cfts;

	if (!(css->flags & CSS_VISIBLE))
		return;

	css->flags &= ~CSS_VISIBLE;

	list_for_each_entry(cfts, &css->ss->cfts, node)
		cgroup_addrm_files(css, cgrp, cfts, false);
}

/**
 * css_populate_dir - create subsys files in a cgroup directory
 * @css: target css
 *
 * On failure, no file is added.
 */
static int css_populate_dir(struct cgroup_subsys_state *css)
{
	struct cgroup *cgrp = css->cgroup;
	struct cftype *cfts, *failed_cfts;
	int ret;

	if ((css->flags & CSS_VISIBLE) || !cgrp->kn)
		return 0;

	if (!css->ss) {
		if (cgroup_on_dfl(cgrp))
			cfts = cgroup_base_files;
		else
			cfts = cgroup1_base_files;

		return cgroup_addrm_files(&cgrp->self, cgrp, cfts, true);
	}

	list_for_each_entry(cfts, &css->ss->cfts, node) {
		ret = cgroup_addrm_files(css, cgrp, cfts, true);
		if (ret < 0) {
			failed_cfts = cfts;
			goto err;
		}
	}

	css->flags |= CSS_VISIBLE;

	return 0;
err:
	list_for_each_entry(cfts, &css->ss->cfts, node) {
		if (cfts == failed_cfts)
			break;
		cgroup_addrm_files(css, cgrp, cfts, false);
	}
	return ret;
}

int rebind_subsystems(struct cgroup_root *dst_root, u16 ss_mask)
{
	struct cgroup *dcgrp = &dst_root->cgrp;
	struct cgroup_subsys *ss;
	int ssid, i, ret;
	u16 dfl_disable_ss_mask = 0;

	lockdep_assert_held(&cgroup_mutex);

	do_each_subsys_mask(ss, ssid, ss_mask) {
		/*
		 * If @ss has non-root csses attached to it, can't move.
		 * If @ss is an implicit controller, it is exempt from this
		 * rule and can be stolen.
		 */
		if (css_next_child(NULL, cgroup_css(&ss->root->cgrp, ss)) &&
		    !ss->implicit_on_dfl)
			return -EBUSY;

		/* can't move between two non-dummy roots either */
		if (ss->root != &cgrp_dfl_root && dst_root != &cgrp_dfl_root)
			return -EBUSY;

		/*
		 * Collect ssid's that need to be disabled from default
		 * hierarchy.
		 */
		if (ss->root == &cgrp_dfl_root)
			dfl_disable_ss_mask |= 1 << ssid;

	} while_each_subsys_mask();

	if (dfl_disable_ss_mask) {
		struct cgroup *scgrp = &cgrp_dfl_root.cgrp;

		/*
		 * Controllers from default hierarchy that need to be rebound
		 * are all disabled together in one go.
		 */
		cgrp_dfl_root.subsys_mask &= ~dfl_disable_ss_mask;
		WARN_ON(cgroup_apply_control(scgrp));
		cgroup_finalize_control(scgrp, 0);
	}

	do_each_subsys_mask(ss, ssid, ss_mask) {
		struct cgroup_root *src_root = ss->root;
		struct cgroup *scgrp = &src_root->cgrp;
		struct cgroup_subsys_state *css = cgroup_css(scgrp, ss);
		struct css_set *cset;

		WARN_ON(!css || cgroup_css(dcgrp, ss));

		if (src_root != &cgrp_dfl_root) {
			/* disable from the source */
			src_root->subsys_mask &= ~(1 << ssid);
			WARN_ON(cgroup_apply_control(scgrp));
			cgroup_finalize_control(scgrp, 0);
		}

		/* rebind */
		RCU_INIT_POINTER(scgrp->subsys[ssid], NULL);
		rcu_assign_pointer(dcgrp->subsys[ssid], css);
		ss->root = dst_root;
		css->cgroup = dcgrp;

		spin_lock_irq(&css_set_lock);
		hash_for_each(css_set_table, i, cset, hlist)
			list_move_tail(&cset->e_cset_node[ss->id],
				       &dcgrp->e_csets[ss->id]);
		spin_unlock_irq(&css_set_lock);

		/* default hierarchy doesn't enable controllers by default */
		dst_root->subsys_mask |= 1 << ssid;
		if (dst_root == &cgrp_dfl_root) {
			static_branch_enable(cgroup_subsys_on_dfl_key[ssid]);
		} else {
			dcgrp->subtree_control |= 1 << ssid;
			static_branch_disable(cgroup_subsys_on_dfl_key[ssid]);
		}

		ret = cgroup_apply_control(dcgrp);
		if (ret)
			pr_warn("partial failure to rebind %s controller (err=%d)\n",
				ss->name, ret);

		if (ss->bind)
			ss->bind(css);
	} while_each_subsys_mask();

	kernfs_activate(dcgrp->kn);
	return 0;
}

int cgroup_show_path(struct seq_file *sf, struct kernfs_node *kf_node,
		     struct kernfs_root *kf_root)
{
	int len = 0;
	char *buf = NULL;
	struct cgroup_root *kf_cgroot = cgroup_root_from_kf(kf_root);
	struct cgroup *ns_cgroup;

	buf = kmalloc(PATH_MAX, GFP_KERNEL);
	if (!buf)
		return -ENOMEM;

	spin_lock_irq(&css_set_lock);
	ns_cgroup = current_cgns_cgroup_from_root(kf_cgroot);
	len = kernfs_path_from_node(kf_node, ns_cgroup->kn, buf, PATH_MAX);
	spin_unlock_irq(&css_set_lock);

	if (len >= PATH_MAX)
		len = -ERANGE;
	else if (len > 0) {
		seq_escape(sf, buf, " \t\n\\");
		len = 0;
	}
	kfree(buf);
	return len;
}

static int parse_cgroup_root_flags(char *data, unsigned int *root_flags)
{
	char *token;

	*root_flags = 0;

	if (!data || *data == '\0')
		return 0;

	while ((token = strsep(&data, ",")) != NULL) {
		if (!strcmp(token, "nsdelegate")) {
			*root_flags |= CGRP_ROOT_NS_DELEGATE;
			continue;
		}

		pr_err("cgroup2: unknown option \"%s\"\n", token);
		return -EINVAL;
	}

	return 0;
}

static void apply_cgroup_root_flags(unsigned int root_flags)
{
	if (current->nsproxy->cgroup_ns == &init_cgroup_ns) {
		if (root_flags & CGRP_ROOT_NS_DELEGATE)
			cgrp_dfl_root.flags |= CGRP_ROOT_NS_DELEGATE;
		else
			cgrp_dfl_root.flags &= ~CGRP_ROOT_NS_DELEGATE;
	}
}

static int cgroup_show_options(struct seq_file *seq, struct kernfs_root *kf_root)
{
	if (cgrp_dfl_root.flags & CGRP_ROOT_NS_DELEGATE)
		seq_puts(seq, ",nsdelegate");
	return 0;
}

static int cgroup_remount(struct kernfs_root *kf_root, int *flags, char *data)
{
	unsigned int root_flags;
	int ret;

	ret = parse_cgroup_root_flags(data, &root_flags);
	if (ret)
		return ret;

	apply_cgroup_root_flags(root_flags);
	return 0;
}

/*
 * To reduce the fork() overhead for systems that are not actually using
 * their cgroups capability, we don't maintain the lists running through
 * each css_set to its tasks until we see the list actually used - in other
 * words after the first mount.
 */
static bool use_task_css_set_links __read_mostly;

static void cgroup_enable_task_cg_lists(void)
{
	struct task_struct *p, *g;

	spin_lock_irq(&css_set_lock);

	if (use_task_css_set_links)
		goto out_unlock;

	use_task_css_set_links = true;

	/*
	 * We need tasklist_lock because RCU is not safe against
	 * while_each_thread(). Besides, a forking task that has passed
	 * cgroup_post_fork() without seeing use_task_css_set_links = 1
	 * is not guaranteed to have its child immediately visible in the
	 * tasklist if we walk through it with RCU.
	 */
	read_lock(&tasklist_lock);
	do_each_thread(g, p) {
		WARN_ON_ONCE(!list_empty(&p->cg_list) ||
			     task_css_set(p) != &init_css_set);

		/*
		 * We should check if the process is exiting, otherwise
		 * it will race with cgroup_exit() in that the list
		 * entry won't be deleted though the process has exited.
		 * Do it while holding siglock so that we don't end up
		 * racing against cgroup_exit().
		 *
		 * Interrupts were already disabled while acquiring
		 * the css_set_lock, so we do not need to disable it
		 * again when acquiring the sighand->siglock here.
		 */
		spin_lock(&p->sighand->siglock);
		if (!(p->flags & PF_EXITING)) {
			struct css_set *cset = task_css_set(p);

			if (!css_set_populated(cset))
				css_set_update_populated(cset, true);
			list_add_tail(&p->cg_list, &cset->tasks);
			get_css_set(cset);
			cset->nr_tasks++;
		}
		spin_unlock(&p->sighand->siglock);
	} while_each_thread(g, p);
	read_unlock(&tasklist_lock);
out_unlock:
	spin_unlock_irq(&css_set_lock);
}

static void init_cgroup_housekeeping(struct cgroup *cgrp)
{
	struct cgroup_subsys *ss;
	int ssid;

	INIT_LIST_HEAD(&cgrp->self.sibling);
	INIT_LIST_HEAD(&cgrp->self.children);
	INIT_LIST_HEAD(&cgrp->cset_links);
	INIT_LIST_HEAD(&cgrp->pidlists);
	mutex_init(&cgrp->pidlist_mutex);
	cgrp->self.cgroup = cgrp;
	cgrp->self.flags |= CSS_ONLINE;
	cgrp->dom_cgrp = cgrp;
	cgrp->max_descendants = INT_MAX;
	cgrp->max_depth = INT_MAX;

	for_each_subsys(ss, ssid)
		INIT_LIST_HEAD(&cgrp->e_csets[ssid]);

	init_waitqueue_head(&cgrp->offline_waitq);
	INIT_WORK(&cgrp->release_agent_work, cgroup1_release_agent);
}

void init_cgroup_root(struct cgroup_root *root, struct cgroup_sb_opts *opts)
{
	struct cgroup *cgrp = &root->cgrp;

	INIT_LIST_HEAD(&root->root_list);
	atomic_set(&root->nr_cgrps, 1);
	cgrp->root = root;
	init_cgroup_housekeeping(cgrp);
	idr_init(&root->cgroup_idr);

	root->flags = opts->flags;
	if (opts->release_agent)
		strcpy(root->release_agent_path, opts->release_agent);
	if (opts->name)
		strcpy(root->name, opts->name);
	if (opts->cpuset_clone_children)
		set_bit(CGRP_CPUSET_CLONE_CHILDREN, &root->cgrp.flags);
}

int cgroup_setup_root(struct cgroup_root *root, u16 ss_mask, int ref_flags)
{
	LIST_HEAD(tmp_links);
	struct cgroup *root_cgrp = &root->cgrp;
	struct kernfs_syscall_ops *kf_sops;
	struct css_set *cset;
	int i, ret;

	lockdep_assert_held(&cgroup_mutex);

	ret = cgroup_idr_alloc(&root->cgroup_idr, root_cgrp, 1, 2, GFP_KERNEL);
	if (ret < 0)
		goto out;
	root_cgrp->id = ret;
	root_cgrp->ancestor_ids[0] = ret;

	ret = percpu_ref_init(&root_cgrp->self.refcnt, css_release,
			      ref_flags, GFP_KERNEL);
	if (ret)
		goto out;

	/*
	 * We're accessing css_set_count without locking css_set_lock here,
	 * but that's OK - it can only be increased by someone holding
	 * cgroup_lock, and that's us.  Later rebinding may disable
	 * controllers on the default hierarchy and thus create new csets,
	 * which can't be more than the existing ones.  Allocate 2x.
	 */
	ret = allocate_cgrp_cset_links(2 * css_set_count, &tmp_links);
	if (ret)
		goto cancel_ref;

	ret = cgroup_init_root_id(root);
	if (ret)
		goto cancel_ref;

	kf_sops = root == &cgrp_dfl_root ?
		&cgroup_kf_syscall_ops : &cgroup1_kf_syscall_ops;

	root->kf_root = kernfs_create_root(kf_sops,
					   KERNFS_ROOT_CREATE_DEACTIVATED |
					   KERNFS_ROOT_SUPPORT_EXPORTOP,
					   root_cgrp);
	if (IS_ERR(root->kf_root)) {
		ret = PTR_ERR(root->kf_root);
		goto exit_root_id;
	}
	root_cgrp->kn = root->kf_root->kn;

	ret = css_populate_dir(&root_cgrp->self);
	if (ret)
		goto destroy_root;

	ret = rebind_subsystems(root, ss_mask);
	if (ret)
		goto destroy_root;

	ret = cgroup_bpf_inherit(root_cgrp);
	WARN_ON_ONCE(ret);

	trace_cgroup_setup_root(root);

	/*
	 * There must be no failure case after here, since rebinding takes
	 * care of subsystems' refcounts, which are explicitly dropped in
	 * the failure exit path.
	 */
	list_add(&root->root_list, &cgroup_roots);
	cgroup_root_count++;

	/*
	 * Link the root cgroup in this hierarchy into all the css_set
	 * objects.
	 */
	spin_lock_irq(&css_set_lock);
	hash_for_each(css_set_table, i, cset, hlist) {
		link_css_set(&tmp_links, cset, root_cgrp);
		if (css_set_populated(cset))
			cgroup_update_populated(root_cgrp, true);
	}
	spin_unlock_irq(&css_set_lock);

	BUG_ON(!list_empty(&root_cgrp->self.children));
	BUG_ON(atomic_read(&root->nr_cgrps) != 1);

	kernfs_activate(root_cgrp->kn);
	ret = 0;
	goto out;

destroy_root:
	kernfs_destroy_root(root->kf_root);
	root->kf_root = NULL;
exit_root_id:
	cgroup_exit_root_id(root);
cancel_ref:
	percpu_ref_exit(&root_cgrp->self.refcnt);
out:
	free_cgrp_cset_links(&tmp_links);
	return ret;
}

struct dentry *cgroup_do_mount(struct file_system_type *fs_type, int flags,
			       struct cgroup_root *root, unsigned long magic,
			       struct cgroup_namespace *ns)
{
	struct dentry *dentry;
	bool new_sb = false;

	dentry = kernfs_mount(fs_type, flags, root->kf_root, magic, &new_sb);

	/*
	 * In non-init cgroup namespace, instead of root cgroup's dentry,
	 * we return the dentry corresponding to the cgroupns->root_cgrp.
	 */
	if (!IS_ERR(dentry) && ns != &init_cgroup_ns) {
		struct dentry *nsdentry;
		struct super_block *sb = dentry->d_sb;
		struct cgroup *cgrp;

		mutex_lock(&cgroup_mutex);
		spin_lock_irq(&css_set_lock);

		cgrp = cset_cgroup_from_root(ns->root_cset, root);

		spin_unlock_irq(&css_set_lock);
		mutex_unlock(&cgroup_mutex);

		nsdentry = kernfs_node_dentry(cgrp->kn, sb);
		dput(dentry);
		if (IS_ERR(nsdentry))
			deactivate_locked_super(sb);
		dentry = nsdentry;
	}

	if (!new_sb)
		cgroup_put(&root->cgrp);

	return dentry;
}

static struct dentry *cgroup_mount(struct file_system_type *fs_type,
			 int flags, const char *unused_dev_name,
			 void *data)
{
	struct cgroup_namespace *ns = current->nsproxy->cgroup_ns;
	struct dentry *dentry;
	int ret;

	get_cgroup_ns(ns);

	/* Check if the caller has permission to mount. */
	if (!ns_capable(ns->user_ns, CAP_SYS_ADMIN)) {
		put_cgroup_ns(ns);
		return ERR_PTR(-EPERM);
	}

	/*
	 * The first time anyone tries to mount a cgroup, enable the list
	 * linking each css_set to its tasks and fix up all existing tasks.
	 */
	if (!use_task_css_set_links)
		cgroup_enable_task_cg_lists();

	if (fs_type == &cgroup2_fs_type) {
		unsigned int root_flags;

		ret = parse_cgroup_root_flags(data, &root_flags);
		if (ret) {
			put_cgroup_ns(ns);
			return ERR_PTR(ret);
		}

		cgrp_dfl_visible = true;
		cgroup_get_live(&cgrp_dfl_root.cgrp);

		dentry = cgroup_do_mount(&cgroup2_fs_type, flags, &cgrp_dfl_root,
					 CGROUP2_SUPER_MAGIC, ns);
		if (!IS_ERR(dentry))
			apply_cgroup_root_flags(root_flags);
	} else {
		dentry = cgroup1_mount(&cgroup_fs_type, flags, data,
				       CGROUP_SUPER_MAGIC, ns);
	}

	put_cgroup_ns(ns);
	return dentry;
}

static void cgroup_kill_sb(struct super_block *sb)
{
	struct kernfs_root *kf_root = kernfs_root_from_sb(sb);
	struct cgroup_root *root = cgroup_root_from_kf(kf_root);

	/*
	 * If @root doesn't have any mounts or children, start killing it.
	 * This prevents new mounts by disabling percpu_ref_tryget_live().
	 * cgroup_mount() may wait for @root's release.
	 *
	 * And don't kill the default root.
	 */
	if (!list_empty(&root->cgrp.self.children) ||
	    root == &cgrp_dfl_root)
		cgroup_put(&root->cgrp);
	else
		percpu_ref_kill(&root->cgrp.self.refcnt);

	kernfs_kill_sb(sb);
}

struct file_system_type cgroup_fs_type = {
	.name = "cgroup",
	.mount = cgroup_mount,
	.kill_sb = cgroup_kill_sb,
	.fs_flags = FS_USERNS_MOUNT,
};

static struct file_system_type cgroup2_fs_type = {
	.name = "cgroup2",
	.mount = cgroup_mount,
	.kill_sb = cgroup_kill_sb,
	.fs_flags = FS_USERNS_MOUNT,
};

int cgroup_path_ns_locked(struct cgroup *cgrp, char *buf, size_t buflen,
			  struct cgroup_namespace *ns)
{
	struct cgroup *root = cset_cgroup_from_root(ns->root_cset, cgrp->root);

	return kernfs_path_from_node(cgrp->kn, root->kn, buf, buflen);
}

int cgroup_path_ns(struct cgroup *cgrp, char *buf, size_t buflen,
		   struct cgroup_namespace *ns)
{
	int ret;

	mutex_lock(&cgroup_mutex);
	spin_lock_irq(&css_set_lock);

	ret = cgroup_path_ns_locked(cgrp, buf, buflen, ns);

	spin_unlock_irq(&css_set_lock);
	mutex_unlock(&cgroup_mutex);

	return ret;
}
EXPORT_SYMBOL_GPL(cgroup_path_ns);

/**
 * task_cgroup_path - cgroup path of a task in the first cgroup hierarchy
 * @task: target task
 * @buf: the buffer to write the path into
 * @buflen: the length of the buffer
 *
 * Determine @task's cgroup on the first (the one with the lowest non-zero
 * hierarchy_id) cgroup hierarchy and copy its path into @buf.  This
 * function grabs cgroup_mutex and shouldn't be used inside locks used by
 * cgroup controller callbacks.
 *
 * Return value is the same as kernfs_path().
 */
int task_cgroup_path(struct task_struct *task, char *buf, size_t buflen)
{
	struct cgroup_root *root;
	struct cgroup *cgrp;
	int hierarchy_id = 1;
	int ret;

	mutex_lock(&cgroup_mutex);
	spin_lock_irq(&css_set_lock);

	root = idr_get_next(&cgroup_hierarchy_idr, &hierarchy_id);

	if (root) {
		cgrp = task_cgroup_from_root(task, root);
		ret = cgroup_path_ns_locked(cgrp, buf, buflen, &init_cgroup_ns);
	} else {
		/* if no hierarchy exists, everyone is in "/" */
		ret = strlcpy(buf, "/", buflen);
	}

	spin_unlock_irq(&css_set_lock);
	mutex_unlock(&cgroup_mutex);
	return ret;
}
EXPORT_SYMBOL_GPL(task_cgroup_path);

/**
 * cgroup_migrate_add_task - add a migration target task to a migration context
 * @task: target task
 * @mgctx: target migration context
 *
 * Add @task, which is a migration target, to @mgctx->tset.  This function
 * becomes noop if @task doesn't need to be migrated.  @task's css_set
 * should have been added as a migration source and @task->cg_list will be
 * moved from the css_set's tasks list to mg_tasks one.
 */
static void cgroup_migrate_add_task(struct task_struct *task,
				    struct cgroup_mgctx *mgctx)
{
	struct css_set *cset;

	lockdep_assert_held(&css_set_lock);

	/* @task either already exited or can't exit until the end */
	if (task->flags & PF_EXITING)
		return;

	/* leave @task alone if post_fork() hasn't linked it yet */
	if (list_empty(&task->cg_list))
		return;

	cset = task_css_set(task);
	if (!cset->mg_src_cgrp)
		return;

	mgctx->tset.nr_tasks++;

	list_move_tail(&task->cg_list, &cset->mg_tasks);
	if (list_empty(&cset->mg_node))
		list_add_tail(&cset->mg_node,
			      &mgctx->tset.src_csets);
	if (list_empty(&cset->mg_dst_cset->mg_node))
		list_add_tail(&cset->mg_dst_cset->mg_node,
			      &mgctx->tset.dst_csets);
}

/**
 * cgroup_taskset_first - reset taskset and return the first task
 * @tset: taskset of interest
 * @dst_cssp: output variable for the destination css
 *
 * @tset iteration is initialized and the first task is returned.
 */
struct task_struct *cgroup_taskset_first(struct cgroup_taskset *tset,
					 struct cgroup_subsys_state **dst_cssp)
{
	tset->cur_cset = list_first_entry(tset->csets, struct css_set, mg_node);
	tset->cur_task = NULL;

	return cgroup_taskset_next(tset, dst_cssp);
}

/**
 * cgroup_taskset_next - iterate to the next task in taskset
 * @tset: taskset of interest
 * @dst_cssp: output variable for the destination css
 *
 * Return the next task in @tset.  Iteration must have been initialized
 * with cgroup_taskset_first().
 */
struct task_struct *cgroup_taskset_next(struct cgroup_taskset *tset,
					struct cgroup_subsys_state **dst_cssp)
{
	struct css_set *cset = tset->cur_cset;
	struct task_struct *task = tset->cur_task;

	while (&cset->mg_node != tset->csets) {
		if (!task)
			task = list_first_entry(&cset->mg_tasks,
						struct task_struct, cg_list);
		else
			task = list_next_entry(task, cg_list);

		if (&task->cg_list != &cset->mg_tasks) {
			tset->cur_cset = cset;
			tset->cur_task = task;

			/*
			 * This function may be called both before and
			 * after cgroup_taskset_migrate().  The two cases
			 * can be distinguished by looking at whether @cset
			 * has its ->mg_dst_cset set.
			 */
			if (cset->mg_dst_cset)
				*dst_cssp = cset->mg_dst_cset->subsys[tset->ssid];
			else
				*dst_cssp = cset->subsys[tset->ssid];

			return task;
		}

		cset = list_next_entry(cset, mg_node);
		task = NULL;
	}

	return NULL;
}

/**
 * cgroup_taskset_migrate - migrate a taskset
 * @mgctx: migration context
 *
 * Migrate tasks in @mgctx as setup by migration preparation functions.
 * This function fails iff one of the ->can_attach callbacks fails and
 * guarantees that either all or none of the tasks in @mgctx are migrated.
 * @mgctx is consumed regardless of success.
 */
static int cgroup_migrate_execute(struct cgroup_mgctx *mgctx)
{
	struct cgroup_taskset *tset = &mgctx->tset;
	struct cgroup_subsys *ss;
	struct task_struct *task, *tmp_task;
	struct css_set *cset, *tmp_cset;
	int ssid, failed_ssid, ret;

	/* check that we can legitimately attach to the cgroup */
	if (tset->nr_tasks) {
		do_each_subsys_mask(ss, ssid, mgctx->ss_mask) {
			if (ss->can_attach) {
				tset->ssid = ssid;
				ret = ss->can_attach(tset);
				if (ret) {
					failed_ssid = ssid;
					goto out_cancel_attach;
				}
			}
		} while_each_subsys_mask();
	}

	/*
	 * Now that we're guaranteed success, proceed to move all tasks to
	 * the new cgroup.  There are no failure cases after here, so this
	 * is the commit point.
	 */
	spin_lock_irq(&css_set_lock);
	list_for_each_entry(cset, &tset->src_csets, mg_node) {
		list_for_each_entry_safe(task, tmp_task, &cset->mg_tasks, cg_list) {
			struct css_set *from_cset = task_css_set(task);
			struct css_set *to_cset = cset->mg_dst_cset;

			get_css_set(to_cset);
			to_cset->nr_tasks++;
			css_set_move_task(task, from_cset, to_cset, true);
			put_css_set_locked(from_cset);
			from_cset->nr_tasks--;
		}
	}
	spin_unlock_irq(&css_set_lock);

	/*
	 * Migration is committed, all target tasks are now on dst_csets.
	 * Nothing is sensitive to fork() after this point.  Notify
	 * controllers that migration is complete.
	 */
	tset->csets = &tset->dst_csets;

	if (tset->nr_tasks) {
		do_each_subsys_mask(ss, ssid, mgctx->ss_mask) {
			if (ss->attach) {
				tset->ssid = ssid;
				ss->attach(tset);
			}
		} while_each_subsys_mask();
	}

	ret = 0;
	goto out_release_tset;

out_cancel_attach:
	if (tset->nr_tasks) {
		do_each_subsys_mask(ss, ssid, mgctx->ss_mask) {
			if (ssid == failed_ssid)
				break;
			if (ss->cancel_attach) {
				tset->ssid = ssid;
				ss->cancel_attach(tset);
			}
		} while_each_subsys_mask();
	}
out_release_tset:
	spin_lock_irq(&css_set_lock);
	list_splice_init(&tset->dst_csets, &tset->src_csets);
	list_for_each_entry_safe(cset, tmp_cset, &tset->src_csets, mg_node) {
		list_splice_tail_init(&cset->mg_tasks, &cset->tasks);
		list_del_init(&cset->mg_node);
	}
	spin_unlock_irq(&css_set_lock);

	/*
	 * Re-initialize the cgroup_taskset structure in case it is reused
	 * again in another cgroup_migrate_add_task()/cgroup_migrate_execute()
	 * iteration.
	 */
	tset->nr_tasks = 0;
	tset->csets    = &tset->src_csets;
	return ret;
}

/**
 * cgroup_migrate_vet_dst - verify whether a cgroup can be migration destination
 * @dst_cgrp: destination cgroup to test
 *
 * On the default hierarchy, except for the mixable, (possible) thread root
 * and threaded cgroups, subtree_control must be zero for migration
 * destination cgroups with tasks so that child cgroups don't compete
 * against tasks.
 */
int cgroup_migrate_vet_dst(struct cgroup *dst_cgrp)
{
	/* v1 doesn't have any restriction */
	if (!cgroup_on_dfl(dst_cgrp))
		return 0;

	/* verify @dst_cgrp can host resources */
	if (!cgroup_is_valid_domain(dst_cgrp->dom_cgrp))
		return -EOPNOTSUPP;

	/* mixables don't care */
	if (cgroup_is_mixable(dst_cgrp))
		return 0;

	/*
	 * If @dst_cgrp is already or can become a thread root or is
	 * threaded, it doesn't matter.
	 */
	if (cgroup_can_be_thread_root(dst_cgrp) || cgroup_is_threaded(dst_cgrp))
		return 0;

	/* apply no-internal-process constraint */
	if (dst_cgrp->subtree_control)
		return -EBUSY;

	return 0;
}

/**
 * cgroup_migrate_finish - cleanup after attach
 * @mgctx: migration context
 *
 * Undo cgroup_migrate_add_src() and cgroup_migrate_prepare_dst().  See
 * those functions for details.
 */
void cgroup_migrate_finish(struct cgroup_mgctx *mgctx)
{
	struct css_set *cset, *tmp_cset;

	lockdep_assert_held(&cgroup_mutex);

	spin_lock_irq(&css_set_lock);

	list_for_each_entry_safe(cset, tmp_cset, &mgctx->preloaded_src_csets,
				 mg_src_preload_node) {
		cset->mg_src_cgrp = NULL;
		cset->mg_dst_cgrp = NULL;
		cset->mg_dst_cset = NULL;
		list_del_init(&cset->mg_src_preload_node);
		put_css_set_locked(cset);
	}

	list_for_each_entry_safe(cset, tmp_cset, &mgctx->preloaded_dst_csets,
				 mg_dst_preload_node) {
		cset->mg_src_cgrp = NULL;
		cset->mg_dst_cgrp = NULL;
		cset->mg_dst_cset = NULL;
		list_del_init(&cset->mg_dst_preload_node);
		put_css_set_locked(cset);
	}

	spin_unlock_irq(&css_set_lock);
}

/**
 * cgroup_migrate_add_src - add a migration source css_set
 * @src_cset: the source css_set to add
 * @dst_cgrp: the destination cgroup
 * @mgctx: migration context
 *
 * Tasks belonging to @src_cset are about to be migrated to @dst_cgrp.  Pin
 * @src_cset and add it to @mgctx->src_csets, which should later be cleaned
 * up by cgroup_migrate_finish().
 *
 * This function may be called without holding cgroup_threadgroup_rwsem
 * even if the target is a process.  Threads may be created and destroyed
 * but as long as cgroup_mutex is not dropped, no new css_set can be put
 * into play and the preloaded css_sets are guaranteed to cover all
 * migrations.
 */
void cgroup_migrate_add_src(struct css_set *src_cset,
			    struct cgroup *dst_cgrp,
			    struct cgroup_mgctx *mgctx)
{
	struct cgroup *src_cgrp;

	lockdep_assert_held(&cgroup_mutex);
	lockdep_assert_held(&css_set_lock);

	/*
	 * If ->dead, @src_set is associated with one or more dead cgroups
	 * and doesn't contain any migratable tasks.  Ignore it early so
	 * that the rest of migration path doesn't get confused by it.
	 */
	if (src_cset->dead)
		return;

	src_cgrp = cset_cgroup_from_root(src_cset, dst_cgrp->root);

	if (!list_empty(&src_cset->mg_src_preload_node))
		return;

	WARN_ON(src_cset->mg_src_cgrp);
	WARN_ON(src_cset->mg_dst_cgrp);
	WARN_ON(!list_empty(&src_cset->mg_tasks));
	WARN_ON(!list_empty(&src_cset->mg_node));

	src_cset->mg_src_cgrp = src_cgrp;
	src_cset->mg_dst_cgrp = dst_cgrp;
	get_css_set(src_cset);
	list_add_tail(&src_cset->mg_src_preload_node, &mgctx->preloaded_src_csets);
}

/**
 * cgroup_migrate_prepare_dst - prepare destination css_sets for migration
 * @mgctx: migration context
 *
 * Tasks are about to be moved and all the source css_sets have been
 * preloaded to @mgctx->preloaded_src_csets.  This function looks up and
 * pins all destination css_sets, links each to its source, and append them
 * to @mgctx->preloaded_dst_csets.
 *
 * This function must be called after cgroup_migrate_add_src() has been
 * called on each migration source css_set.  After migration is performed
 * using cgroup_migrate(), cgroup_migrate_finish() must be called on
 * @mgctx.
 */
int cgroup_migrate_prepare_dst(struct cgroup_mgctx *mgctx)
{
	struct css_set *src_cset, *tmp_cset;

	lockdep_assert_held(&cgroup_mutex);

	/* look up the dst cset for each src cset and link it to src */
	list_for_each_entry_safe(src_cset, tmp_cset, &mgctx->preloaded_src_csets,
				 mg_src_preload_node) {
		struct css_set *dst_cset;
		struct cgroup_subsys *ss;
		int ssid;

		dst_cset = find_css_set(src_cset, src_cset->mg_dst_cgrp);
		if (!dst_cset)
			goto err;

		WARN_ON_ONCE(src_cset->mg_dst_cset || dst_cset->mg_dst_cset);

		/*
		 * If src cset equals dst, it's noop.  Drop the src.
		 * cgroup_migrate() will skip the cset too.  Note that we
		 * can't handle src == dst as some nodes are used by both.
		 */
		if (src_cset == dst_cset) {
			src_cset->mg_src_cgrp = NULL;
			src_cset->mg_dst_cgrp = NULL;
			list_del_init(&src_cset->mg_src_preload_node);
			put_css_set(src_cset);
			put_css_set(dst_cset);
			continue;
		}

		src_cset->mg_dst_cset = dst_cset;

		if (list_empty(&dst_cset->mg_dst_preload_node))
			list_add_tail(&dst_cset->mg_dst_preload_node,
				      &mgctx->preloaded_dst_csets);
		else
			put_css_set(dst_cset);

		for_each_subsys(ss, ssid)
			if (src_cset->subsys[ssid] != dst_cset->subsys[ssid])
				mgctx->ss_mask |= 1 << ssid;
	}

	return 0;
err:
	cgroup_migrate_finish(mgctx);
	return -ENOMEM;
}

/**
 * cgroup_migrate - migrate a process or task to a cgroup
 * @leader: the leader of the process or the task to migrate
 * @threadgroup: whether @leader points to the whole process or a single task
 * @mgctx: migration context
 *
 * Migrate a process or task denoted by @leader.  If migrating a process,
 * the caller must be holding cgroup_threadgroup_rwsem.  The caller is also
 * responsible for invoking cgroup_migrate_add_src() and
 * cgroup_migrate_prepare_dst() on the targets before invoking this
 * function and following up with cgroup_migrate_finish().
 *
 * As long as a controller's ->can_attach() doesn't fail, this function is
 * guaranteed to succeed.  This means that, excluding ->can_attach()
 * failure, when migrating multiple targets, the success or failure can be
 * decided for all targets by invoking group_migrate_prepare_dst() before
 * actually starting migrating.
 */
int cgroup_migrate(struct task_struct *leader, bool threadgroup,
		   struct cgroup_mgctx *mgctx)
{
	struct task_struct *task;

	/*
	 * Prevent freeing of tasks while we take a snapshot. Tasks that are
	 * already PF_EXITING could be freed from underneath us unless we
	 * take an rcu_read_lock.
	 */
	spin_lock_irq(&css_set_lock);
	rcu_read_lock();
	task = leader;
	do {
		cgroup_migrate_add_task(task, mgctx);
		if (!threadgroup)
			break;
	} while_each_thread(leader, task);
	rcu_read_unlock();
	spin_unlock_irq(&css_set_lock);

	return cgroup_migrate_execute(mgctx);
}

/**
 * cgroup_attach_task - attach a task or a whole threadgroup to a cgroup
 * @dst_cgrp: the cgroup to attach to
 * @leader: the task or the leader of the threadgroup to be attached
 * @threadgroup: attach the whole threadgroup?
 *
 * Call holding cgroup_mutex and cgroup_threadgroup_rwsem.
 */
int cgroup_attach_task(struct cgroup *dst_cgrp, struct task_struct *leader,
		       bool threadgroup)
{
	DEFINE_CGROUP_MGCTX(mgctx);
	struct task_struct *task;
	int ret;

	ret = cgroup_migrate_vet_dst(dst_cgrp);
	if (ret)
		return ret;

	/* look up all src csets */
	spin_lock_irq(&css_set_lock);
	rcu_read_lock();
	task = leader;
	do {
		cgroup_migrate_add_src(task_css_set(task), dst_cgrp, &mgctx);
		if (!threadgroup)
			break;
	} while_each_thread(leader, task);
	rcu_read_unlock();
	spin_unlock_irq(&css_set_lock);

	/* prepare dst csets and commit */
	ret = cgroup_migrate_prepare_dst(&mgctx);
	if (!ret)
		ret = cgroup_migrate(leader, threadgroup, &mgctx);

	cgroup_migrate_finish(&mgctx);

	if (!ret)
		trace_cgroup_attach_task(dst_cgrp, leader, threadgroup);

	return ret;
}

struct task_struct *cgroup_procs_write_start(char *buf, bool threadgroup)
	__acquires(&cgroup_threadgroup_rwsem)
{
	struct task_struct *tsk;
	pid_t pid;

	if (kstrtoint(strstrip(buf), 0, &pid) || pid < 0)
		return ERR_PTR(-EINVAL);

	percpu_down_write(&cgroup_threadgroup_rwsem);

	rcu_read_lock();
	if (pid) {
		tsk = find_task_by_vpid(pid);
		if (!tsk) {
			tsk = ERR_PTR(-ESRCH);
			goto out_unlock_threadgroup;
		}
	} else {
		tsk = current;
	}

	if (threadgroup)
		tsk = tsk->group_leader;

	/*
	 * kthreads may acquire PF_NO_SETAFFINITY during initialization.
	 * If userland migrates such a kthread to a non-root cgroup, it can
	 * become trapped in a cpuset, or RT kthread may be born in a
	 * cgroup with no rt_runtime allocated.  Just say no.
	 */
	if (tsk->no_cgroup_migration || (tsk->flags & PF_NO_SETAFFINITY)) {
		tsk = ERR_PTR(-EINVAL);
		goto out_unlock_threadgroup;
	}

	get_task_struct(tsk);
	goto out_unlock_rcu;

out_unlock_threadgroup:
	percpu_up_write(&cgroup_threadgroup_rwsem);
out_unlock_rcu:
	rcu_read_unlock();
	return tsk;
}

void cgroup_procs_write_finish(struct task_struct *task)
	__releases(&cgroup_threadgroup_rwsem)
{
	struct cgroup_subsys *ss;
	int ssid;

	/* release reference from cgroup_procs_write_start() */
	put_task_struct(task);

	percpu_up_write(&cgroup_threadgroup_rwsem);
	for_each_subsys(ss, ssid)
		if (ss->post_attach)
			ss->post_attach();
}

static void cgroup_print_ss_mask(struct seq_file *seq, u16 ss_mask)
{
	struct cgroup_subsys *ss;
	bool printed = false;
	int ssid;

	do_each_subsys_mask(ss, ssid, ss_mask) {
		if (printed)
			seq_putc(seq, ' ');
		seq_printf(seq, "%s", ss->name);
		printed = true;
	} while_each_subsys_mask();
	if (printed)
		seq_putc(seq, '\n');
}

/* show controllers which are enabled from the parent */
static int cgroup_controllers_show(struct seq_file *seq, void *v)
{
	struct cgroup *cgrp = seq_css(seq)->cgroup;

	cgroup_print_ss_mask(seq, cgroup_control(cgrp));
	return 0;
}

/* show controllers which are enabled for a given cgroup's children */
static int cgroup_subtree_control_show(struct seq_file *seq, void *v)
{
	struct cgroup *cgrp = seq_css(seq)->cgroup;

	cgroup_print_ss_mask(seq, cgrp->subtree_control);
	return 0;
}

/**
 * cgroup_update_dfl_csses - update css assoc of a subtree in default hierarchy
 * @cgrp: root of the subtree to update csses for
 *
 * @cgrp's control masks have changed and its subtree's css associations
 * need to be updated accordingly.  This function looks up all css_sets
 * which are attached to the subtree, creates the matching updated css_sets
 * and migrates the tasks to the new ones.
 */
static int cgroup_update_dfl_csses(struct cgroup *cgrp)
{
	DEFINE_CGROUP_MGCTX(mgctx);
	struct cgroup_subsys_state *d_css;
	struct cgroup *dsct;
	struct css_set *src_cset;
	int ret;

	lockdep_assert_held(&cgroup_mutex);

	percpu_down_write(&cgroup_threadgroup_rwsem);

	/* look up all csses currently attached to @cgrp's subtree */
	spin_lock_irq(&css_set_lock);
	cgroup_for_each_live_descendant_pre(dsct, d_css, cgrp) {
		struct cgrp_cset_link *link;

		list_for_each_entry(link, &dsct->cset_links, cset_link)
			cgroup_migrate_add_src(link->cset, dsct, &mgctx);
	}
	spin_unlock_irq(&css_set_lock);

	/* NULL dst indicates self on default hierarchy */
	ret = cgroup_migrate_prepare_dst(&mgctx);
	if (ret)
		goto out_finish;

	spin_lock_irq(&css_set_lock);
	list_for_each_entry(src_cset, &mgctx.preloaded_src_csets,
			    mg_src_preload_node) {
		struct task_struct *task, *ntask;

		/* all tasks in src_csets need to be migrated */
		list_for_each_entry_safe(task, ntask, &src_cset->tasks, cg_list)
			cgroup_migrate_add_task(task, &mgctx);
	}
	spin_unlock_irq(&css_set_lock);

	ret = cgroup_migrate_execute(&mgctx);
out_finish:
	cgroup_migrate_finish(&mgctx);
	percpu_up_write(&cgroup_threadgroup_rwsem);
	return ret;
}

/**
 * cgroup_lock_and_drain_offline - lock cgroup_mutex and drain offlined csses
 * @cgrp: root of the target subtree
 *
 * Because css offlining is asynchronous, userland may try to re-enable a
 * controller while the previous css is still around.  This function grabs
 * cgroup_mutex and drains the previous css instances of @cgrp's subtree.
 */
void cgroup_lock_and_drain_offline(struct cgroup *cgrp)
	__acquires(&cgroup_mutex)
{
	struct cgroup *dsct;
	struct cgroup_subsys_state *d_css;
	struct cgroup_subsys *ss;
	int ssid;

restart:
	mutex_lock(&cgroup_mutex);

	cgroup_for_each_live_descendant_post(dsct, d_css, cgrp) {
		for_each_subsys(ss, ssid) {
			struct cgroup_subsys_state *css = cgroup_css(dsct, ss);
			DEFINE_WAIT(wait);

			if (!css || !percpu_ref_is_dying(&css->refcnt))
				continue;

			cgroup_get_live(dsct);
			prepare_to_wait(&dsct->offline_waitq, &wait,
					TASK_UNINTERRUPTIBLE);

			mutex_unlock(&cgroup_mutex);
			schedule();
			finish_wait(&dsct->offline_waitq, &wait);

			cgroup_put(dsct);
			goto restart;
		}
	}
}

/**
 * cgroup_save_control - save control masks and dom_cgrp of a subtree
 * @cgrp: root of the target subtree
 *
 * Save ->subtree_control, ->subtree_ss_mask and ->dom_cgrp to the
 * respective old_ prefixed fields for @cgrp's subtree including @cgrp
 * itself.
 */
static void cgroup_save_control(struct cgroup *cgrp)
{
	struct cgroup *dsct;
	struct cgroup_subsys_state *d_css;

	cgroup_for_each_live_descendant_pre(dsct, d_css, cgrp) {
		dsct->old_subtree_control = dsct->subtree_control;
		dsct->old_subtree_ss_mask = dsct->subtree_ss_mask;
		dsct->old_dom_cgrp = dsct->dom_cgrp;
	}
}

/**
 * cgroup_propagate_control - refresh control masks of a subtree
 * @cgrp: root of the target subtree
 *
 * For @cgrp and its subtree, ensure ->subtree_ss_mask matches
 * ->subtree_control and propagate controller availability through the
 * subtree so that descendants don't have unavailable controllers enabled.
 */
static void cgroup_propagate_control(struct cgroup *cgrp)
{
	struct cgroup *dsct;
	struct cgroup_subsys_state *d_css;

	cgroup_for_each_live_descendant_pre(dsct, d_css, cgrp) {
		dsct->subtree_control &= cgroup_control(dsct);
		dsct->subtree_ss_mask =
			cgroup_calc_subtree_ss_mask(dsct->subtree_control,
						    cgroup_ss_mask(dsct));
	}
}

/**
 * cgroup_restore_control - restore control masks and dom_cgrp of a subtree
 * @cgrp: root of the target subtree
 *
 * Restore ->subtree_control, ->subtree_ss_mask and ->dom_cgrp from the
 * respective old_ prefixed fields for @cgrp's subtree including @cgrp
 * itself.
 */
static void cgroup_restore_control(struct cgroup *cgrp)
{
	struct cgroup *dsct;
	struct cgroup_subsys_state *d_css;

	cgroup_for_each_live_descendant_post(dsct, d_css, cgrp) {
		dsct->subtree_control = dsct->old_subtree_control;
		dsct->subtree_ss_mask = dsct->old_subtree_ss_mask;
		dsct->dom_cgrp = dsct->old_dom_cgrp;
	}
}

static bool css_visible(struct cgroup_subsys_state *css)
{
	struct cgroup_subsys *ss = css->ss;
	struct cgroup *cgrp = css->cgroup;

	if (cgroup_control(cgrp) & (1 << ss->id))
		return true;
	if (!(cgroup_ss_mask(cgrp) & (1 << ss->id)))
		return false;
	return cgroup_on_dfl(cgrp) && ss->implicit_on_dfl;
}

/**
 * cgroup_apply_control_enable - enable or show csses according to control
 * @cgrp: root of the target subtree
 *
 * Walk @cgrp's subtree and create new csses or make the existing ones
 * visible.  A css is created invisible if it's being implicitly enabled
 * through dependency.  An invisible css is made visible when the userland
 * explicitly enables it.
 *
 * Returns 0 on success, -errno on failure.  On failure, csses which have
 * been processed already aren't cleaned up.  The caller is responsible for
 * cleaning up with cgroup_apply_control_disable().
 */
static int cgroup_apply_control_enable(struct cgroup *cgrp)
{
	struct cgroup *dsct;
	struct cgroup_subsys_state *d_css;
	struct cgroup_subsys *ss;
	int ssid, ret;

	cgroup_for_each_live_descendant_pre(dsct, d_css, cgrp) {
		for_each_subsys(ss, ssid) {
			struct cgroup_subsys_state *css = cgroup_css(dsct, ss);

			if (!(cgroup_ss_mask(dsct) & (1 << ss->id)))
				continue;

			if (!css) {
				css = css_create(dsct, ss);
				if (IS_ERR(css))
					return PTR_ERR(css);
			}

			WARN_ON_ONCE(percpu_ref_is_dying(&css->refcnt));

			if (css_visible(css)) {
				ret = css_populate_dir(css);
				if (ret)
					return ret;
			}
		}
	}

	return 0;
}

/**
 * cgroup_apply_control_disable - kill or hide csses according to control
 * @cgrp: root of the target subtree
 *
 * Walk @cgrp's subtree and kill and hide csses so that they match
 * cgroup_ss_mask() and cgroup_visible_mask().
 *
 * A css is hidden when the userland requests it to be disabled while other
 * subsystems are still depending on it.  The css must not actively control
 * resources and be in the vanilla state if it's made visible again later.
 * Controllers which may be depended upon should provide ->css_reset() for
 * this purpose.
 */
static void cgroup_apply_control_disable(struct cgroup *cgrp)
{
	struct cgroup *dsct;
	struct cgroup_subsys_state *d_css;
	struct cgroup_subsys *ss;
	int ssid;

	cgroup_for_each_live_descendant_post(dsct, d_css, cgrp) {
		for_each_subsys(ss, ssid) {
			struct cgroup_subsys_state *css = cgroup_css(dsct, ss);

			if (!css)
				continue;

			WARN_ON_ONCE(percpu_ref_is_dying(&css->refcnt));

			if (css->parent &&
			    !(cgroup_ss_mask(dsct) & (1 << ss->id))) {
				kill_css(css);
			} else if (!css_visible(css)) {
				css_clear_dir(css);
				if (ss->css_reset)
					ss->css_reset(css);
			}
		}
	}
}

/**
 * cgroup_apply_control - apply control mask updates to the subtree
 * @cgrp: root of the target subtree
 *
 * subsystems can be enabled and disabled in a subtree using the following
 * steps.
 *
 * 1. Call cgroup_save_control() to stash the current state.
 * 2. Update ->subtree_control masks in the subtree as desired.
 * 3. Call cgroup_apply_control() to apply the changes.
 * 4. Optionally perform other related operations.
 * 5. Call cgroup_finalize_control() to finish up.
 *
 * This function implements step 3 and propagates the mask changes
 * throughout @cgrp's subtree, updates csses accordingly and perform
 * process migrations.
 */
static int cgroup_apply_control(struct cgroup *cgrp)
{
	int ret;

	cgroup_propagate_control(cgrp);

	ret = cgroup_apply_control_enable(cgrp);
	if (ret)
		return ret;

	/*
	 * At this point, cgroup_e_css() results reflect the new csses
	 * making the following cgroup_update_dfl_csses() properly update
	 * css associations of all tasks in the subtree.
	 */
	ret = cgroup_update_dfl_csses(cgrp);
	if (ret)
		return ret;

	return 0;
}

/**
 * cgroup_finalize_control - finalize control mask update
 * @cgrp: root of the target subtree
 * @ret: the result of the update
 *
 * Finalize control mask update.  See cgroup_apply_control() for more info.
 */
static void cgroup_finalize_control(struct cgroup *cgrp, int ret)
{
	if (ret) {
		cgroup_restore_control(cgrp);
		cgroup_propagate_control(cgrp);
	}

	cgroup_apply_control_disable(cgrp);
}

static int cgroup_vet_subtree_control_enable(struct cgroup *cgrp, u16 enable)
{
	u16 domain_enable = enable & ~cgrp_dfl_threaded_ss_mask;

	/* if nothing is getting enabled, nothing to worry about */
	if (!enable)
		return 0;

	/* can @cgrp host any resources? */
	if (!cgroup_is_valid_domain(cgrp->dom_cgrp))
		return -EOPNOTSUPP;

	/* mixables don't care */
	if (cgroup_is_mixable(cgrp))
		return 0;

	if (domain_enable) {
		/* can't enable domain controllers inside a thread subtree */
		if (cgroup_is_thread_root(cgrp) || cgroup_is_threaded(cgrp))
			return -EOPNOTSUPP;
	} else {
		/*
		 * Threaded controllers can handle internal competitions
		 * and are always allowed inside a (prospective) thread
		 * subtree.
		 */
		if (cgroup_can_be_thread_root(cgrp) || cgroup_is_threaded(cgrp))
			return 0;
	}

	/*
	 * Controllers can't be enabled for a cgroup with tasks to avoid
	 * child cgroups competing against tasks.
	 */
	if (cgroup_has_tasks(cgrp))
		return -EBUSY;

	return 0;
}

/* change the enabled child controllers for a cgroup in the default hierarchy */
static ssize_t cgroup_subtree_control_write(struct kernfs_open_file *of,
					    char *buf, size_t nbytes,
					    loff_t off)
{
	u16 enable = 0, disable = 0;
	struct cgroup *cgrp, *child;
	struct cgroup_subsys *ss;
	char *tok;
	int ssid, ret;

	/*
	 * Parse input - space separated list of subsystem names prefixed
	 * with either + or -.
	 */
	buf = strstrip(buf);
	while ((tok = strsep(&buf, " "))) {
		if (tok[0] == '\0')
			continue;
		do_each_subsys_mask(ss, ssid, ~cgrp_dfl_inhibit_ss_mask) {
			if (!cgroup_ssid_enabled(ssid) ||
			    strcmp(tok + 1, ss->name))
				continue;

			if (*tok == '+') {
				enable |= 1 << ssid;
				disable &= ~(1 << ssid);
			} else if (*tok == '-') {
				disable |= 1 << ssid;
				enable &= ~(1 << ssid);
			} else {
				return -EINVAL;
			}
			break;
		} while_each_subsys_mask();
		if (ssid == CGROUP_SUBSYS_COUNT)
			return -EINVAL;
	}

	cgrp = cgroup_kn_lock_live(of->kn, true);
	if (!cgrp)
		return -ENODEV;

	for_each_subsys(ss, ssid) {
		if (enable & (1 << ssid)) {
			if (cgrp->subtree_control & (1 << ssid)) {
				enable &= ~(1 << ssid);
				continue;
			}

			if (!(cgroup_control(cgrp) & (1 << ssid))) {
				ret = -ENOENT;
				goto out_unlock;
			}
		} else if (disable & (1 << ssid)) {
			if (!(cgrp->subtree_control & (1 << ssid))) {
				disable &= ~(1 << ssid);
				continue;
			}

			/* a child has it enabled? */
			cgroup_for_each_live_child(child, cgrp) {
				if (child->subtree_control & (1 << ssid)) {
					ret = -EBUSY;
					goto out_unlock;
				}
			}
		}
	}

	if (!enable && !disable) {
		ret = 0;
		goto out_unlock;
	}

	ret = cgroup_vet_subtree_control_enable(cgrp, enable);
	if (ret)
		goto out_unlock;

	/* save and update control masks and prepare csses */
	cgroup_save_control(cgrp);

	cgrp->subtree_control |= enable;
	cgrp->subtree_control &= ~disable;

	ret = cgroup_apply_control(cgrp);
	cgroup_finalize_control(cgrp, ret);
	if (ret)
		goto out_unlock;

	kernfs_activate(cgrp->kn);
out_unlock:
	cgroup_kn_unlock(of->kn);
	return ret ?: nbytes;
}

/**
 * cgroup_enable_threaded - make @cgrp threaded
 * @cgrp: the target cgroup
 *
 * Called when "threaded" is written to the cgroup.type interface file and
 * tries to make @cgrp threaded and join the parent's resource domain.
 * This function is never called on the root cgroup as cgroup.type doesn't
 * exist on it.
 */
static int cgroup_enable_threaded(struct cgroup *cgrp)
{
	struct cgroup *parent = cgroup_parent(cgrp);
	struct cgroup *dom_cgrp = parent->dom_cgrp;
	struct cgroup *dsct;
	struct cgroup_subsys_state *d_css;
	int ret;

	lockdep_assert_held(&cgroup_mutex);

	/* noop if already threaded */
	if (cgroup_is_threaded(cgrp))
		return 0;

	/*
	 * If @cgroup is populated or has domain controllers enabled, it
	 * can't be switched.  While the below cgroup_can_be_thread_root()
	 * test can catch the same conditions, that's only when @parent is
	 * not mixable, so let's check it explicitly.
	 */
	if (cgroup_is_populated(cgrp) ||
	    cgrp->subtree_control & ~cgrp_dfl_threaded_ss_mask)
		return -EOPNOTSUPP;

	/* we're joining the parent's domain, ensure its validity */
	if (!cgroup_is_valid_domain(dom_cgrp) ||
	    !cgroup_can_be_thread_root(dom_cgrp))
		return -EOPNOTSUPP;

	/*
	 * The following shouldn't cause actual migrations and should
	 * always succeed.
	 */
	cgroup_save_control(cgrp);

	cgroup_for_each_live_descendant_pre(dsct, d_css, cgrp)
		if (dsct == cgrp || cgroup_is_threaded(dsct))
			dsct->dom_cgrp = dom_cgrp;

	ret = cgroup_apply_control(cgrp);
	if (!ret)
		parent->nr_threaded_children++;

	cgroup_finalize_control(cgrp, ret);
	return ret;
}

static int cgroup_type_show(struct seq_file *seq, void *v)
{
	struct cgroup *cgrp = seq_css(seq)->cgroup;

	if (cgroup_is_threaded(cgrp))
		seq_puts(seq, "threaded\n");
	else if (!cgroup_is_valid_domain(cgrp))
		seq_puts(seq, "domain invalid\n");
	else if (cgroup_is_thread_root(cgrp))
		seq_puts(seq, "domain threaded\n");
	else
		seq_puts(seq, "domain\n");

	return 0;
}

static ssize_t cgroup_type_write(struct kernfs_open_file *of, char *buf,
				 size_t nbytes, loff_t off)
{
	struct cgroup *cgrp;
	int ret;

	/* only switching to threaded mode is supported */
	if (strcmp(strstrip(buf), "threaded"))
		return -EINVAL;

	/* drain dying csses before we re-apply (threaded) subtree control */
	cgrp = cgroup_kn_lock_live(of->kn, true);
	if (!cgrp)
		return -ENOENT;

	/* threaded can only be enabled */
	ret = cgroup_enable_threaded(cgrp);

	cgroup_kn_unlock(of->kn);
	return ret ?: nbytes;
}

static int cgroup_max_descendants_show(struct seq_file *seq, void *v)
{
	struct cgroup *cgrp = seq_css(seq)->cgroup;
	int descendants = READ_ONCE(cgrp->max_descendants);

	if (descendants == INT_MAX)
		seq_puts(seq, "max\n");
	else
		seq_printf(seq, "%d\n", descendants);

	return 0;
}

static ssize_t cgroup_max_descendants_write(struct kernfs_open_file *of,
					   char *buf, size_t nbytes, loff_t off)
{
	struct cgroup *cgrp;
	int descendants;
	ssize_t ret;

	buf = strstrip(buf);
	if (!strcmp(buf, "max")) {
		descendants = INT_MAX;
	} else {
		ret = kstrtoint(buf, 0, &descendants);
		if (ret)
			return ret;
	}

	if (descendants < 0)
		return -ERANGE;

	cgrp = cgroup_kn_lock_live(of->kn, false);
	if (!cgrp)
		return -ENOENT;

	cgrp->max_descendants = descendants;

	cgroup_kn_unlock(of->kn);

	return nbytes;
}

static int cgroup_max_depth_show(struct seq_file *seq, void *v)
{
	struct cgroup *cgrp = seq_css(seq)->cgroup;
	int depth = READ_ONCE(cgrp->max_depth);

	if (depth == INT_MAX)
		seq_puts(seq, "max\n");
	else
		seq_printf(seq, "%d\n", depth);

	return 0;
}

static ssize_t cgroup_max_depth_write(struct kernfs_open_file *of,
				      char *buf, size_t nbytes, loff_t off)
{
	struct cgroup *cgrp;
	ssize_t ret;
	int depth;

	buf = strstrip(buf);
	if (!strcmp(buf, "max")) {
		depth = INT_MAX;
	} else {
		ret = kstrtoint(buf, 0, &depth);
		if (ret)
			return ret;
	}

	if (depth < 0)
		return -ERANGE;

	cgrp = cgroup_kn_lock_live(of->kn, false);
	if (!cgrp)
		return -ENOENT;

	cgrp->max_depth = depth;

	cgroup_kn_unlock(of->kn);

	return nbytes;
}

static int cgroup_events_show(struct seq_file *seq, void *v)
{
	seq_printf(seq, "populated %d\n",
		   cgroup_is_populated(seq_css(seq)->cgroup));
	return 0;
}

static int cgroup_stat_show(struct seq_file *seq, void *v)
{
	struct cgroup *cgroup = seq_css(seq)->cgroup;

	seq_printf(seq, "nr_descendants %d\n",
		   cgroup->nr_descendants);
	seq_printf(seq, "nr_dying_descendants %d\n",
		   cgroup->nr_dying_descendants);

	return 0;
}

#ifdef CONFIG_PSI
static int cgroup_io_pressure_show(struct seq_file *seq, void *v)
{
	return psi_show(seq, &seq_css(seq)->cgroup->psi, PSI_IO);
}
static int cgroup_memory_pressure_show(struct seq_file *seq, void *v)
{
	return psi_show(seq, &seq_css(seq)->cgroup->psi, PSI_MEM);
}
static int cgroup_cpu_pressure_show(struct seq_file *seq, void *v)
{
	return psi_show(seq, &seq_css(seq)->cgroup->psi, PSI_CPU);
}

static ssize_t cgroup_pressure_write(struct kernfs_open_file *of, char *buf,
					  size_t nbytes, enum psi_res res)
{
	struct cgroup_file_ctx *ctx = of->priv;
	struct psi_trigger *new;
	struct cgroup *cgrp;

	cgrp = cgroup_kn_lock_live(of->kn, false);
	if (!cgrp)
		return -ENODEV;

	cgroup_get(cgrp);
	cgroup_kn_unlock(of->kn);

	/* Allow only one trigger per file descriptor */
	if (ctx->psi.trigger) {
		cgroup_put(cgrp);
		return -EBUSY;
	}

	new = psi_trigger_create(&cgrp->psi, buf, nbytes, res);
	if (IS_ERR(new)) {
		cgroup_put(cgrp);
		return PTR_ERR(new);
	}

	smp_store_release(&ctx->psi.trigger, new);
	cgroup_put(cgrp);

	return nbytes;
}

static ssize_t cgroup_io_pressure_write(struct kernfs_open_file *of,
					  char *buf, size_t nbytes,
					  loff_t off)
{
	return cgroup_pressure_write(of, buf, nbytes, PSI_IO);
}

static ssize_t cgroup_memory_pressure_write(struct kernfs_open_file *of,
					  char *buf, size_t nbytes,
					  loff_t off)
{
	return cgroup_pressure_write(of, buf, nbytes, PSI_MEM);
}

static ssize_t cgroup_cpu_pressure_write(struct kernfs_open_file *of,
					  char *buf, size_t nbytes,
					  loff_t off)
{
	return cgroup_pressure_write(of, buf, nbytes, PSI_CPU);
}

static unsigned int cgroup_pressure_poll(struct kernfs_open_file *of,
					 poll_table *pt)
{
	struct cgroup_file_ctx *ctx = of->priv;

	return psi_trigger_poll(&ctx->psi.trigger, of->file, pt);
}

static void cgroup_pressure_release(struct kernfs_open_file *of)
{
	struct cgroup_file_ctx *ctx = of->priv;

	psi_trigger_destroy(ctx->psi.trigger);
}
<<<<<<< HEAD
=======

bool cgroup_psi_enabled(void)
{
	return (cgroup_feature_disable_mask & (1 << OPT_FEATURE_PRESSURE)) == 0;
}

#else /* CONFIG_PSI */
bool cgroup_psi_enabled(void)
{
	return false;
}

>>>>>>> 8a685dfc
#endif /* CONFIG_PSI */

static int cgroup_file_open(struct kernfs_open_file *of)
{
	struct cftype *cft = of->kn->priv;
	struct cgroup_file_ctx *ctx;
	int ret;

	ctx = kzalloc(sizeof(*ctx), GFP_KERNEL);
	if (!ctx)
		return -ENOMEM;

	ctx->ns = current->nsproxy->cgroup_ns;
	get_cgroup_ns(ctx->ns);
	of->priv = ctx;

	if (!cft->open)
		return 0;

	ret = cft->open(of);
	if (ret) {
		put_cgroup_ns(ctx->ns);
		kfree(ctx);
	}
	return ret;
}

static void cgroup_file_release(struct kernfs_open_file *of)
{
	struct cftype *cft = of->kn->priv;
	struct cgroup_file_ctx *ctx = of->priv;

	if (cft->release)
		cft->release(of);
	put_cgroup_ns(ctx->ns);
	kfree(ctx);
}

static ssize_t cgroup_file_write(struct kernfs_open_file *of, char *buf,
				 size_t nbytes, loff_t off)
{
	struct cgroup_file_ctx *ctx = of->priv;
	struct cgroup *cgrp = of->kn->parent->priv;
	struct cftype *cft = of->kn->priv;
	struct cgroup_subsys_state *css;
	int ret;

	/*
	 * If namespaces are delegation boundaries, disallow writes to
	 * files in an non-init namespace root from inside the namespace
	 * except for the files explicitly marked delegatable -
	 * cgroup.procs and cgroup.subtree_control.
	 */
	if ((cgrp->root->flags & CGRP_ROOT_NS_DELEGATE) &&
	    !(cft->flags & CFTYPE_NS_DELEGATABLE) &&
	    ctx->ns != &init_cgroup_ns && ctx->ns->root_cset->dfl_cgrp == cgrp)
		return -EPERM;

	if (cft->write)
		return cft->write(of, buf, nbytes, off);

	/*
	 * kernfs guarantees that a file isn't deleted with operations in
	 * flight, which means that the matching css is and stays alive and
	 * doesn't need to be pinned.  The RCU locking is not necessary
	 * either.  It's just for the convenience of using cgroup_css().
	 */
	rcu_read_lock();
	css = cgroup_css(cgrp, cft->ss);
	rcu_read_unlock();

	if (cft->write_u64) {
		unsigned long long v;
		ret = kstrtoull(buf, 0, &v);
		if (!ret)
			ret = cft->write_u64(css, cft, v);
	} else if (cft->write_s64) {
		long long v;
		ret = kstrtoll(buf, 0, &v);
		if (!ret)
			ret = cft->write_s64(css, cft, v);
	} else {
		ret = -EINVAL;
	}

	return ret ?: nbytes;
}

static unsigned int cgroup_file_poll(struct kernfs_open_file *of,
				     poll_table *pt)
{
	struct cftype *cft = of->kn->priv;

	if (cft->poll)
		return cft->poll(of, pt);

	return kernfs_generic_poll(of, pt);
}

static void *cgroup_seqfile_start(struct seq_file *seq, loff_t *ppos)
{
	return seq_cft(seq)->seq_start(seq, ppos);
}

static void *cgroup_seqfile_next(struct seq_file *seq, void *v, loff_t *ppos)
{
	return seq_cft(seq)->seq_next(seq, v, ppos);
}

static void cgroup_seqfile_stop(struct seq_file *seq, void *v)
{
	if (seq_cft(seq)->seq_stop)
		seq_cft(seq)->seq_stop(seq, v);
}

static int cgroup_seqfile_show(struct seq_file *m, void *arg)
{
	struct cftype *cft = seq_cft(m);
	struct cgroup_subsys_state *css = seq_css(m);

	if (cft->seq_show)
		return cft->seq_show(m, arg);

	if (cft->read_u64)
		seq_printf(m, "%llu\n", cft->read_u64(css, cft));
	else if (cft->read_s64)
		seq_printf(m, "%lld\n", cft->read_s64(css, cft));
	else
		return -EINVAL;
	return 0;
}

static struct kernfs_ops cgroup_kf_single_ops = {
	.atomic_write_len	= PAGE_SIZE,
	.open			= cgroup_file_open,
	.release		= cgroup_file_release,
	.write			= cgroup_file_write,
	.poll			= cgroup_file_poll,
	.seq_show		= cgroup_seqfile_show,
};

static struct kernfs_ops cgroup_kf_ops = {
	.atomic_write_len	= PAGE_SIZE,
	.open			= cgroup_file_open,
	.release		= cgroup_file_release,
	.write			= cgroup_file_write,
	.poll			= cgroup_file_poll,
	.seq_start		= cgroup_seqfile_start,
	.seq_next		= cgroup_seqfile_next,
	.seq_stop		= cgroup_seqfile_stop,
	.seq_show		= cgroup_seqfile_show,
};

/* set uid and gid of cgroup dirs and files to that of the creator */
static int cgroup_kn_set_ugid(struct kernfs_node *kn)
{
	struct iattr iattr = { .ia_valid = ATTR_UID | ATTR_GID,
			       .ia_uid = current_fsuid(),
			       .ia_gid = current_fsgid(), };

	if (uid_eq(iattr.ia_uid, GLOBAL_ROOT_UID) &&
	    gid_eq(iattr.ia_gid, GLOBAL_ROOT_GID))
		return 0;

	return kernfs_setattr(kn, &iattr);
}

static int cgroup_add_file(struct cgroup_subsys_state *css, struct cgroup *cgrp,
			   struct cftype *cft)
{
	char name[CGROUP_FILE_NAME_MAX];
	struct kernfs_node *kn;
	struct lock_class_key *key = NULL;
	int ret;

#ifdef CONFIG_DEBUG_LOCK_ALLOC
	key = &cft->lockdep_key;
#endif
	kn = __kernfs_create_file(cgrp->kn, cgroup_file_name(cgrp, cft, name),
				  cgroup_file_mode(cft), 0, cft->kf_ops, cft,
				  NULL, key);
	if (IS_ERR(kn))
		return PTR_ERR(kn);

	ret = cgroup_kn_set_ugid(kn);
	if (ret) {
		kernfs_remove(kn);
		return ret;
	}

	if (cft->file_offset) {
		struct cgroup_file *cfile = (void *)css + cft->file_offset;

		spin_lock_irq(&cgroup_file_kn_lock);
		cfile->kn = kn;
		spin_unlock_irq(&cgroup_file_kn_lock);
	}

	return 0;
}

/**
 * cgroup_addrm_files - add or remove files to a cgroup directory
 * @css: the target css
 * @cgrp: the target cgroup (usually css->cgroup)
 * @cfts: array of cftypes to be added
 * @is_add: whether to add or remove
 *
 * Depending on @is_add, add or remove files defined by @cfts on @cgrp.
 * For removals, this function never fails.
 */
static int cgroup_addrm_files(struct cgroup_subsys_state *css,
			      struct cgroup *cgrp, struct cftype cfts[],
			      bool is_add)
{
	struct cftype *cft, *cft_end = NULL;
	int ret = 0;

	lockdep_assert_held(&cgroup_mutex);

restart:
	for (cft = cfts; cft != cft_end && cft->name[0] != '\0'; cft++) {
		/* does cft->flags tell us to skip this file on @cgrp? */
		if ((cft->flags & CFTYPE_PRESSURE) && !cgroup_psi_enabled())
			continue;
		if ((cft->flags & __CFTYPE_ONLY_ON_DFL) && !cgroup_on_dfl(cgrp))
			continue;
		if ((cft->flags & __CFTYPE_NOT_ON_DFL) && cgroup_on_dfl(cgrp))
			continue;
		if ((cft->flags & CFTYPE_NOT_ON_ROOT) && !cgroup_parent(cgrp))
			continue;
		if ((cft->flags & CFTYPE_ONLY_ON_ROOT) && cgroup_parent(cgrp))
			continue;

		if (is_add) {
			ret = cgroup_add_file(css, cgrp, cft);
			if (ret) {
				pr_warn("%s: failed to add %s, err=%d\n",
					__func__, cft->name, ret);
				cft_end = cft;
				is_add = false;
				goto restart;
			}
		} else {
			cgroup_rm_file(cgrp, cft);
		}
	}
	return ret;
}

static int cgroup_apply_cftypes(struct cftype *cfts, bool is_add)
{
	struct cgroup_subsys *ss = cfts[0].ss;
	struct cgroup *root = &ss->root->cgrp;
	struct cgroup_subsys_state *css;
	int ret = 0;

	lockdep_assert_held(&cgroup_mutex);

	/* add/rm files for all cgroups created before */
	css_for_each_descendant_pre(css, cgroup_css(root, ss)) {
		struct cgroup *cgrp = css->cgroup;

		if (!(css->flags & CSS_VISIBLE))
			continue;

		ret = cgroup_addrm_files(css, cgrp, cfts, is_add);
		if (ret)
			break;
	}

	if (is_add && !ret)
		kernfs_activate(root->kn);
	return ret;
}

static void cgroup_exit_cftypes(struct cftype *cfts)
{
	struct cftype *cft;

	for (cft = cfts; cft->name[0] != '\0'; cft++) {
		/* free copy for custom atomic_write_len, see init_cftypes() */
		if (cft->max_write_len && cft->max_write_len != PAGE_SIZE)
			kfree(cft->kf_ops);
		cft->kf_ops = NULL;
		cft->ss = NULL;

		/* revert flags set by cgroup core while adding @cfts */
		cft->flags &= ~(__CFTYPE_ONLY_ON_DFL | __CFTYPE_NOT_ON_DFL);
	}
}

static int cgroup_init_cftypes(struct cgroup_subsys *ss, struct cftype *cfts)
{
	struct cftype *cft;

	for (cft = cfts; cft->name[0] != '\0'; cft++) {
		struct kernfs_ops *kf_ops;

		WARN_ON(cft->ss || cft->kf_ops);

		if ((cft->flags & CFTYPE_PRESSURE) && !cgroup_psi_enabled())
			continue;

		if (cft->seq_start)
			kf_ops = &cgroup_kf_ops;
		else
			kf_ops = &cgroup_kf_single_ops;

		/*
		 * Ugh... if @cft wants a custom max_write_len, we need to
		 * make a copy of kf_ops to set its atomic_write_len.
		 */
		if (cft->max_write_len && cft->max_write_len != PAGE_SIZE) {
			kf_ops = kmemdup(kf_ops, sizeof(*kf_ops), GFP_KERNEL);
			if (!kf_ops) {
				cgroup_exit_cftypes(cfts);
				return -ENOMEM;
			}
			kf_ops->atomic_write_len = cft->max_write_len;
		}

		cft->kf_ops = kf_ops;
		cft->ss = ss;
	}

	return 0;
}

static int cgroup_rm_cftypes_locked(struct cftype *cfts)
{
	lockdep_assert_held(&cgroup_mutex);

	if (!cfts || !cfts[0].ss)
		return -ENOENT;

	list_del(&cfts->node);
	cgroup_apply_cftypes(cfts, false);
	cgroup_exit_cftypes(cfts);
	return 0;
}

/**
 * cgroup_rm_cftypes - remove an array of cftypes from a subsystem
 * @cfts: zero-length name terminated array of cftypes
 *
 * Unregister @cfts.  Files described by @cfts are removed from all
 * existing cgroups and all future cgroups won't have them either.  This
 * function can be called anytime whether @cfts' subsys is attached or not.
 *
 * Returns 0 on successful unregistration, -ENOENT if @cfts is not
 * registered.
 */
int cgroup_rm_cftypes(struct cftype *cfts)
{
	int ret;

	mutex_lock(&cgroup_mutex);
	ret = cgroup_rm_cftypes_locked(cfts);
	mutex_unlock(&cgroup_mutex);
	return ret;
}

/**
 * cgroup_add_cftypes - add an array of cftypes to a subsystem
 * @ss: target cgroup subsystem
 * @cfts: zero-length name terminated array of cftypes
 *
 * Register @cfts to @ss.  Files described by @cfts are created for all
 * existing cgroups to which @ss is attached and all future cgroups will
 * have them too.  This function can be called anytime whether @ss is
 * attached or not.
 *
 * Returns 0 on successful registration, -errno on failure.  Note that this
 * function currently returns 0 as long as @cfts registration is successful
 * even if some file creation attempts on existing cgroups fail.
 */
static int cgroup_add_cftypes(struct cgroup_subsys *ss, struct cftype *cfts)
{
	int ret;

	if (!cgroup_ssid_enabled(ss->id))
		return 0;

	if (!cfts || cfts[0].name[0] == '\0')
		return 0;

	ret = cgroup_init_cftypes(ss, cfts);
	if (ret)
		return ret;

	mutex_lock(&cgroup_mutex);

	list_add_tail(&cfts->node, &ss->cfts);
	ret = cgroup_apply_cftypes(cfts, true);
	if (ret)
		cgroup_rm_cftypes_locked(cfts);

	mutex_unlock(&cgroup_mutex);
	return ret;
}

/**
 * cgroup_add_dfl_cftypes - add an array of cftypes for default hierarchy
 * @ss: target cgroup subsystem
 * @cfts: zero-length name terminated array of cftypes
 *
 * Similar to cgroup_add_cftypes() but the added files are only used for
 * the default hierarchy.
 */
int cgroup_add_dfl_cftypes(struct cgroup_subsys *ss, struct cftype *cfts)
{
	struct cftype *cft;

	for (cft = cfts; cft && cft->name[0] != '\0'; cft++)
		cft->flags |= __CFTYPE_ONLY_ON_DFL;
	return cgroup_add_cftypes(ss, cfts);
}

/**
 * cgroup_add_legacy_cftypes - add an array of cftypes for legacy hierarchies
 * @ss: target cgroup subsystem
 * @cfts: zero-length name terminated array of cftypes
 *
 * Similar to cgroup_add_cftypes() but the added files are only used for
 * the legacy hierarchies.
 */
int cgroup_add_legacy_cftypes(struct cgroup_subsys *ss, struct cftype *cfts)
{
	struct cftype *cft;

	for (cft = cfts; cft && cft->name[0] != '\0'; cft++)
		cft->flags |= __CFTYPE_NOT_ON_DFL;
	return cgroup_add_cftypes(ss, cfts);
}

/**
 * cgroup_file_notify - generate a file modified event for a cgroup_file
 * @cfile: target cgroup_file
 *
 * @cfile must have been obtained by setting cftype->file_offset.
 */
void cgroup_file_notify(struct cgroup_file *cfile)
{
	unsigned long flags;

	spin_lock_irqsave(&cgroup_file_kn_lock, flags);
	if (cfile->kn)
		kernfs_notify(cfile->kn);
	spin_unlock_irqrestore(&cgroup_file_kn_lock, flags);
}

/**
 * css_next_child - find the next child of a given css
 * @pos: the current position (%NULL to initiate traversal)
 * @parent: css whose children to walk
 *
 * This function returns the next child of @parent and should be called
 * under either cgroup_mutex or RCU read lock.  The only requirement is
 * that @parent and @pos are accessible.  The next sibling is guaranteed to
 * be returned regardless of their states.
 *
 * If a subsystem synchronizes ->css_online() and the start of iteration, a
 * css which finished ->css_online() is guaranteed to be visible in the
 * future iterations and will stay visible until the last reference is put.
 * A css which hasn't finished ->css_online() or already finished
 * ->css_offline() may show up during traversal.  It's each subsystem's
 * responsibility to synchronize against on/offlining.
 */
struct cgroup_subsys_state *css_next_child(struct cgroup_subsys_state *pos,
					   struct cgroup_subsys_state *parent)
{
	struct cgroup_subsys_state *next;

	cgroup_assert_mutex_or_rcu_locked();

	/*
	 * @pos could already have been unlinked from the sibling list.
	 * Once a cgroup is removed, its ->sibling.next is no longer
	 * updated when its next sibling changes.  CSS_RELEASED is set when
	 * @pos is taken off list, at which time its next pointer is valid,
	 * and, as releases are serialized, the one pointed to by the next
	 * pointer is guaranteed to not have started release yet.  This
	 * implies that if we observe !CSS_RELEASED on @pos in this RCU
	 * critical section, the one pointed to by its next pointer is
	 * guaranteed to not have finished its RCU grace period even if we
	 * have dropped rcu_read_lock() inbetween iterations.
	 *
	 * If @pos has CSS_RELEASED set, its next pointer can't be
	 * dereferenced; however, as each css is given a monotonically
	 * increasing unique serial number and always appended to the
	 * sibling list, the next one can be found by walking the parent's
	 * children until the first css with higher serial number than
	 * @pos's.  While this path can be slower, it happens iff iteration
	 * races against release and the race window is very small.
	 */
	if (!pos) {
		next = list_entry_rcu(parent->children.next, struct cgroup_subsys_state, sibling);
	} else if (likely(!(pos->flags & CSS_RELEASED))) {
		next = list_entry_rcu(pos->sibling.next, struct cgroup_subsys_state, sibling);
	} else {
		list_for_each_entry_rcu(next, &parent->children, sibling)
			if (next->serial_nr > pos->serial_nr)
				break;
	}

	/*
	 * @next, if not pointing to the head, can be dereferenced and is
	 * the next sibling.
	 */
	if (&next->sibling != &parent->children)
		return next;
	return NULL;
}

/**
 * css_next_descendant_pre - find the next descendant for pre-order walk
 * @pos: the current position (%NULL to initiate traversal)
 * @root: css whose descendants to walk
 *
 * To be used by css_for_each_descendant_pre().  Find the next descendant
 * to visit for pre-order traversal of @root's descendants.  @root is
 * included in the iteration and the first node to be visited.
 *
 * While this function requires cgroup_mutex or RCU read locking, it
 * doesn't require the whole traversal to be contained in a single critical
 * section.  This function will return the correct next descendant as long
 * as both @pos and @root are accessible and @pos is a descendant of @root.
 *
 * If a subsystem synchronizes ->css_online() and the start of iteration, a
 * css which finished ->css_online() is guaranteed to be visible in the
 * future iterations and will stay visible until the last reference is put.
 * A css which hasn't finished ->css_online() or already finished
 * ->css_offline() may show up during traversal.  It's each subsystem's
 * responsibility to synchronize against on/offlining.
 */
struct cgroup_subsys_state *
css_next_descendant_pre(struct cgroup_subsys_state *pos,
			struct cgroup_subsys_state *root)
{
	struct cgroup_subsys_state *next;

	cgroup_assert_mutex_or_rcu_locked();

	/* if first iteration, visit @root */
	if (!pos)
		return root;

	/* visit the first child if exists */
	next = css_next_child(NULL, pos);
	if (next)
		return next;

	/* no child, visit my or the closest ancestor's next sibling */
	while (pos != root) {
		next = css_next_child(pos, pos->parent);
		if (next)
			return next;
		pos = pos->parent;
	}

	return NULL;
}

/**
 * css_rightmost_descendant - return the rightmost descendant of a css
 * @pos: css of interest
 *
 * Return the rightmost descendant of @pos.  If there's no descendant, @pos
 * is returned.  This can be used during pre-order traversal to skip
 * subtree of @pos.
 *
 * While this function requires cgroup_mutex or RCU read locking, it
 * doesn't require the whole traversal to be contained in a single critical
 * section.  This function will return the correct rightmost descendant as
 * long as @pos is accessible.
 */
struct cgroup_subsys_state *
css_rightmost_descendant(struct cgroup_subsys_state *pos)
{
	struct cgroup_subsys_state *last, *tmp;

	cgroup_assert_mutex_or_rcu_locked();

	do {
		last = pos;
		/* ->prev isn't RCU safe, walk ->next till the end */
		pos = NULL;
		css_for_each_child(tmp, last)
			pos = tmp;
	} while (pos);

	return last;
}

static struct cgroup_subsys_state *
css_leftmost_descendant(struct cgroup_subsys_state *pos)
{
	struct cgroup_subsys_state *last;

	do {
		last = pos;
		pos = css_next_child(NULL, pos);
	} while (pos);

	return last;
}

/**
 * css_next_descendant_post - find the next descendant for post-order walk
 * @pos: the current position (%NULL to initiate traversal)
 * @root: css whose descendants to walk
 *
 * To be used by css_for_each_descendant_post().  Find the next descendant
 * to visit for post-order traversal of @root's descendants.  @root is
 * included in the iteration and the last node to be visited.
 *
 * While this function requires cgroup_mutex or RCU read locking, it
 * doesn't require the whole traversal to be contained in a single critical
 * section.  This function will return the correct next descendant as long
 * as both @pos and @cgroup are accessible and @pos is a descendant of
 * @cgroup.
 *
 * If a subsystem synchronizes ->css_online() and the start of iteration, a
 * css which finished ->css_online() is guaranteed to be visible in the
 * future iterations and will stay visible until the last reference is put.
 * A css which hasn't finished ->css_online() or already finished
 * ->css_offline() may show up during traversal.  It's each subsystem's
 * responsibility to synchronize against on/offlining.
 */
struct cgroup_subsys_state *
css_next_descendant_post(struct cgroup_subsys_state *pos,
			 struct cgroup_subsys_state *root)
{
	struct cgroup_subsys_state *next;

	cgroup_assert_mutex_or_rcu_locked();

	/* if first iteration, visit leftmost descendant which may be @root */
	if (!pos)
		return css_leftmost_descendant(root);

	/* if we visited @root, we're done */
	if (pos == root)
		return NULL;

	/* if there's an unvisited sibling, visit its leftmost descendant */
	next = css_next_child(pos, pos->parent);
	if (next)
		return css_leftmost_descendant(next);

	/* no sibling left, visit parent */
	return pos->parent;
}

/**
 * css_has_online_children - does a css have online children
 * @css: the target css
 *
 * Returns %true if @css has any online children; otherwise, %false.  This
 * function can be called from any context but the caller is responsible
 * for synchronizing against on/offlining as necessary.
 */
bool css_has_online_children(struct cgroup_subsys_state *css)
{
	struct cgroup_subsys_state *child;
	bool ret = false;

	rcu_read_lock();
	css_for_each_child(child, css) {
		if (child->flags & CSS_ONLINE) {
			ret = true;
			break;
		}
	}
	rcu_read_unlock();
	return ret;
}

static struct css_set *css_task_iter_next_css_set(struct css_task_iter *it)
{
	struct list_head *l;
	struct cgrp_cset_link *link;
	struct css_set *cset;

	lockdep_assert_held(&css_set_lock);

	/* find the next threaded cset */
	if (it->tcset_pos) {
		l = it->tcset_pos->next;

		if (l != it->tcset_head) {
			it->tcset_pos = l;
			return container_of(l, struct css_set,
					    threaded_csets_node);
		}

		it->tcset_pos = NULL;
	}

	/* find the next cset */
	l = it->cset_pos;
	l = l->next;
	if (l == it->cset_head) {
		it->cset_pos = NULL;
		return NULL;
	}

	if (it->ss) {
		cset = container_of(l, struct css_set, e_cset_node[it->ss->id]);
	} else {
		link = list_entry(l, struct cgrp_cset_link, cset_link);
		cset = link->cset;
	}

	it->cset_pos = l;

	/* initialize threaded css_set walking */
	if (it->flags & CSS_TASK_ITER_THREADED) {
		if (it->cur_dcset)
			put_css_set_locked(it->cur_dcset);
		it->cur_dcset = cset;
		get_css_set(cset);

		it->tcset_head = &cset->threaded_csets;
		it->tcset_pos = &cset->threaded_csets;
	}

	return cset;
}

/**
 * css_task_iter_advance_css_set - advance a task itererator to the next css_set
 * @it: the iterator to advance
 *
 * Advance @it to the next css_set to walk.
 */
static void css_task_iter_advance_css_set(struct css_task_iter *it)
{
	struct css_set *cset;

	lockdep_assert_held(&css_set_lock);

	/* Advance to the next non-empty css_set */
	do {
		cset = css_task_iter_next_css_set(it);
		if (!cset) {
			it->task_pos = NULL;
			return;
		}
	} while (!css_set_populated(cset) && list_empty(&cset->dying_tasks));

	if (!list_empty(&cset->tasks)) {
		it->task_pos = cset->tasks.next;
		it->cur_tasks_head = &cset->tasks;
	} else if (!list_empty(&cset->mg_tasks)) {
		it->task_pos = cset->mg_tasks.next;
		it->cur_tasks_head = &cset->mg_tasks;
	} else {
		it->task_pos = cset->dying_tasks.next;
		it->cur_tasks_head = &cset->dying_tasks;
	}

	it->tasks_head = &cset->tasks;
	it->mg_tasks_head = &cset->mg_tasks;
	it->dying_tasks_head = &cset->dying_tasks;

	/*
	 * We don't keep css_sets locked across iteration steps and thus
	 * need to take steps to ensure that iteration can be resumed after
	 * the lock is re-acquired.  Iteration is performed at two levels -
	 * css_sets and tasks in them.
	 *
	 * Once created, a css_set never leaves its cgroup lists, so a
	 * pinned css_set is guaranteed to stay put and we can resume
	 * iteration afterwards.
	 *
	 * Tasks may leave @cset across iteration steps.  This is resolved
	 * by registering each iterator with the css_set currently being
	 * walked and making css_set_move_task() advance iterators whose
	 * next task is leaving.
	 */
	if (it->cur_cset) {
		list_del(&it->iters_node);
		put_css_set_locked(it->cur_cset);
	}
	get_css_set(cset);
	it->cur_cset = cset;
	list_add(&it->iters_node, &cset->task_iters);
}

static void css_task_iter_skip(struct css_task_iter *it,
			       struct task_struct *task)
{
	lockdep_assert_held(&css_set_lock);

	if (it->task_pos == &task->cg_list) {
		it->task_pos = it->task_pos->next;
		it->flags |= CSS_TASK_ITER_SKIPPED;
	}
}

static void css_task_iter_advance(struct css_task_iter *it)
{
	struct task_struct *task;

	lockdep_assert_held(&css_set_lock);
repeat:
	if (it->task_pos) {
		/*
		 * Advance iterator to find next entry.  cset->tasks is
		 * consumed first and then ->mg_tasks.  After ->mg_tasks,
		 * we move onto the next cset.
		 */
		if (it->flags & CSS_TASK_ITER_SKIPPED)
			it->flags &= ~CSS_TASK_ITER_SKIPPED;
		else
			it->task_pos = it->task_pos->next;

		if (it->task_pos == it->tasks_head) {
			it->task_pos = it->mg_tasks_head->next;
			it->cur_tasks_head = it->mg_tasks_head;
		}
		if (it->task_pos == it->mg_tasks_head) {
			it->task_pos = it->dying_tasks_head->next;
			it->cur_tasks_head = it->dying_tasks_head;
		}
		if (it->task_pos == it->dying_tasks_head)
			css_task_iter_advance_css_set(it);
	} else {
		/* called from start, proceed to the first cset */
		css_task_iter_advance_css_set(it);
	}

	if (!it->task_pos)
		return;

	task = list_entry(it->task_pos, struct task_struct, cg_list);

	if (it->flags & CSS_TASK_ITER_PROCS) {
		/* if PROCS, skip over tasks which aren't group leaders */
		if (!thread_group_leader(task))
			goto repeat;

		/* and dying leaders w/o live member threads */
		if (it->cur_tasks_head == it->dying_tasks_head &&
		    !atomic_read(&task->signal->live))
			goto repeat;
	} else {
		/* skip all dying ones */
		if (it->cur_tasks_head == it->dying_tasks_head)
			goto repeat;
	}
}

/**
 * css_task_iter_start - initiate task iteration
 * @css: the css to walk tasks of
 * @flags: CSS_TASK_ITER_* flags
 * @it: the task iterator to use
 *
 * Initiate iteration through the tasks of @css.  The caller can call
 * css_task_iter_next() to walk through the tasks until the function
 * returns NULL.  On completion of iteration, css_task_iter_end() must be
 * called.
 */
void css_task_iter_start(struct cgroup_subsys_state *css, unsigned int flags,
			 struct css_task_iter *it)
{
	/* no one should try to iterate before mounting cgroups */
	WARN_ON_ONCE(!use_task_css_set_links);

	memset(it, 0, sizeof(*it));

	spin_lock_irq(&css_set_lock);

	it->ss = css->ss;
	it->flags = flags;

	if (it->ss)
		it->cset_pos = &css->cgroup->e_csets[css->ss->id];
	else
		it->cset_pos = &css->cgroup->cset_links;

	it->cset_head = it->cset_pos;

	css_task_iter_advance(it);

	spin_unlock_irq(&css_set_lock);
}

/**
 * css_task_iter_next - return the next task for the iterator
 * @it: the task iterator being iterated
 *
 * The "next" function for task iteration.  @it should have been
 * initialized via css_task_iter_start().  Returns NULL when the iteration
 * reaches the end.
 */
struct task_struct *css_task_iter_next(struct css_task_iter *it)
{
	if (it->cur_task) {
		put_task_struct(it->cur_task);
		it->cur_task = NULL;
	}

	spin_lock_irq(&css_set_lock);

	/* @it may be half-advanced by skips, finish advancing */
	if (it->flags & CSS_TASK_ITER_SKIPPED)
		css_task_iter_advance(it);

	if (it->task_pos) {
		it->cur_task = list_entry(it->task_pos, struct task_struct,
					  cg_list);
		get_task_struct(it->cur_task);
		css_task_iter_advance(it);
	}

	spin_unlock_irq(&css_set_lock);

	return it->cur_task;
}

/**
 * css_task_iter_end - finish task iteration
 * @it: the task iterator to finish
 *
 * Finish task iteration started by css_task_iter_start().
 */
void css_task_iter_end(struct css_task_iter *it)
{
	if (it->cur_cset) {
		spin_lock_irq(&css_set_lock);
		list_del(&it->iters_node);
		put_css_set_locked(it->cur_cset);
		spin_unlock_irq(&css_set_lock);
	}

	if (it->cur_dcset)
		put_css_set(it->cur_dcset);

	if (it->cur_task)
		put_task_struct(it->cur_task);
}

static void cgroup_procs_release(struct kernfs_open_file *of)
{
	struct cgroup_file_ctx *ctx = of->priv;

	if (ctx->procs.started)
		css_task_iter_end(&ctx->procs.iter);
}

static void *cgroup_procs_next(struct seq_file *s, void *v, loff_t *pos)
{
	struct kernfs_open_file *of = s->private;
	struct cgroup_file_ctx *ctx = of->priv;

	if (pos)
		(*pos)++;

	return css_task_iter_next(&ctx->procs.iter);
}

static void *__cgroup_procs_start(struct seq_file *s, loff_t *pos,
				  unsigned int iter_flags)
{
	struct kernfs_open_file *of = s->private;
	struct cgroup *cgrp = seq_css(s)->cgroup;
	struct cgroup_file_ctx *ctx = of->priv;
	struct css_task_iter *it = &ctx->procs.iter;

	/*
	 * When a seq_file is seeked, it's always traversed sequentially
	 * from position 0, so we can simply keep iterating on !0 *pos.
	 */
	if (!ctx->procs.started) {
		if (WARN_ON_ONCE((*pos)))
			return ERR_PTR(-EINVAL);
		css_task_iter_start(&cgrp->self, iter_flags, it);
		ctx->procs.started = true;
	} else if (!(*pos)) {
		css_task_iter_end(it);
		css_task_iter_start(&cgrp->self, iter_flags, it);
	} else
		return it->cur_task;

	return cgroup_procs_next(s, NULL, NULL);
}

static void *cgroup_procs_start(struct seq_file *s, loff_t *pos)
{
	struct cgroup *cgrp = seq_css(s)->cgroup;

	/*
	 * All processes of a threaded subtree belong to the domain cgroup
	 * of the subtree.  Only threads can be distributed across the
	 * subtree.  Reject reads on cgroup.procs in the subtree proper.
	 * They're always empty anyway.
	 */
	if (cgroup_is_threaded(cgrp))
		return ERR_PTR(-EOPNOTSUPP);

	return __cgroup_procs_start(s, pos, CSS_TASK_ITER_PROCS |
					    CSS_TASK_ITER_THREADED);
}

static int cgroup_procs_show(struct seq_file *s, void *v)
{
	seq_printf(s, "%d\n", task_pid_vnr(v));
	return 0;
}

static int cgroup_procs_write_permission(struct cgroup *src_cgrp,
					 struct cgroup *dst_cgrp,
					 struct super_block *sb,
					 struct cgroup_namespace *ns)
{
	struct cgroup *com_cgrp = src_cgrp;
	struct inode *inode;
	int ret;

	lockdep_assert_held(&cgroup_mutex);

	/* find the common ancestor */
	while (!cgroup_is_descendant(dst_cgrp, com_cgrp))
		com_cgrp = cgroup_parent(com_cgrp);

	/* %current should be authorized to migrate to the common ancestor */
	inode = kernfs_get_inode(sb, com_cgrp->procs_file.kn);
	if (!inode)
		return -ENOMEM;

	ret = inode_permission(inode, MAY_WRITE);
	iput(inode);
	if (ret)
		return ret;

	/*
	 * If namespaces are delegation boundaries, %current must be able
	 * to see both source and destination cgroups from its namespace.
	 */
	if ((cgrp_dfl_root.flags & CGRP_ROOT_NS_DELEGATE) &&
	    (!cgroup_is_descendant(src_cgrp, ns->root_cset->dfl_cgrp) ||
	     !cgroup_is_descendant(dst_cgrp, ns->root_cset->dfl_cgrp)))
		return -ENOENT;

	return 0;
}

static ssize_t cgroup_procs_write(struct kernfs_open_file *of,
				  char *buf, size_t nbytes, loff_t off)
{
	struct cgroup_file_ctx *ctx = of->priv;
	struct cgroup *src_cgrp, *dst_cgrp;
	struct task_struct *task;
	const struct cred *saved_cred;
	ssize_t ret;

	dst_cgrp = cgroup_kn_lock_live(of->kn, false);
	if (!dst_cgrp)
		return -ENODEV;

	task = cgroup_procs_write_start(buf, true);
	ret = PTR_ERR_OR_ZERO(task);
	if (ret)
		goto out_unlock;

	/* find the source cgroup */
	spin_lock_irq(&css_set_lock);
	src_cgrp = task_cgroup_from_root(task, &cgrp_dfl_root);
	spin_unlock_irq(&css_set_lock);

	/*
	 * Process and thread migrations follow same delegation rule. Check
	 * permissions using the credentials from file open to protect against
	 * inherited fd attacks.
	 */
	saved_cred = override_creds(of->file->f_cred);
	ret = cgroup_procs_write_permission(src_cgrp, dst_cgrp,
					    of->file->f_path.dentry->d_sb,
					    ctx->ns);
	revert_creds(saved_cred);
	if (ret)
		goto out_finish;

	ret = cgroup_attach_task(dst_cgrp, task, true);

out_finish:
	cgroup_procs_write_finish(task);
out_unlock:
	cgroup_kn_unlock(of->kn);

	return ret ?: nbytes;
}

static void *cgroup_threads_start(struct seq_file *s, loff_t *pos)
{
	return __cgroup_procs_start(s, pos, 0);
}

static ssize_t cgroup_threads_write(struct kernfs_open_file *of,
				    char *buf, size_t nbytes, loff_t off)
{
	struct cgroup_file_ctx *ctx = of->priv;
	struct cgroup *src_cgrp, *dst_cgrp;
	struct task_struct *task;
	const struct cred *saved_cred;
	ssize_t ret;

	buf = strstrip(buf);

	dst_cgrp = cgroup_kn_lock_live(of->kn, false);
	if (!dst_cgrp)
		return -ENODEV;

	task = cgroup_procs_write_start(buf, false);
	ret = PTR_ERR_OR_ZERO(task);
	if (ret)
		goto out_unlock;

	/* find the source cgroup */
	spin_lock_irq(&css_set_lock);
	src_cgrp = task_cgroup_from_root(task, &cgrp_dfl_root);
	spin_unlock_irq(&css_set_lock);

	/*
	 * Process and thread migrations follow same delegation rule. Check
	 * permissions using the credentials from file open to protect against
	 * inherited fd attacks.
	 */
	saved_cred = override_creds(of->file->f_cred);
	ret = cgroup_procs_write_permission(src_cgrp, dst_cgrp,
					    of->file->f_path.dentry->d_sb,
					    ctx->ns);
	revert_creds(saved_cred);
	if (ret)
		goto out_finish;

	/* and must be contained in the same domain */
	ret = -EOPNOTSUPP;
	if (src_cgrp->dom_cgrp != dst_cgrp->dom_cgrp)
		goto out_finish;

	ret = cgroup_attach_task(dst_cgrp, task, false);

out_finish:
	cgroup_procs_write_finish(task);
out_unlock:
	cgroup_kn_unlock(of->kn);

	return ret ?: nbytes;
}

/* cgroup core interface files for the default hierarchy */
static struct cftype cgroup_base_files[] = {
	{
		.name = "cgroup.type",
		.flags = CFTYPE_NOT_ON_ROOT,
		.seq_show = cgroup_type_show,
		.write = cgroup_type_write,
	},
	{
		.name = "cgroup.procs",
		.flags = CFTYPE_NS_DELEGATABLE,
		.file_offset = offsetof(struct cgroup, procs_file),
		.release = cgroup_procs_release,
		.seq_start = cgroup_procs_start,
		.seq_next = cgroup_procs_next,
		.seq_show = cgroup_procs_show,
		.write = cgroup_procs_write,
	},
	{
		.name = "cgroup.threads",
		.release = cgroup_procs_release,
		.seq_start = cgroup_threads_start,
		.seq_next = cgroup_procs_next,
		.seq_show = cgroup_procs_show,
		.write = cgroup_threads_write,
	},
	{
		.name = "cgroup.controllers",
		.seq_show = cgroup_controllers_show,
	},
	{
		.name = "cgroup.subtree_control",
		.flags = CFTYPE_NS_DELEGATABLE,
		.seq_show = cgroup_subtree_control_show,
		.write = cgroup_subtree_control_write,
	},
	{
		.name = "cgroup.events",
		.flags = CFTYPE_NOT_ON_ROOT,
		.file_offset = offsetof(struct cgroup, events_file),
		.seq_show = cgroup_events_show,
	},
	{
		.name = "cgroup.max.descendants",
		.seq_show = cgroup_max_descendants_show,
		.write = cgroup_max_descendants_write,
	},
	{
		.name = "cgroup.max.depth",
		.seq_show = cgroup_max_depth_show,
		.write = cgroup_max_depth_write,
	},
	{
		.name = "cgroup.stat",
		.seq_show = cgroup_stat_show,
	},
#ifdef CONFIG_PSI
	{
		.name = "io.pressure",
<<<<<<< HEAD
		.flags = CFTYPE_NOT_ON_ROOT,
=======
		.flags = CFTYPE_NOT_ON_ROOT | CFTYPE_PRESSURE,
>>>>>>> 8a685dfc
		.seq_show = cgroup_io_pressure_show,
		.write = cgroup_io_pressure_write,
		.poll = cgroup_pressure_poll,
		.release = cgroup_pressure_release,
	},
	{
		.name = "memory.pressure",
<<<<<<< HEAD
		.flags = CFTYPE_NOT_ON_ROOT,
=======
		.flags = CFTYPE_NOT_ON_ROOT | CFTYPE_PRESSURE,
>>>>>>> 8a685dfc
		.seq_show = cgroup_memory_pressure_show,
		.write = cgroup_memory_pressure_write,
		.poll = cgroup_pressure_poll,
		.release = cgroup_pressure_release,
	},
	{
		.name = "cpu.pressure",
<<<<<<< HEAD
		.flags = CFTYPE_NOT_ON_ROOT,
=======
		.flags = CFTYPE_NOT_ON_ROOT | CFTYPE_PRESSURE,
>>>>>>> 8a685dfc
		.seq_show = cgroup_cpu_pressure_show,
		.write = cgroup_cpu_pressure_write,
		.poll = cgroup_pressure_poll,
		.release = cgroup_pressure_release,
	},
#endif /* CONFIG_PSI */
	{ }	/* terminate */
};

/*
 * css destruction is four-stage process.
 *
 * 1. Destruction starts.  Killing of the percpu_ref is initiated.
 *    Implemented in kill_css().
 *
 * 2. When the percpu_ref is confirmed to be visible as killed on all CPUs
 *    and thus css_tryget_online() is guaranteed to fail, the css can be
 *    offlined by invoking offline_css().  After offlining, the base ref is
 *    put.  Implemented in css_killed_work_fn().
 *
 * 3. When the percpu_ref reaches zero, the only possible remaining
 *    accessors are inside RCU read sections.  css_release() schedules the
 *    RCU callback.
 *
 * 4. After the grace period, the css can be freed.  Implemented in
 *    css_free_work_fn().
 *
 * It is actually hairier because both step 2 and 4 require process context
 * and thus involve punting to css->destroy_work adding two additional
 * steps to the already complex sequence.
 */
static void css_free_work_fn(struct work_struct *work)
{
	struct cgroup_subsys_state *css =
		container_of(work, struct cgroup_subsys_state, destroy_work);
	struct cgroup_subsys *ss = css->ss;
	struct cgroup *cgrp = css->cgroup;

	percpu_ref_exit(&css->refcnt);

	if (ss) {
		/* css free path */
		struct cgroup_subsys_state *parent = css->parent;
		int id = css->id;

		ss->css_free(css);
		cgroup_idr_remove(&ss->css_idr, id);
		cgroup_put(cgrp);

		if (parent)
			css_put(parent);
	} else {
		/* cgroup free path */
		atomic_dec(&cgrp->root->nr_cgrps);
		cgroup1_pidlist_destroy_all(cgrp);
		cancel_work_sync(&cgrp->release_agent_work);

		if (cgroup_parent(cgrp)) {
			/*
			 * We get a ref to the parent, and put the ref when
			 * this cgroup is being freed, so it's guaranteed
			 * that the parent won't be destroyed before its
			 * children.
			 */
			cgroup_put(cgroup_parent(cgrp));
			kernfs_put(cgrp->kn);
			if (cgroup_on_dfl(cgrp))
				psi_cgroup_free(cgrp);
			kfree(cgrp);
		} else {
			/*
			 * This is root cgroup's refcnt reaching zero,
			 * which indicates that the root should be
			 * released.
			 */
			cgroup_destroy_root(cgrp->root);
		}
	}
}

static void css_free_rcu_fn(struct rcu_head *rcu_head)
{
	struct cgroup_subsys_state *css =
		container_of(rcu_head, struct cgroup_subsys_state, rcu_head);

	INIT_WORK(&css->destroy_work, css_free_work_fn);
	queue_work(cgroup_destroy_wq, &css->destroy_work);
}

static void css_release_work_fn(struct work_struct *work)
{
	struct cgroup_subsys_state *css =
		container_of(work, struct cgroup_subsys_state, destroy_work);
	struct cgroup_subsys *ss = css->ss;
	struct cgroup *cgrp = css->cgroup;

	mutex_lock(&cgroup_mutex);

	css->flags |= CSS_RELEASED;
	list_del_rcu(&css->sibling);

	if (ss) {
		/* css release path */
		cgroup_idr_replace(&ss->css_idr, NULL, css->id);
		if (ss->css_released)
			ss->css_released(css);
	} else {
		struct cgroup *tcgrp;

		/* cgroup release path */
		trace_cgroup_release(cgrp);

		spin_lock_irq(&css_set_lock);
		for (tcgrp = cgroup_parent(cgrp); tcgrp;
		     tcgrp = cgroup_parent(tcgrp))
			tcgrp->nr_dying_descendants--;
		spin_unlock_irq(&css_set_lock);

		cgroup_idr_remove(&cgrp->root->cgroup_idr, cgrp->id);
		cgrp->id = -1;

		/*
		 * There are two control paths which try to determine
		 * cgroup from dentry without going through kernfs -
		 * cgroupstats_build() and css_tryget_online_from_dir().
		 * Those are supported by RCU protecting clearing of
		 * cgrp->kn->priv backpointer.
		 */
		if (cgrp->kn)
			RCU_INIT_POINTER(*(void __rcu __force **)&cgrp->kn->priv,
					 NULL);

		cgroup_bpf_put(cgrp);
	}

	mutex_unlock(&cgroup_mutex);

	call_rcu(&css->rcu_head, css_free_rcu_fn);
}

static void css_release(struct percpu_ref *ref)
{
	struct cgroup_subsys_state *css =
		container_of(ref, struct cgroup_subsys_state, refcnt);

	INIT_WORK(&css->destroy_work, css_release_work_fn);
	queue_work(cgroup_destroy_wq, &css->destroy_work);
}

static void init_and_link_css(struct cgroup_subsys_state *css,
			      struct cgroup_subsys *ss, struct cgroup *cgrp)
{
	lockdep_assert_held(&cgroup_mutex);

	cgroup_get_live(cgrp);

	memset(css, 0, sizeof(*css));
	css->cgroup = cgrp;
	css->ss = ss;
	css->id = -1;
	INIT_LIST_HEAD(&css->sibling);
	INIT_LIST_HEAD(&css->children);
	css->serial_nr = css_serial_nr_next++;
	atomic_set(&css->online_cnt, 0);

	if (cgroup_parent(cgrp)) {
		css->parent = cgroup_css(cgroup_parent(cgrp), ss);
		css_get(css->parent);
	}

	BUG_ON(cgroup_css(cgrp, ss));
}

/* invoke ->css_online() on a new CSS and mark it online if successful */
static int online_css(struct cgroup_subsys_state *css)
{
	struct cgroup_subsys *ss = css->ss;
	int ret = 0;

	lockdep_assert_held(&cgroup_mutex);

	if (ss->css_online)
		ret = ss->css_online(css);
	if (!ret) {
		css->flags |= CSS_ONLINE;
		rcu_assign_pointer(css->cgroup->subsys[ss->id], css);

		atomic_inc(&css->online_cnt);
		if (css->parent)
			atomic_inc(&css->parent->online_cnt);
	}
	return ret;
}

/* if the CSS is online, invoke ->css_offline() on it and mark it offline */
static void offline_css(struct cgroup_subsys_state *css)
{
	struct cgroup_subsys *ss = css->ss;

	lockdep_assert_held(&cgroup_mutex);

	if (!(css->flags & CSS_ONLINE))
		return;

	if (ss->css_offline)
		ss->css_offline(css);

	css->flags &= ~CSS_ONLINE;
	RCU_INIT_POINTER(css->cgroup->subsys[ss->id], NULL);

	wake_up_all(&css->cgroup->offline_waitq);
}

/**
 * css_create - create a cgroup_subsys_state
 * @cgrp: the cgroup new css will be associated with
 * @ss: the subsys of new css
 *
 * Create a new css associated with @cgrp - @ss pair.  On success, the new
 * css is online and installed in @cgrp.  This function doesn't create the
 * interface files.  Returns 0 on success, -errno on failure.
 */
static struct cgroup_subsys_state *css_create(struct cgroup *cgrp,
					      struct cgroup_subsys *ss)
{
	struct cgroup *parent = cgroup_parent(cgrp);
	struct cgroup_subsys_state *parent_css = cgroup_css(parent, ss);
	struct cgroup_subsys_state *css;
	int err;

	lockdep_assert_held(&cgroup_mutex);

	css = ss->css_alloc(parent_css);
	if (!css)
		css = ERR_PTR(-ENOMEM);
	if (IS_ERR(css))
		return css;

	init_and_link_css(css, ss, cgrp);

	err = percpu_ref_init(&css->refcnt, css_release, 0, GFP_KERNEL);
	if (err)
		goto err_free_css;

	err = cgroup_idr_alloc(&ss->css_idr, NULL, 2, 0, GFP_KERNEL);
	if (err < 0)
		goto err_free_css;
	css->id = err;

	/* @css is ready to be brought online now, make it visible */
	list_add_tail_rcu(&css->sibling, &parent_css->children);
	cgroup_idr_replace(&ss->css_idr, css, css->id);

	err = online_css(css);
	if (err)
		goto err_list_del;

	if (ss->broken_hierarchy && !ss->warned_broken_hierarchy &&
	    cgroup_parent(parent)) {
		pr_warn("%s (%d) created nested cgroup for controller \"%s\" which has incomplete hierarchy support. Nested cgroups may change behavior in the future.\n",
			current->comm, current->pid, ss->name);
		if (!strcmp(ss->name, "memory"))
			pr_warn("\"memory\" requires setting use_hierarchy to 1 on the root\n");
		ss->warned_broken_hierarchy = true;
	}

	return css;

err_list_del:
	list_del_rcu(&css->sibling);
err_free_css:
	call_rcu(&css->rcu_head, css_free_rcu_fn);
	return ERR_PTR(err);
}

/*
 * The returned cgroup is fully initialized including its control mask, but
 * it isn't associated with its kernfs_node and doesn't have the control
 * mask applied.
 */
static struct cgroup *cgroup_create(struct cgroup *parent)
{
	struct cgroup_root *root = parent->root;
	struct cgroup *cgrp, *tcgrp;
	int level = parent->level + 1;
	int ret;

	/* allocate the cgroup and its ID, 0 is reserved for the root */
	cgrp = kzalloc(sizeof(*cgrp) +
		       sizeof(cgrp->ancestor_ids[0]) * (level + 1), GFP_KERNEL);
	if (!cgrp)
		return ERR_PTR(-ENOMEM);

	ret = percpu_ref_init(&cgrp->self.refcnt, css_release, 0, GFP_KERNEL);
	if (ret)
		goto out_free_cgrp;

	/*
	 * Temporarily set the pointer to NULL, so idr_find() won't return
	 * a half-baked cgroup.
	 */
	cgrp->id = cgroup_idr_alloc(&root->cgroup_idr, NULL, 2, 0, GFP_KERNEL);
	if (cgrp->id < 0) {
		ret = -ENOMEM;
		goto out_cancel_ref;
	}

	init_cgroup_housekeeping(cgrp);

	cgrp->self.parent = &parent->self;
	cgrp->root = root;
	cgrp->level = level;
	ret = cgroup_bpf_inherit(cgrp);
	if (ret)
		goto out_idr_free;

	spin_lock_irq(&css_set_lock);
	for (tcgrp = cgrp; tcgrp; tcgrp = cgroup_parent(tcgrp)) {
		cgrp->ancestor_ids[tcgrp->level] = tcgrp->id;

		if (tcgrp != cgrp)
			tcgrp->nr_descendants++;
	}
	spin_unlock_irq(&css_set_lock);

	if (notify_on_release(parent))
		set_bit(CGRP_NOTIFY_ON_RELEASE, &cgrp->flags);

	if (test_bit(CGRP_CPUSET_CLONE_CHILDREN, &parent->flags))
		set_bit(CGRP_CPUSET_CLONE_CHILDREN, &cgrp->flags);

	cgrp->self.serial_nr = css_serial_nr_next++;

	/* allocation complete, commit to creation */
	list_add_tail_rcu(&cgrp->self.sibling, &cgroup_parent(cgrp)->self.children);
	atomic_inc(&root->nr_cgrps);
	cgroup_get_live(parent);

	/*
	 * @cgrp is now fully operational.  If something fails after this
	 * point, it'll be released via the normal destruction path.
	 */
	cgroup_idr_replace(&root->cgroup_idr, cgrp, cgrp->id);

	/*
	 * On the default hierarchy, a child doesn't automatically inherit
	 * subtree_control from the parent.  Each is configured manually.
	 */
	if (!cgroup_on_dfl(cgrp))
		cgrp->subtree_control = cgroup_control(cgrp);

	if (cgroup_on_dfl(cgrp)) {
		ret = psi_cgroup_alloc(cgrp);
		if (ret)
			goto out_idr_free;
	}
<<<<<<< HEAD

	if (parent)
		cgroup_bpf_inherit(cgrp, parent);
=======
>>>>>>> 8a685dfc

	cgroup_propagate_control(cgrp);

	return cgrp;

out_idr_free:
	cgroup_idr_remove(&root->cgroup_idr, cgrp->id);
out_cancel_ref:
	percpu_ref_exit(&cgrp->self.refcnt);
out_free_cgrp:
	kfree(cgrp);
	return ERR_PTR(ret);
}

static bool cgroup_check_hierarchy_limits(struct cgroup *parent)
{
	struct cgroup *cgroup;
	int ret = false;
	int level = 1;

	lockdep_assert_held(&cgroup_mutex);

	for (cgroup = parent; cgroup; cgroup = cgroup_parent(cgroup)) {
		if (cgroup->nr_descendants >= cgroup->max_descendants)
			goto fail;

		if (level > cgroup->max_depth)
			goto fail;

		level++;
	}

	ret = true;
fail:
	return ret;
}

int cgroup_mkdir(struct kernfs_node *parent_kn, const char *name, umode_t mode)
{
	struct cgroup *parent, *cgrp;
	struct kernfs_node *kn;
	int ret;

	/* do not accept '\n' to prevent making /proc/<pid>/cgroup unparsable */
	if (strchr(name, '\n'))
		return -EINVAL;

	parent = cgroup_kn_lock_live(parent_kn, false);
	if (!parent)
		return -ENODEV;

	if (!cgroup_check_hierarchy_limits(parent)) {
		ret = -EAGAIN;
		goto out_unlock;
	}

	cgrp = cgroup_create(parent);
	if (IS_ERR(cgrp)) {
		ret = PTR_ERR(cgrp);
		goto out_unlock;
	}

	/* create the directory */
	kn = kernfs_create_dir(parent->kn, name, mode, cgrp);
	if (IS_ERR(kn)) {
		ret = PTR_ERR(kn);
		goto out_destroy;
	}
	cgrp->kn = kn;

	/*
	 * This extra ref will be put in cgroup_free_fn() and guarantees
	 * that @cgrp->kn is always accessible.
	 */
	kernfs_get(kn);

	ret = cgroup_kn_set_ugid(kn);
	if (ret)
		goto out_destroy;

	ret = css_populate_dir(&cgrp->self);
	if (ret)
		goto out_destroy;

	ret = cgroup_apply_control_enable(cgrp);
	if (ret)
		goto out_destroy;

	trace_cgroup_mkdir(cgrp);

	/* let's create and online css's */
	kernfs_activate(kn);

	ret = 0;
	goto out_unlock;

out_destroy:
	cgroup_destroy_locked(cgrp);
out_unlock:
	cgroup_kn_unlock(parent_kn);
	return ret;
}

/*
 * This is called when the refcnt of a css is confirmed to be killed.
 * css_tryget_online() is now guaranteed to fail.  Tell the subsystem to
 * initate destruction and put the css ref from kill_css().
 */
static void css_killed_work_fn(struct work_struct *work)
{
	struct cgroup_subsys_state *css =
		container_of(work, struct cgroup_subsys_state, destroy_work);

	mutex_lock(&cgroup_mutex);

	do {
		offline_css(css);
		css_put(css);
		/* @css can't go away while we're holding cgroup_mutex */
		css = css->parent;
	} while (css && atomic_dec_and_test(&css->online_cnt));

	mutex_unlock(&cgroup_mutex);
}

/* css kill confirmation processing requires process context, bounce */
static void css_killed_ref_fn(struct percpu_ref *ref)
{
	struct cgroup_subsys_state *css =
		container_of(ref, struct cgroup_subsys_state, refcnt);

	if (atomic_dec_and_test(&css->online_cnt)) {
		INIT_WORK(&css->destroy_work, css_killed_work_fn);
		queue_work(cgroup_destroy_wq, &css->destroy_work);
	}
}

/**
 * kill_css - destroy a css
 * @css: css to destroy
 *
 * This function initiates destruction of @css by removing cgroup interface
 * files and putting its base reference.  ->css_offline() will be invoked
 * asynchronously once css_tryget_online() is guaranteed to fail and when
 * the reference count reaches zero, @css will be released.
 */
static void kill_css(struct cgroup_subsys_state *css)
{
	lockdep_assert_held(&cgroup_mutex);

	if (css->flags & CSS_DYING)
		return;

	css->flags |= CSS_DYING;

	/*
	 * This must happen before css is disassociated with its cgroup.
	 * See seq_css() for details.
	 */
	css_clear_dir(css);

	/*
	 * Killing would put the base ref, but we need to keep it alive
	 * until after ->css_offline().
	 */
	css_get(css);

	/*
	 * cgroup core guarantees that, by the time ->css_offline() is
	 * invoked, no new css reference will be given out via
	 * css_tryget_online().  We can't simply call percpu_ref_kill() and
	 * proceed to offlining css's because percpu_ref_kill() doesn't
	 * guarantee that the ref is seen as killed on all CPUs on return.
	 *
	 * Use percpu_ref_kill_and_confirm() to get notifications as each
	 * css is confirmed to be seen as killed on all CPUs.
	 */
	percpu_ref_kill_and_confirm(&css->refcnt, css_killed_ref_fn);
}

/**
 * cgroup_destroy_locked - the first stage of cgroup destruction
 * @cgrp: cgroup to be destroyed
 *
 * css's make use of percpu refcnts whose killing latency shouldn't be
 * exposed to userland and are RCU protected.  Also, cgroup core needs to
 * guarantee that css_tryget_online() won't succeed by the time
 * ->css_offline() is invoked.  To satisfy all the requirements,
 * destruction is implemented in the following two steps.
 *
 * s1. Verify @cgrp can be destroyed and mark it dying.  Remove all
 *     userland visible parts and start killing the percpu refcnts of
 *     css's.  Set up so that the next stage will be kicked off once all
 *     the percpu refcnts are confirmed to be killed.
 *
 * s2. Invoke ->css_offline(), mark the cgroup dead and proceed with the
 *     rest of destruction.  Once all cgroup references are gone, the
 *     cgroup is RCU-freed.
 *
 * This function implements s1.  After this step, @cgrp is gone as far as
 * the userland is concerned and a new cgroup with the same name may be
 * created.  As cgroup doesn't care about the names internally, this
 * doesn't cause any problem.
 */
static int cgroup_destroy_locked(struct cgroup *cgrp)
	__releases(&cgroup_mutex) __acquires(&cgroup_mutex)
{
	struct cgroup *tcgrp, *parent = cgroup_parent(cgrp);
	struct cgroup_subsys_state *css;
	struct cgrp_cset_link *link;
	int ssid;

	lockdep_assert_held(&cgroup_mutex);

	/*
	 * Only migration can raise populated from zero and we're already
	 * holding cgroup_mutex.
	 */
	if (cgroup_is_populated(cgrp))
		return -EBUSY;

	/*
	 * Make sure there's no live children.  We can't test emptiness of
	 * ->self.children as dead children linger on it while being
	 * drained; otherwise, "rmdir parent/child parent" may fail.
	 */
	if (css_has_online_children(&cgrp->self))
		return -EBUSY;

	/*
	 * Mark @cgrp and the associated csets dead.  The former prevents
	 * further task migration and child creation by disabling
	 * cgroup_lock_live_group().  The latter makes the csets ignored by
	 * the migration path.
	 */
	cgrp->self.flags &= ~CSS_ONLINE;

	spin_lock_irq(&css_set_lock);
	list_for_each_entry(link, &cgrp->cset_links, cset_link)
		link->cset->dead = true;
	spin_unlock_irq(&css_set_lock);

	/* initiate massacre of all css's */
	for_each_css(css, ssid, cgrp)
		kill_css(css);

	/*
	 * Remove @cgrp directory along with the base files.  @cgrp has an
	 * extra ref on its kn.
	 */
	kernfs_remove(cgrp->kn);

	if (parent && cgroup_is_threaded(cgrp))
		parent->nr_threaded_children--;

	spin_lock_irq(&css_set_lock);
	for (tcgrp = cgroup_parent(cgrp); tcgrp; tcgrp = cgroup_parent(tcgrp)) {
		tcgrp->nr_descendants--;
		tcgrp->nr_dying_descendants++;
	}
	spin_unlock_irq(&css_set_lock);

	cgroup1_check_for_release(parent);

	/* put the base reference */
	percpu_ref_kill(&cgrp->self.refcnt);

	return 0;
};

int cgroup_rmdir(struct kernfs_node *kn)
{
	struct cgroup *cgrp;
	int ret = 0;

	cgrp = cgroup_kn_lock_live(kn, false);
	if (!cgrp)
		return 0;

	ret = cgroup_destroy_locked(cgrp);

	if (!ret)
		trace_cgroup_rmdir(cgrp);

	cgroup_kn_unlock(kn);
	return ret;
}

static struct kernfs_syscall_ops cgroup_kf_syscall_ops = {
	.show_options		= cgroup_show_options,
	.remount_fs		= cgroup_remount,
	.mkdir			= cgroup_mkdir,
	.rmdir			= cgroup_rmdir,
	.show_path		= cgroup_show_path,
};

static void __init cgroup_init_subsys(struct cgroup_subsys *ss, bool early)
{
	struct cgroup_subsys_state *css;

	pr_debug("Initializing cgroup subsys %s\n", ss->name);

	mutex_lock(&cgroup_mutex);

	idr_init(&ss->css_idr);
	INIT_LIST_HEAD(&ss->cfts);

	/* Create the root cgroup state for this subsystem */
	ss->root = &cgrp_dfl_root;
	css = ss->css_alloc(cgroup_css(&cgrp_dfl_root.cgrp, ss));
	/* We don't handle early failures gracefully */
	BUG_ON(IS_ERR(css));
	init_and_link_css(css, ss, &cgrp_dfl_root.cgrp);

	/*
	 * Root csses are never destroyed and we can't initialize
	 * percpu_ref during early init.  Disable refcnting.
	 */
	css->flags |= CSS_NO_REF;

	if (early) {
		/* allocation can't be done safely during early init */
		css->id = 1;
	} else {
		css->id = cgroup_idr_alloc(&ss->css_idr, css, 1, 2, GFP_KERNEL);
		BUG_ON(css->id < 0);
	}

	/* Update the init_css_set to contain a subsys
	 * pointer to this state - since the subsystem is
	 * newly registered, all tasks and hence the
	 * init_css_set is in the subsystem's root cgroup. */
	init_css_set.subsys[ss->id] = css;

	have_fork_callback |= (bool)ss->fork << ss->id;
	have_exit_callback |= (bool)ss->exit << ss->id;
	have_release_callback |= (bool)ss->release << ss->id;
	have_canfork_callback |= (bool)ss->can_fork << ss->id;

	/* At system boot, before all subsystems have been
	 * registered, no tasks have been forked, so we don't
	 * need to invoke fork callbacks here. */
	BUG_ON(!list_empty(&init_task.tasks));

	BUG_ON(online_css(css));

	mutex_unlock(&cgroup_mutex);
}

/**
 * cgroup_init_early - cgroup initialization at system boot
 *
 * Initialize cgroups at system boot, and initialize any
 * subsystems that request early init.
 */
int __init cgroup_init_early(void)
{
	static struct cgroup_sb_opts __initdata opts;
	struct cgroup_subsys *ss;
	int i;

	init_cgroup_root(&cgrp_dfl_root, &opts);
	cgrp_dfl_root.cgrp.self.flags |= CSS_NO_REF;

	RCU_INIT_POINTER(init_task.cgroups, &init_css_set);

	for_each_subsys(ss, i) {
		WARN(!ss->css_alloc || !ss->css_free || ss->name || ss->id,
		     "invalid cgroup_subsys %d:%s css_alloc=%p css_free=%p id:name=%d:%s\n",
		     i, cgroup_subsys_name[i], ss->css_alloc, ss->css_free,
		     ss->id, ss->name);
		WARN(strlen(cgroup_subsys_name[i]) > MAX_CGROUP_TYPE_NAMELEN,
		     "cgroup_subsys_name %s too long\n", cgroup_subsys_name[i]);

		ss->id = i;
		ss->name = cgroup_subsys_name[i];
		if (!ss->legacy_name)
			ss->legacy_name = cgroup_subsys_name[i];

		if (ss->early_init)
			cgroup_init_subsys(ss, true);
	}
	return 0;
}

/**
 * cgroup_init - cgroup initialization
 *
 * Register cgroup filesystem and /proc file, and initialize
 * any subsystems that didn't request early init.
 */
int __init cgroup_init(void)
{
	struct cgroup_subsys *ss;
	int ssid;

	BUILD_BUG_ON(CGROUP_SUBSYS_COUNT > 16);
	BUG_ON(percpu_init_rwsem(&cgroup_threadgroup_rwsem));
	BUG_ON(cgroup_init_cftypes(NULL, cgroup_base_files));
	BUG_ON(cgroup_init_cftypes(NULL, cgroup1_base_files));

	/*
	 * The latency of the synchronize_sched() is too high for cgroups,
	 * avoid it at the cost of forcing all readers into the slow path.
	 */
	rcu_sync_enter_start(&cgroup_threadgroup_rwsem.rss);

	get_user_ns(init_cgroup_ns.user_ns);

	mutex_lock(&cgroup_mutex);

	/*
	 * Add init_css_set to the hash table so that dfl_root can link to
	 * it during init.
	 */
	hash_add(css_set_table, &init_css_set.hlist,
		 css_set_hash(init_css_set.subsys));

	BUG_ON(cgroup_setup_root(&cgrp_dfl_root, 0, 0));

	mutex_unlock(&cgroup_mutex);

	for_each_subsys(ss, ssid) {
		if (ss->early_init) {
			struct cgroup_subsys_state *css =
				init_css_set.subsys[ss->id];

			css->id = cgroup_idr_alloc(&ss->css_idr, css, 1, 2,
						   GFP_KERNEL);
			BUG_ON(css->id < 0);
		} else {
			cgroup_init_subsys(ss, false);
		}

		list_add_tail(&init_css_set.e_cset_node[ssid],
			      &cgrp_dfl_root.cgrp.e_csets[ssid]);

		/*
		 * Setting dfl_root subsys_mask needs to consider the
		 * disabled flag and cftype registration needs kmalloc,
		 * both of which aren't available during early_init.
		 */
		if (!cgroup_ssid_enabled(ssid))
			continue;

		if (cgroup1_ssid_disabled(ssid))
			printk(KERN_INFO "Disabling %s control group subsystem in v1 mounts\n",
			       ss->name);

		cgrp_dfl_root.subsys_mask |= 1 << ss->id;

		/* implicit controllers must be threaded too */
		WARN_ON(ss->implicit_on_dfl && !ss->threaded);

		if (ss->implicit_on_dfl)
			cgrp_dfl_implicit_ss_mask |= 1 << ss->id;
		else if (!ss->dfl_cftypes)
			cgrp_dfl_inhibit_ss_mask |= 1 << ss->id;

		if (ss->threaded)
			cgrp_dfl_threaded_ss_mask |= 1 << ss->id;

		if (ss->dfl_cftypes == ss->legacy_cftypes) {
			WARN_ON(cgroup_add_cftypes(ss, ss->dfl_cftypes));
		} else {
			WARN_ON(cgroup_add_dfl_cftypes(ss, ss->dfl_cftypes));
			WARN_ON(cgroup_add_legacy_cftypes(ss, ss->legacy_cftypes));
		}

		if (ss->bind)
			ss->bind(init_css_set.subsys[ssid]);

		mutex_lock(&cgroup_mutex);
		css_populate_dir(init_css_set.subsys[ssid]);
		mutex_unlock(&cgroup_mutex);
	}

	/* init_css_set.subsys[] has been updated, re-hash */
	hash_del(&init_css_set.hlist);
	hash_add(css_set_table, &init_css_set.hlist,
		 css_set_hash(init_css_set.subsys));

	WARN_ON(sysfs_create_mount_point(fs_kobj, "cgroup"));
	WARN_ON(register_filesystem(&cgroup_fs_type));
	WARN_ON(register_filesystem(&cgroup2_fs_type));
	WARN_ON(!proc_create("cgroups", 0, NULL, &proc_cgroupstats_operations));

	return 0;
}

static int __init cgroup_wq_init(void)
{
	/*
	 * There isn't much point in executing destruction path in
	 * parallel.  Good chunk is serialized with cgroup_mutex anyway.
	 * Use 1 for @max_active.
	 *
	 * We would prefer to do this in cgroup_init() above, but that
	 * is called before init_workqueues(): so leave this until after.
	 */
	cgroup_destroy_wq = alloc_workqueue("cgroup_destroy", 0, 1);
	BUG_ON(!cgroup_destroy_wq);
	return 0;
}
core_initcall(cgroup_wq_init);

void cgroup_path_from_kernfs_id(const union kernfs_node_id *id,
					char *buf, size_t buflen)
{
	struct kernfs_node *kn;

	kn = kernfs_get_node_by_id(cgrp_dfl_root.kf_root, id);
	if (!kn)
		return;
	kernfs_path(kn, buf, buflen);
	kernfs_put(kn);
}

/*
 * proc_cgroup_show()
 *  - Print task's cgroup paths into seq_file, one line for each hierarchy
 *  - Used for /proc/<pid>/cgroup.
 */
int proc_cgroup_show(struct seq_file *m, struct pid_namespace *ns,
		     struct pid *pid, struct task_struct *tsk)
{
	char *buf;
	int retval;
	struct cgroup_root *root;

	retval = -ENOMEM;
	buf = kmalloc(PATH_MAX, GFP_KERNEL);
	if (!buf)
		goto out;

	mutex_lock(&cgroup_mutex);
	spin_lock_irq(&css_set_lock);

	for_each_root(root) {
		struct cgroup_subsys *ss;
		struct cgroup *cgrp;
		int ssid, count = 0;

		if (root == &cgrp_dfl_root && !cgrp_dfl_visible)
			continue;

		seq_printf(m, "%d:", root->hierarchy_id);
		if (root != &cgrp_dfl_root)
			for_each_subsys(ss, ssid)
				if (root->subsys_mask & (1 << ssid))
					seq_printf(m, "%s%s", count++ ? "," : "",
						   ss->legacy_name);
		if (strlen(root->name))
			seq_printf(m, "%sname=%s", count ? "," : "",
				   root->name);
		seq_putc(m, ':');

		cgrp = task_cgroup_from_root(tsk, root);

		/*
		 * On traditional hierarchies, all zombie tasks show up as
		 * belonging to the root cgroup.  On the default hierarchy,
		 * while a zombie doesn't show up in "cgroup.procs" and
		 * thus can't be migrated, its /proc/PID/cgroup keeps
		 * reporting the cgroup it belonged to before exiting.  If
		 * the cgroup is removed before the zombie is reaped,
		 * " (deleted)" is appended to the cgroup path.
		 */
		if (cgroup_on_dfl(cgrp) || !(tsk->flags & PF_EXITING)) {
			retval = cgroup_path_ns_locked(cgrp, buf, PATH_MAX,
						current->nsproxy->cgroup_ns);
			if (retval >= PATH_MAX)
				retval = -ENAMETOOLONG;
			if (retval < 0)
				goto out_unlock;

			seq_puts(m, buf);
		} else {
			seq_puts(m, "/");
		}

		if (cgroup_on_dfl(cgrp) && cgroup_is_dead(cgrp))
			seq_puts(m, " (deleted)\n");
		else
			seq_putc(m, '\n');
	}

	retval = 0;
out_unlock:
	spin_unlock_irq(&css_set_lock);
	mutex_unlock(&cgroup_mutex);
	kfree(buf);
out:
	return retval;
}

/**
 * cgroup_fork - initialize cgroup related fields during copy_process()
 * @child: pointer to task_struct of forking parent process.
 *
 * A task is associated with the init_css_set until cgroup_post_fork()
 * attaches it to the parent's css_set.  Empty cg_list indicates that
 * @child isn't holding reference to its css_set.
 */
void cgroup_fork(struct task_struct *child)
{
	RCU_INIT_POINTER(child->cgroups, &init_css_set);
	INIT_LIST_HEAD(&child->cg_list);
}

/**
 * cgroup_can_fork - called on a new task before the process is exposed
 * @child: the task in question.
 *
 * This calls the subsystem can_fork() callbacks. If the can_fork() callback
 * returns an error, the fork aborts with that error code. This allows for
 * a cgroup subsystem to conditionally allow or deny new forks.
 */
int cgroup_can_fork(struct task_struct *child)
{
	struct cgroup_subsys *ss;
	int i, j, ret;

	do_each_subsys_mask(ss, i, have_canfork_callback) {
		ret = ss->can_fork(child);
		if (ret)
			goto out_revert;
	} while_each_subsys_mask();

	return 0;

out_revert:
	for_each_subsys(ss, j) {
		if (j >= i)
			break;
		if (ss->cancel_fork)
			ss->cancel_fork(child);
	}

	return ret;
}

/**
 * cgroup_cancel_fork - called if a fork failed after cgroup_can_fork()
 * @child: the task in question
 *
 * This calls the cancel_fork() callbacks if a fork failed *after*
 * cgroup_can_fork() succeded.
 */
void cgroup_cancel_fork(struct task_struct *child)
{
	struct cgroup_subsys *ss;
	int i;

	for_each_subsys(ss, i)
		if (ss->cancel_fork)
			ss->cancel_fork(child);
}

/**
 * cgroup_post_fork - called on a new task after adding it to the task list
 * @child: the task in question
 *
 * Adds the task to the list running through its css_set if necessary and
 * call the subsystem fork() callbacks.  Has to be after the task is
 * visible on the task list in case we race with the first call to
 * cgroup_task_iter_start() - to guarantee that the new task ends up on its
 * list.
 */
void cgroup_post_fork(struct task_struct *child)
{
	struct cgroup_subsys *ss;
	int i;

	/*
	 * This may race against cgroup_enable_task_cg_lists().  As that
	 * function sets use_task_css_set_links before grabbing
	 * tasklist_lock and we just went through tasklist_lock to add
	 * @child, it's guaranteed that either we see the set
	 * use_task_css_set_links or cgroup_enable_task_cg_lists() sees
	 * @child during its iteration.
	 *
	 * If we won the race, @child is associated with %current's
	 * css_set.  Grabbing css_set_lock guarantees both that the
	 * association is stable, and, on completion of the parent's
	 * migration, @child is visible in the source of migration or
	 * already in the destination cgroup.  This guarantee is necessary
	 * when implementing operations which need to migrate all tasks of
	 * a cgroup to another.
	 *
	 * Note that if we lose to cgroup_enable_task_cg_lists(), @child
	 * will remain in init_css_set.  This is safe because all tasks are
	 * in the init_css_set before cg_links is enabled and there's no
	 * operation which transfers all tasks out of init_css_set.
	 */
	if (use_task_css_set_links) {
		struct css_set *cset;

		spin_lock_irq(&css_set_lock);
		cset = task_css_set(current);
		if (list_empty(&child->cg_list)) {
			get_css_set(cset);
			cset->nr_tasks++;
			css_set_move_task(child, NULL, cset, false);
		}
		spin_unlock_irq(&css_set_lock);
	}

	/*
	 * Call ss->fork().  This must happen after @child is linked on
	 * css_set; otherwise, @child might change state between ->fork()
	 * and addition to css_set.
	 */
	do_each_subsys_mask(ss, i, have_fork_callback) {
		ss->fork(child);
	} while_each_subsys_mask();
}

/**
 * cgroup_exit - detach cgroup from exiting task
 * @tsk: pointer to task_struct of exiting process
 *
 * Description: Detach cgroup from @tsk and release it.
 *
 * Note that cgroups marked notify_on_release force every task in
 * them to take the global cgroup_mutex mutex when exiting.
 * This could impact scaling on very large systems.  Be reluctant to
 * use notify_on_release cgroups where very high task exit scaling
 * is required on large systems.
 *
 * We set the exiting tasks cgroup to the root cgroup (top_cgroup).  We
 * call cgroup_exit() while the task is still competent to handle
 * notify_on_release(), then leave the task attached to the root cgroup in
 * each hierarchy for the remainder of its exit.  No need to bother with
 * init_css_set refcnting.  init_css_set never goes away and we can't race
 * with migration path - PF_EXITING is visible to migration path.
 */
void cgroup_exit(struct task_struct *tsk)
{
	struct cgroup_subsys *ss;
	struct css_set *cset;
	int i;

	/*
	 * Unlink from @tsk from its css_set.  As migration path can't race
	 * with us, we can check css_set and cg_list without synchronization.
	 */
	cset = task_css_set(tsk);

	if (!list_empty(&tsk->cg_list)) {
		spin_lock_irq(&css_set_lock);
		css_set_move_task(tsk, cset, NULL, false);
		list_add_tail(&tsk->cg_list, &cset->dying_tasks);
		cset->nr_tasks--;
		spin_unlock_irq(&css_set_lock);
	} else {
		get_css_set(cset);
	}

	/* see cgroup_post_fork() for details */
	do_each_subsys_mask(ss, i, have_exit_callback) {
		ss->exit(tsk);
	} while_each_subsys_mask();
}

void cgroup_release(struct task_struct *task)
{
	struct cgroup_subsys *ss;
	int ssid;

	do_each_subsys_mask(ss, ssid, have_release_callback) {
		ss->release(task);
	} while_each_subsys_mask();

	if (use_task_css_set_links) {
		spin_lock_irq(&css_set_lock);
		css_set_skip_task_iters(task_css_set(task), task);
		list_del_init(&task->cg_list);
		spin_unlock_irq(&css_set_lock);
	}
}

void cgroup_free(struct task_struct *task)
{
	struct css_set *cset = task_css_set(task);
	put_css_set(cset);
}

static int __init cgroup_disable(char *str)
{
	struct cgroup_subsys *ss;
	char *token;
	int i;

	while ((token = strsep(&str, ",")) != NULL) {
		if (!*token)
			continue;

		for_each_subsys(ss, i) {
			if (strcmp(token, ss->name) &&
			    strcmp(token, ss->legacy_name))
				continue;

			static_branch_disable(cgroup_subsys_enabled_key[i]);
			pr_info("Disabling %s control group subsystem\n",
				ss->name);
		}

		for (i = 0; i < OPT_FEATURE_COUNT; i++) {
			if (strcmp(token, cgroup_opt_feature_names[i]))
				continue;
			cgroup_feature_disable_mask |= 1 << i;
			pr_info("Disabling %s control group feature\n",
				cgroup_opt_feature_names[i]);
			break;
		}
	}
	return 1;
}
__setup("cgroup_disable=", cgroup_disable);

/**
 * css_tryget_online_from_dir - get corresponding css from a cgroup dentry
 * @dentry: directory dentry of interest
 * @ss: subsystem of interest
 *
 * If @dentry is a directory for a cgroup which has @ss enabled on it, try
 * to get the corresponding css and return it.  If such css doesn't exist
 * or can't be pinned, an ERR_PTR value is returned.
 */
struct cgroup_subsys_state *css_tryget_online_from_dir(struct dentry *dentry,
						       struct cgroup_subsys *ss)
{
	struct kernfs_node *kn = kernfs_node_from_dentry(dentry);
	struct file_system_type *s_type = dentry->d_sb->s_type;
	struct cgroup_subsys_state *css = NULL;
	struct cgroup *cgrp;

	/* is @dentry a cgroup dir? */
	if ((s_type != &cgroup_fs_type && s_type != &cgroup2_fs_type) ||
	    !kn || kernfs_type(kn) != KERNFS_DIR)
		return ERR_PTR(-EBADF);

	rcu_read_lock();

	/*
	 * This path doesn't originate from kernfs and @kn could already
	 * have been or be removed at any point.  @kn->priv is RCU
	 * protected for this access.  See css_release_work_fn() for details.
	 */
	cgrp = rcu_dereference(*(void __rcu __force **)&kn->priv);
	if (cgrp)
		css = cgroup_css(cgrp, ss);

	if (!css || !css_tryget_online(css))
		css = ERR_PTR(-ENOENT);

	rcu_read_unlock();
	return css;
}

/**
 * css_from_id - lookup css by id
 * @id: the cgroup id
 * @ss: cgroup subsys to be looked into
 *
 * Returns the css if there's valid one with @id, otherwise returns NULL.
 * Should be called under rcu_read_lock().
 */
struct cgroup_subsys_state *css_from_id(int id, struct cgroup_subsys *ss)
{
	WARN_ON_ONCE(!rcu_read_lock_held());
	return idr_find(&ss->css_idr, id);
}

/**
 * cgroup_get_from_path - lookup and get a cgroup from its default hierarchy path
 * @path: path on the default hierarchy
 *
 * Find the cgroup at @path on the default hierarchy, increment its
 * reference count and return it.  Returns pointer to the found cgroup on
 * success, ERR_PTR(-ENOENT) if @path doens't exist and ERR_PTR(-ENOTDIR)
 * if @path points to a non-directory.
 */
struct cgroup *cgroup_get_from_path(const char *path)
{
	struct kernfs_node *kn;
	struct cgroup *cgrp;

	mutex_lock(&cgroup_mutex);

	kn = kernfs_walk_and_get(cgrp_dfl_root.cgrp.kn, path);
	if (kn) {
		if (kernfs_type(kn) == KERNFS_DIR) {
			cgrp = kn->priv;
			cgroup_get_live(cgrp);
		} else {
			cgrp = ERR_PTR(-ENOTDIR);
		}
		kernfs_put(kn);
	} else {
		cgrp = ERR_PTR(-ENOENT);
	}

	mutex_unlock(&cgroup_mutex);
	return cgrp;
}
EXPORT_SYMBOL_GPL(cgroup_get_from_path);

/**
 * cgroup_get_from_fd - get a cgroup pointer from a fd
 * @fd: fd obtained by open(cgroup2_dir)
 *
 * Find the cgroup from a fd which should be obtained
 * by opening a cgroup directory.  Returns a pointer to the
 * cgroup on success. ERR_PTR is returned if the cgroup
 * cannot be found.
 */
struct cgroup *cgroup_get_from_fd(int fd)
{
	struct cgroup_subsys_state *css;
	struct cgroup *cgrp;
	struct file *f;

	f = fget_raw(fd);
	if (!f)
		return ERR_PTR(-EBADF);

	css = css_tryget_online_from_dir(f->f_path.dentry, NULL);
	fput(f);
	if (IS_ERR(css))
		return ERR_CAST(css);

	cgrp = css->cgroup;
	if (!cgroup_on_dfl(cgrp)) {
		cgroup_put(cgrp);
		return ERR_PTR(-EBADF);
	}

	return cgrp;
}
EXPORT_SYMBOL_GPL(cgroup_get_from_fd);

/*
 * sock->sk_cgrp_data handling.  For more info, see sock_cgroup_data
 * definition in cgroup-defs.h.
 */
#ifdef CONFIG_SOCK_CGROUP_DATA

#if defined(CONFIG_CGROUP_NET_PRIO) || defined(CONFIG_CGROUP_NET_CLASSID)

DEFINE_SPINLOCK(cgroup_sk_update_lock);
static bool cgroup_sk_alloc_disabled __read_mostly;

void cgroup_sk_alloc_disable(void)
{
	if (cgroup_sk_alloc_disabled)
		return;
	pr_info("cgroup: disabling cgroup2 socket matching due to net_prio or net_cls activation\n");
	cgroup_sk_alloc_disabled = true;
}

#else

#define cgroup_sk_alloc_disabled	false

#endif

void cgroup_sk_alloc(struct sock_cgroup_data *skcd)
{
	if (cgroup_sk_alloc_disabled) {
		skcd->no_refcnt = 1;
		return;
	}

	/* Don't associate the sock with unrelated interrupted task's cgroup. */
	if (in_interrupt())
		return;

	rcu_read_lock();

	while (true) {
		struct css_set *cset;

		cset = task_css_set(current);
		if (likely(cgroup_tryget(cset->dfl_cgrp))) {
			skcd->val = (unsigned long)cset->dfl_cgrp;
			break;
		}
		cpu_relax();
	}

	rcu_read_unlock();
}

void cgroup_sk_clone(struct sock_cgroup_data *skcd)
{
	/* Socket clone path */
	if (skcd->val) {
		if (skcd->no_refcnt)
			return;
		/*
		 * We might be cloning a socket which is left in an empty
		 * cgroup and the cgroup might have already been rmdir'd.
		 * Don't use cgroup_get_live().
		 */
		cgroup_get(sock_cgroup_ptr(skcd));
	}
}

void cgroup_sk_free(struct sock_cgroup_data *skcd)
{
	if (skcd->no_refcnt)
		return;

	cgroup_put(sock_cgroup_ptr(skcd));
}

#endif	/* CONFIG_SOCK_CGROUP_DATA */

#ifdef CONFIG_CGROUP_BPF
int cgroup_bpf_attach(struct cgroup *cgrp, struct bpf_prog *prog,
		      enum bpf_attach_type type, u32 flags)
{
	int ret;

	mutex_lock(&cgroup_mutex);
	ret = __cgroup_bpf_attach(cgrp, prog, type, flags);
	mutex_unlock(&cgroup_mutex);
	return ret;
}
int cgroup_bpf_detach(struct cgroup *cgrp, struct bpf_prog *prog,
		      enum bpf_attach_type type, u32 flags)
{
	int ret;

	mutex_lock(&cgroup_mutex);
	ret = __cgroup_bpf_detach(cgrp, prog, type, flags);
	mutex_unlock(&cgroup_mutex);
	return ret;
}
#endif /* CONFIG_CGROUP_BPF */<|MERGE_RESOLUTION|>--- conflicted
+++ resolved
@@ -3471,8 +3471,6 @@
 
 	psi_trigger_destroy(ctx->psi.trigger);
 }
-<<<<<<< HEAD
-=======
 
 bool cgroup_psi_enabled(void)
 {
@@ -3485,7 +3483,6 @@
 	return false;
 }
 
->>>>>>> 8a685dfc
 #endif /* CONFIG_PSI */
 
 static int cgroup_file_open(struct kernfs_open_file *of)
@@ -4700,11 +4697,7 @@
 #ifdef CONFIG_PSI
 	{
 		.name = "io.pressure",
-<<<<<<< HEAD
-		.flags = CFTYPE_NOT_ON_ROOT,
-=======
 		.flags = CFTYPE_NOT_ON_ROOT | CFTYPE_PRESSURE,
->>>>>>> 8a685dfc
 		.seq_show = cgroup_io_pressure_show,
 		.write = cgroup_io_pressure_write,
 		.poll = cgroup_pressure_poll,
@@ -4712,11 +4705,7 @@
 	},
 	{
 		.name = "memory.pressure",
-<<<<<<< HEAD
-		.flags = CFTYPE_NOT_ON_ROOT,
-=======
 		.flags = CFTYPE_NOT_ON_ROOT | CFTYPE_PRESSURE,
->>>>>>> 8a685dfc
 		.seq_show = cgroup_memory_pressure_show,
 		.write = cgroup_memory_pressure_write,
 		.poll = cgroup_pressure_poll,
@@ -4724,11 +4713,7 @@
 	},
 	{
 		.name = "cpu.pressure",
-<<<<<<< HEAD
-		.flags = CFTYPE_NOT_ON_ROOT,
-=======
 		.flags = CFTYPE_NOT_ON_ROOT | CFTYPE_PRESSURE,
->>>>>>> 8a685dfc
 		.seq_show = cgroup_cpu_pressure_show,
 		.write = cgroup_cpu_pressure_write,
 		.poll = cgroup_pressure_poll,
@@ -5085,12 +5070,6 @@
 		if (ret)
 			goto out_idr_free;
 	}
-<<<<<<< HEAD
-
-	if (parent)
-		cgroup_bpf_inherit(cgrp, parent);
-=======
->>>>>>> 8a685dfc
 
 	cgroup_propagate_control(cgrp);
 
