/*
 *  kernel/cpuset.c
 *
 *  Processor and Memory placement constraints for sets of tasks.
 *
 *  Copyright (C) 2003 BULL SA.
 *  Copyright (C) 2004-2007 Silicon Graphics, Inc.
 *  Copyright (C) 2006 Google, Inc
 *
 *  Portions derived from Patrick Mochel's sysfs code.
 *  sysfs is Copyright (c) 2001-3 Patrick Mochel
 *
 *  2003-10-10 Written by Simon Derr.
 *  2003-10-22 Updates by Stephen Hemminger.
 *  2004 May-July Rework by Paul Jackson.
 *  2006 Rework by Paul Menage to use generic cgroups
 *  2008 Rework of the scheduler domains and CPU hotplug handling
 *       by Max Krasnyansky
 *
 *  This file is subject to the terms and conditions of the GNU General Public
 *  License.  See the file COPYING in the main directory of the Linux
 *  distribution for more details.
 */

#include <linux/cpu.h>
#include <linux/cpumask.h>
#include <linux/cpuset.h>
#include <linux/err.h>
#include <linux/errno.h>
#include <linux/file.h>
#include <linux/fs.h>
#include <linux/init.h>
#include <linux/interrupt.h>
#include <linux/kernel.h>
#include <linux/kmod.h>
#include <linux/list.h>
#include <linux/mempolicy.h>
#include <linux/mm.h>
#include <linux/memory.h>
#include <linux/export.h>
#include <linux/mount.h>
#include <linux/namei.h>
#include <linux/pagemap.h>
#include <linux/proc_fs.h>
#include <linux/rcupdate.h>
#include <linux/sched.h>
#include <linux/sched/mm.h>
#include <linux/sched/task.h>
#include <linux/seq_file.h>
#include <linux/security.h>
#include <linux/slab.h>
#include <linux/spinlock.h>
#include <linux/stat.h>
#include <linux/string.h>
#include <linux/time.h>
#include <linux/time64.h>
#include <linux/backing-dev.h>
#include <linux/sort.h>
#include <linux/oom.h>

#include <linux/uaccess.h>
#include <linux/atomic.h>
#include <linux/mutex.h>
#include <linux/cgroup.h>
#include <linux/wait.h>

DEFINE_STATIC_KEY_FALSE(cpusets_pre_enable_key);
DEFINE_STATIC_KEY_FALSE(cpusets_enabled_key);

/* See "Frequency meter" comments, below. */

struct fmeter {
	int cnt;		/* unprocessed events count */
	int val;		/* most recent output value */
	time64_t time;		/* clock (secs) when val computed */
	spinlock_t lock;	/* guards read or write of above */
};

struct cpuset {
	struct cgroup_subsys_state css;

	unsigned long flags;		/* "unsigned long" so bitops work */

	/*
	 * On default hierarchy:
	 *
	 * The user-configured masks can only be changed by writing to
	 * cpuset.cpus and cpuset.mems, and won't be limited by the
	 * parent masks.
	 *
	 * The effective masks is the real masks that apply to the tasks
	 * in the cpuset. They may be changed if the configured masks are
	 * changed or hotplug happens.
	 *
	 * effective_mask == configured_mask & parent's effective_mask,
	 * and if it ends up empty, it will inherit the parent's mask.
	 *
	 *
	 * On legacy hierachy:
	 *
	 * The user-configured masks are always the same with effective masks.
	 */

	/* user-configured CPUs and Memory Nodes allow to tasks */
	cpumask_var_t cpus_allowed;
	cpumask_var_t cpus_requested;
	nodemask_t mems_allowed;

	/* effective CPUs and Memory Nodes allow to tasks */
	cpumask_var_t effective_cpus;
	nodemask_t effective_mems;

	/*
	 * This is old Memory Nodes tasks took on.
	 *
	 * - top_cpuset.old_mems_allowed is initialized to mems_allowed.
	 * - A new cpuset's old_mems_allowed is initialized when some
	 *   task is moved into it.
	 * - old_mems_allowed is used in cpuset_migrate_mm() when we change
	 *   cpuset.mems_allowed and have tasks' nodemask updated, and
	 *   then old_mems_allowed is updated to mems_allowed.
	 */
	nodemask_t old_mems_allowed;

	struct fmeter fmeter;		/* memory_pressure filter */

	/*
	 * Tasks are being attached to this cpuset.  Used to prevent
	 * zeroing cpus/mems_allowed between ->can_attach() and ->attach().
	 */
	int attach_in_progress;

	/* partition number for rebuild_sched_domains() */
	int pn;

	/* for custom sched domain */
	int relax_domain_level;
};

static inline struct cpuset *css_cs(struct cgroup_subsys_state *css)
{
	return css ? container_of(css, struct cpuset, css) : NULL;
}

/* Retrieve the cpuset for a task */
static inline struct cpuset *task_cs(struct task_struct *task)
{
	return css_cs(task_css(task, cpuset_cgrp_id));
}

static inline struct cpuset *parent_cs(struct cpuset *cs)
{
	return css_cs(cs->css.parent);
}

#ifdef CONFIG_NUMA
static inline bool task_has_mempolicy(struct task_struct *task)
{
	return task->mempolicy;
}
#else
static inline bool task_has_mempolicy(struct task_struct *task)
{
	return false;
}
#endif


/* bits in struct cpuset flags field */
typedef enum {
	CS_ONLINE,
	CS_CPU_EXCLUSIVE,
	CS_MEM_EXCLUSIVE,
	CS_MEM_HARDWALL,
	CS_MEMORY_MIGRATE,
	CS_SCHED_LOAD_BALANCE,
	CS_SPREAD_PAGE,
	CS_SPREAD_SLAB,
} cpuset_flagbits_t;

/* convenient tests for these bits */
static inline bool is_cpuset_online(struct cpuset *cs)
{
	return test_bit(CS_ONLINE, &cs->flags) && !css_is_dying(&cs->css);
}

static inline int is_cpu_exclusive(const struct cpuset *cs)
{
	return test_bit(CS_CPU_EXCLUSIVE, &cs->flags);
}

static inline int is_mem_exclusive(const struct cpuset *cs)
{
	return test_bit(CS_MEM_EXCLUSIVE, &cs->flags);
}

static inline int is_mem_hardwall(const struct cpuset *cs)
{
	return test_bit(CS_MEM_HARDWALL, &cs->flags);
}

static inline int is_sched_load_balance(const struct cpuset *cs)
{
	return test_bit(CS_SCHED_LOAD_BALANCE, &cs->flags);
}

static inline int is_memory_migrate(const struct cpuset *cs)
{
	return test_bit(CS_MEMORY_MIGRATE, &cs->flags);
}

static inline int is_spread_page(const struct cpuset *cs)
{
	return test_bit(CS_SPREAD_PAGE, &cs->flags);
}

static inline int is_spread_slab(const struct cpuset *cs)
{
	return test_bit(CS_SPREAD_SLAB, &cs->flags);
}

static struct cpuset top_cpuset = {
	.flags = ((1 << CS_ONLINE) | (1 << CS_CPU_EXCLUSIVE) |
		  (1 << CS_MEM_EXCLUSIVE)),
};

/**
 * cpuset_for_each_child - traverse online children of a cpuset
 * @child_cs: loop cursor pointing to the current child
 * @pos_css: used for iteration
 * @parent_cs: target cpuset to walk children of
 *
 * Walk @child_cs through the online children of @parent_cs.  Must be used
 * with RCU read locked.
 */
#define cpuset_for_each_child(child_cs, pos_css, parent_cs)		\
	css_for_each_child((pos_css), &(parent_cs)->css)		\
		if (is_cpuset_online(((child_cs) = css_cs((pos_css)))))

/**
 * cpuset_for_each_descendant_pre - pre-order walk of a cpuset's descendants
 * @des_cs: loop cursor pointing to the current descendant
 * @pos_css: used for iteration
 * @root_cs: target cpuset to walk ancestor of
 *
 * Walk @des_cs through the online descendants of @root_cs.  Must be used
 * with RCU read locked.  The caller may modify @pos_css by calling
 * css_rightmost_descendant() to skip subtree.  @root_cs is included in the
 * iteration and the first node to be visited.
 */
#define cpuset_for_each_descendant_pre(des_cs, pos_css, root_cs)	\
	css_for_each_descendant_pre((pos_css), &(root_cs)->css)		\
		if (is_cpuset_online(((des_cs) = css_cs((pos_css)))))

/*
 * There are two global locks guarding cpuset structures - cpuset_mutex and
 * callback_lock. We also require taking task_lock() when dereferencing a
 * task's cpuset pointer. See "The task_lock() exception", at the end of this
 * comment.
 *
 * A task must hold both locks to modify cpusets.  If a task holds
 * cpuset_mutex, then it blocks others wanting that mutex, ensuring that it
 * is the only task able to also acquire callback_lock and be able to
 * modify cpusets.  It can perform various checks on the cpuset structure
 * first, knowing nothing will change.  It can also allocate memory while
 * just holding cpuset_mutex.  While it is performing these checks, various
 * callback routines can briefly acquire callback_lock to query cpusets.
 * Once it is ready to make the changes, it takes callback_lock, blocking
 * everyone else.
 *
 * Calls to the kernel memory allocator can not be made while holding
 * callback_lock, as that would risk double tripping on callback_lock
 * from one of the callbacks into the cpuset code from within
 * __alloc_pages().
 *
 * If a task is only holding callback_lock, then it has read-only
 * access to cpusets.
 *
 * Now, the task_struct fields mems_allowed and mempolicy may be changed
 * by other task, we use alloc_lock in the task_struct fields to protect
 * them.
 *
 * The cpuset_common_file_read() handlers only hold callback_lock across
 * small pieces of code, such as when reading out possibly multi-word
 * cpumasks and nodemasks.
 *
 * Accessing a task's cpuset should be done in accordance with the
 * guidelines for accessing subsystem state in kernel/cgroup.c
 */

static DEFINE_MUTEX(cpuset_mutex);
static DEFINE_SPINLOCK(callback_lock);

static struct workqueue_struct *cpuset_migrate_mm_wq;

/*
 * CPU / memory hotplug is handled asynchronously.
 */
static void cpuset_hotplug_workfn(struct work_struct *work);
static DECLARE_WORK(cpuset_hotplug_work, cpuset_hotplug_workfn);

static DECLARE_WAIT_QUEUE_HEAD(cpuset_attach_wq);

/*
 * Cgroup v2 behavior is used when on default hierarchy or the
 * cgroup_v2_mode flag is set.
 */
static inline bool is_in_v2_mode(void)
{
	return cgroup_subsys_on_dfl(cpuset_cgrp_subsys) ||
	      (cpuset_cgrp_subsys.root->flags & CGRP_ROOT_CPUSET_V2_MODE);
}

/*
 * This is ugly, but preserves the userspace API for existing cpuset
 * users. If someone tries to mount the "cpuset" filesystem, we
 * silently switch it to mount "cgroup" instead
 */
static struct dentry *cpuset_mount(struct file_system_type *fs_type,
			 int flags, const char *unused_dev_name, void *data)
{
	struct file_system_type *cgroup_fs = get_fs_type("cgroup");
	struct dentry *ret = ERR_PTR(-ENODEV);
	if (cgroup_fs) {
		char mountopts[] =
			"cpuset,noprefix,"
			"release_agent=/sbin/cpuset_release_agent";
		ret = cgroup_fs->mount(cgroup_fs, flags,
					   unused_dev_name, mountopts);
		put_filesystem(cgroup_fs);
	}
	return ret;
}

static struct file_system_type cpuset_fs_type = {
	.name = "cpuset",
	.mount = cpuset_mount,
};

/*
 * Return in pmask the portion of a cpusets's cpus_allowed that
 * are online.  If none are online, walk up the cpuset hierarchy
 * until we find one that does have some online cpus.
 *
 * One way or another, we guarantee to return some non-empty subset
 * of cpu_online_mask.
 *
 * Call with callback_lock or cpuset_mutex held.
 */
static void guarantee_online_cpus(struct cpuset *cs, struct cpumask *pmask)
{
	while (!cpumask_intersects(cs->effective_cpus, cpu_online_mask)) {
		cs = parent_cs(cs);
		if (unlikely(!cs)) {
			/*
			 * The top cpuset doesn't have any online cpu as a
			 * consequence of a race between cpuset_hotplug_work
			 * and cpu hotplug notifier.  But we know the top
			 * cpuset's effective_cpus is on its way to to be
			 * identical to cpu_online_mask.
			 */
			cpumask_copy(pmask, cpu_online_mask);
			return;
		}
	}
	cpumask_and(pmask, cs->effective_cpus, cpu_online_mask);
}

/*
 * Return in *pmask the portion of a cpusets's mems_allowed that
 * are online, with memory.  If none are online with memory, walk
 * up the cpuset hierarchy until we find one that does have some
 * online mems.  The top cpuset always has some mems online.
 *
 * One way or another, we guarantee to return some non-empty subset
 * of node_states[N_MEMORY].
 *
 * Call with callback_lock or cpuset_mutex held.
 */
static void guarantee_online_mems(struct cpuset *cs, nodemask_t *pmask)
{
	while (!nodes_intersects(cs->effective_mems, node_states[N_MEMORY]))
		cs = parent_cs(cs);
	nodes_and(*pmask, cs->effective_mems, node_states[N_MEMORY]);
}

/*
 * update task's spread flag if cpuset's page/slab spread flag is set
 *
 * Call with callback_lock or cpuset_mutex held.
 */
static void cpuset_update_task_spread_flag(struct cpuset *cs,
					struct task_struct *tsk)
{
	if (is_spread_page(cs))
		task_set_spread_page(tsk);
	else
		task_clear_spread_page(tsk);

	if (is_spread_slab(cs))
		task_set_spread_slab(tsk);
	else
		task_clear_spread_slab(tsk);
}

/*
 * is_cpuset_subset(p, q) - Is cpuset p a subset of cpuset q?
 *
 * One cpuset is a subset of another if all its allowed CPUs and
 * Memory Nodes are a subset of the other, and its exclusive flags
 * are only set if the other's are set.  Call holding cpuset_mutex.
 */

static int is_cpuset_subset(const struct cpuset *p, const struct cpuset *q)
{
	return	cpumask_subset(p->cpus_requested, q->cpus_requested) &&
		nodes_subset(p->mems_allowed, q->mems_allowed) &&
		is_cpu_exclusive(p) <= is_cpu_exclusive(q) &&
		is_mem_exclusive(p) <= is_mem_exclusive(q);
}

/**
 * alloc_trial_cpuset - allocate a trial cpuset
 * @cs: the cpuset that the trial cpuset duplicates
 */
static struct cpuset *alloc_trial_cpuset(struct cpuset *cs)
{
	struct cpuset *trial;

	trial = kmemdup(cs, sizeof(*cs), GFP_KERNEL);
	if (!trial)
		return NULL;

	if (!alloc_cpumask_var(&trial->cpus_allowed, GFP_KERNEL))
		goto free_cs;
	if (!alloc_cpumask_var(&trial->cpus_requested, GFP_KERNEL))
		goto free_allowed;
	if (!alloc_cpumask_var(&trial->effective_cpus, GFP_KERNEL))
		goto free_cpus;

	cpumask_copy(trial->cpus_allowed, cs->cpus_allowed);
	cpumask_copy(trial->cpus_requested, cs->cpus_requested);
	cpumask_copy(trial->effective_cpus, cs->effective_cpus);
	return trial;

free_cpus:
	free_cpumask_var(trial->cpus_requested);
free_allowed:
	free_cpumask_var(trial->cpus_allowed);
free_cs:
	kfree(trial);
	return NULL;
}

/**
 * free_trial_cpuset - free the trial cpuset
 * @trial: the trial cpuset to be freed
 */
static void free_trial_cpuset(struct cpuset *trial)
{
	free_cpumask_var(trial->effective_cpus);
	free_cpumask_var(trial->cpus_requested);
	free_cpumask_var(trial->cpus_allowed);
	kfree(trial);
}

/*
 * validate_change() - Used to validate that any proposed cpuset change
 *		       follows the structural rules for cpusets.
 *
 * If we replaced the flag and mask values of the current cpuset
 * (cur) with those values in the trial cpuset (trial), would
 * our various subset and exclusive rules still be valid?  Presumes
 * cpuset_mutex held.
 *
 * 'cur' is the address of an actual, in-use cpuset.  Operations
 * such as list traversal that depend on the actual address of the
 * cpuset in the list must use cur below, not trial.
 *
 * 'trial' is the address of bulk structure copy of cur, with
 * perhaps one or more of the fields cpus_allowed, mems_allowed,
 * or flags changed to new, trial values.
 *
 * Return 0 if valid, -errno if not.
 */

static int validate_change(struct cpuset *cur, struct cpuset *trial)
{
	struct cgroup_subsys_state *css;
	struct cpuset *c, *par;
	int ret;

	rcu_read_lock();

	/* Each of our child cpusets must be a subset of us */
	ret = -EBUSY;
	cpuset_for_each_child(c, css, cur)
		if (!is_cpuset_subset(c, trial))
			goto out;

	/* Remaining checks don't apply to root cpuset */
	ret = 0;
	if (cur == &top_cpuset)
		goto out;

	par = parent_cs(cur);

	/* On legacy hiearchy, we must be a subset of our parent cpuset. */
	ret = -EACCES;
	if (!is_in_v2_mode() && !is_cpuset_subset(trial, par))
		goto out;

	/*
	 * If either I or some sibling (!= me) is exclusive, we can't
	 * overlap
	 */
	ret = -EINVAL;
	cpuset_for_each_child(c, css, par) {
		if ((is_cpu_exclusive(trial) || is_cpu_exclusive(c)) &&
		    c != cur &&
		    cpumask_intersects(trial->cpus_requested, c->cpus_requested))
			goto out;
		if ((is_mem_exclusive(trial) || is_mem_exclusive(c)) &&
		    c != cur &&
		    nodes_intersects(trial->mems_allowed, c->mems_allowed))
			goto out;
	}

	/*
	 * Cpusets with tasks - existing or newly being attached - can't
	 * be changed to have empty cpus_allowed or mems_allowed.
	 */
	ret = -ENOSPC;
	if ((cgroup_is_populated(cur->css.cgroup) || cur->attach_in_progress)) {
		if (!cpumask_empty(cur->cpus_allowed) &&
		    cpumask_empty(trial->cpus_allowed))
			goto out;
		if (!nodes_empty(cur->mems_allowed) &&
		    nodes_empty(trial->mems_allowed))
			goto out;
	}

	/*
	 * We can't shrink if we won't have enough room for SCHED_DEADLINE
	 * tasks.
	 */
	ret = -EBUSY;
	if (is_cpu_exclusive(cur) &&
	    !cpuset_cpumask_can_shrink(cur->cpus_allowed,
				       trial->cpus_allowed))
		goto out;

	ret = 0;
out:
	rcu_read_unlock();
	return ret;
}

#ifdef CONFIG_SMP
/*
 * Helper routine for generate_sched_domains().
 * Do cpusets a, b have overlapping effective cpus_allowed masks?
 */
static int cpusets_overlap(struct cpuset *a, struct cpuset *b)
{
	return cpumask_intersects(a->effective_cpus, b->effective_cpus);
}

static void
update_domain_attr(struct sched_domain_attr *dattr, struct cpuset *c)
{
	if (dattr->relax_domain_level < c->relax_domain_level)
		dattr->relax_domain_level = c->relax_domain_level;
	return;
}

static void update_domain_attr_tree(struct sched_domain_attr *dattr,
				    struct cpuset *root_cs)
{
	struct cpuset *cp;
	struct cgroup_subsys_state *pos_css;

	rcu_read_lock();
	cpuset_for_each_descendant_pre(cp, pos_css, root_cs) {
		/* skip the whole subtree if @cp doesn't have any CPU */
		if (cpumask_empty(cp->cpus_allowed)) {
			pos_css = css_rightmost_descendant(pos_css);
			continue;
		}

		if (is_sched_load_balance(cp))
			update_domain_attr(dattr, cp);
	}
	rcu_read_unlock();
}

/* Must be called with cpuset_mutex held.  */
static inline int nr_cpusets(void)
{
	/* jump label reference count + the top-level cpuset */
	return static_key_count(&cpusets_enabled_key.key) + 1;
}

/*
 * generate_sched_domains()
 *
 * This function builds a partial partition of the systems CPUs
 * A 'partial partition' is a set of non-overlapping subsets whose
 * union is a subset of that set.
 * The output of this function needs to be passed to kernel/sched/core.c
 * partition_sched_domains() routine, which will rebuild the scheduler's
 * load balancing domains (sched domains) as specified by that partial
 * partition.
 *
 * See "What is sched_load_balance" in Documentation/cgroups/cpusets.txt
 * for a background explanation of this.
 *
 * Does not return errors, on the theory that the callers of this
 * routine would rather not worry about failures to rebuild sched
 * domains when operating in the severe memory shortage situations
 * that could cause allocation failures below.
 *
 * Must be called with cpuset_mutex held.
 *
 * The three key local variables below are:
 *    q  - a linked-list queue of cpuset pointers, used to implement a
 *	   top-down scan of all cpusets.  This scan loads a pointer
 *	   to each cpuset marked is_sched_load_balance into the
 *	   array 'csa'.  For our purposes, rebuilding the schedulers
 *	   sched domains, we can ignore !is_sched_load_balance cpusets.
 *  csa  - (for CpuSet Array) Array of pointers to all the cpusets
 *	   that need to be load balanced, for convenient iterative
 *	   access by the subsequent code that finds the best partition,
 *	   i.e the set of domains (subsets) of CPUs such that the
 *	   cpus_allowed of every cpuset marked is_sched_load_balance
 *	   is a subset of one of these domains, while there are as
 *	   many such domains as possible, each as small as possible.
 * doms  - Conversion of 'csa' to an array of cpumasks, for passing to
 *	   the kernel/sched/core.c routine partition_sched_domains() in a
 *	   convenient format, that can be easily compared to the prior
 *	   value to determine what partition elements (sched domains)
 *	   were changed (added or removed.)
 *
 * Finding the best partition (set of domains):
 *	The triple nested loops below over i, j, k scan over the
 *	load balanced cpusets (using the array of cpuset pointers in
 *	csa[]) looking for pairs of cpusets that have overlapping
 *	cpus_allowed, but which don't have the same 'pn' partition
 *	number and gives them in the same partition number.  It keeps
 *	looping on the 'restart' label until it can no longer find
 *	any such pairs.
 *
 *	The union of the cpus_allowed masks from the set of
 *	all cpusets having the same 'pn' value then form the one
 *	element of the partition (one sched domain) to be passed to
 *	partition_sched_domains().
 */
static int generate_sched_domains(cpumask_var_t **domains,
			struct sched_domain_attr **attributes)
{
	struct cpuset *cp;	/* scans q */
	struct cpuset **csa;	/* array of all cpuset ptrs */
	int csn;		/* how many cpuset ptrs in csa so far */
	int i, j, k;		/* indices for partition finding loops */
	cpumask_var_t *doms;	/* resulting partition; i.e. sched domains */
	cpumask_var_t non_isolated_cpus;  /* load balanced CPUs */
	struct sched_domain_attr *dattr;  /* attributes for custom domains */
	int ndoms = 0;		/* number of sched domains in result */
	int nslot;		/* next empty doms[] struct cpumask slot */
	struct cgroup_subsys_state *pos_css;

	doms = NULL;
	dattr = NULL;
	csa = NULL;

	if (!alloc_cpumask_var(&non_isolated_cpus, GFP_KERNEL))
		goto done;
	cpumask_andnot(non_isolated_cpus, cpu_possible_mask, cpu_isolated_map);

	/* Special case for the 99% of systems with one, full, sched domain */
	if (is_sched_load_balance(&top_cpuset)) {
		ndoms = 1;
		doms = alloc_sched_domains(ndoms);
		if (!doms)
			goto done;

		dattr = kmalloc(sizeof(struct sched_domain_attr), GFP_KERNEL);
		if (dattr) {
			*dattr = SD_ATTR_INIT;
			update_domain_attr_tree(dattr, &top_cpuset);
		}
		cpumask_and(doms[0], top_cpuset.effective_cpus,
				     non_isolated_cpus);

		goto done;
	}

	csa = kmalloc(nr_cpusets() * sizeof(cp), GFP_KERNEL);
	if (!csa)
		goto done;
	csn = 0;

	rcu_read_lock();
	cpuset_for_each_descendant_pre(cp, pos_css, &top_cpuset) {
		if (cp == &top_cpuset)
			continue;
		/*
		 * Continue traversing beyond @cp iff @cp has some CPUs and
		 * isn't load balancing.  The former is obvious.  The
		 * latter: All child cpusets contain a subset of the
		 * parent's cpus, so just skip them, and then we call
		 * update_domain_attr_tree() to calc relax_domain_level of
		 * the corresponding sched domain.
		 */
		if (!cpumask_empty(cp->cpus_allowed) &&
		    !(is_sched_load_balance(cp) &&
		      cpumask_intersects(cp->cpus_allowed, non_isolated_cpus)))
			continue;

		if (is_sched_load_balance(cp))
			csa[csn++] = cp;

		/* skip @cp's subtree */
		pos_css = css_rightmost_descendant(pos_css);
	}
	rcu_read_unlock();

	for (i = 0; i < csn; i++)
		csa[i]->pn = i;
	ndoms = csn;

restart:
	/* Find the best partition (set of sched domains) */
	for (i = 0; i < csn; i++) {
		struct cpuset *a = csa[i];
		int apn = a->pn;

		for (j = 0; j < csn; j++) {
			struct cpuset *b = csa[j];
			int bpn = b->pn;

			if (apn != bpn && cpusets_overlap(a, b)) {
				for (k = 0; k < csn; k++) {
					struct cpuset *c = csa[k];

					if (c->pn == bpn)
						c->pn = apn;
				}
				ndoms--;	/* one less element */
				goto restart;
			}
		}
	}

	/*
	 * Now we know how many domains to create.
	 * Convert <csn, csa> to <ndoms, doms> and populate cpu masks.
	 */
	doms = alloc_sched_domains(ndoms);
	if (!doms)
		goto done;

	/*
	 * The rest of the code, including the scheduler, can deal with
	 * dattr==NULL case. No need to abort if alloc fails.
	 */
	dattr = kmalloc(ndoms * sizeof(struct sched_domain_attr), GFP_KERNEL);

	for (nslot = 0, i = 0; i < csn; i++) {
		struct cpuset *a = csa[i];
		struct cpumask *dp;
		int apn = a->pn;

		if (apn < 0) {
			/* Skip completed partitions */
			continue;
		}

		dp = doms[nslot];

		if (nslot == ndoms) {
			static int warnings = 10;
			if (warnings) {
				pr_warn("rebuild_sched_domains confused: nslot %d, ndoms %d, csn %d, i %d, apn %d\n",
					nslot, ndoms, csn, i, apn);
				warnings--;
			}
			continue;
		}

		cpumask_clear(dp);
		if (dattr)
			*(dattr + nslot) = SD_ATTR_INIT;
		for (j = i; j < csn; j++) {
			struct cpuset *b = csa[j];

			if (apn == b->pn) {
				cpumask_or(dp, dp, b->effective_cpus);
				cpumask_and(dp, dp, non_isolated_cpus);
				if (dattr)
					update_domain_attr_tree(dattr + nslot, b);

				/* Done with this partition */
				b->pn = -1;
			}
		}
		nslot++;
	}
	BUG_ON(nslot != ndoms);

done:
	free_cpumask_var(non_isolated_cpus);
	kfree(csa);

	/*
	 * Fallback to the default domain if kmalloc() failed.
	 * See comments in partition_sched_domains().
	 */
	if (doms == NULL)
		ndoms = 1;

	*domains    = doms;
	*attributes = dattr;
	return ndoms;
}

/*
 * Rebuild scheduler domains.
 *
 * If the flag 'sched_load_balance' of any cpuset with non-empty
 * 'cpus' changes, or if the 'cpus' allowed changes in any cpuset
 * which has that flag enabled, or if any cpuset with a non-empty
 * 'cpus' is removed, then call this routine to rebuild the
 * scheduler's dynamic sched domains.
 *
 * Call with cpuset_mutex held.  Takes get_online_cpus().
 */
static void rebuild_sched_domains_locked(void)
{
	struct sched_domain_attr *attr;
	cpumask_var_t *doms;
	int ndoms;

	lockdep_assert_held(&cpuset_mutex);
	get_online_cpus();

	/*
	 * We have raced with CPU hotplug. Don't do anything to avoid
	 * passing doms with offlined cpu to partition_sched_domains().
	 * Anyways, hotplug work item will rebuild sched domains.
	 */
	if (!cpumask_equal(top_cpuset.effective_cpus, cpu_active_mask))
		goto out;

	/* Generate domain masks and attrs */
	ndoms = generate_sched_domains(&doms, &attr);

	/* Have scheduler rebuild the domains */
	partition_sched_domains(ndoms, doms, attr);
out:
	put_online_cpus();
}
#else /* !CONFIG_SMP */
static void rebuild_sched_domains_locked(void)
{
}
#endif /* CONFIG_SMP */

void rebuild_sched_domains(void)
{
	mutex_lock(&cpuset_mutex);
	rebuild_sched_domains_locked();
	mutex_unlock(&cpuset_mutex);
}

/**
 * update_tasks_cpumask - Update the cpumasks of tasks in the cpuset.
 * @cs: the cpuset in which each task's cpus_allowed mask needs to be changed
 *
 * Iterate through each task of @cs updating its cpus_allowed to the
 * effective cpuset's.  As this function is called with cpuset_mutex held,
 * cpuset membership stays stable.
 */
static void update_tasks_cpumask(struct cpuset *cs)
{
	struct css_task_iter it;
	struct task_struct *task;

	css_task_iter_start(&cs->css, 0, &it);
	while ((task = css_task_iter_next(&it)))
		set_cpus_allowed_ptr(task, cs->effective_cpus);
	css_task_iter_end(&it);
}

/*
 * update_cpumasks_hier - Update effective cpumasks and tasks in the subtree
 * @cs: the cpuset to consider
 * @new_cpus: temp variable for calculating new effective_cpus
 *
 * When congifured cpumask is changed, the effective cpumasks of this cpuset
 * and all its descendants need to be updated.
 *
 * On legacy hierachy, effective_cpus will be the same with cpu_allowed.
 *
 * Called with cpuset_mutex held
 */
static void update_cpumasks_hier(struct cpuset *cs, struct cpumask *new_cpus)
{
	struct cpuset *cp;
	struct cgroup_subsys_state *pos_css;
	bool need_rebuild_sched_domains = false;

	rcu_read_lock();
	cpuset_for_each_descendant_pre(cp, pos_css, cs) {
		struct cpuset *parent = parent_cs(cp);

		cpumask_and(new_cpus, cp->cpus_allowed, parent->effective_cpus);

		/*
		 * If it becomes empty, inherit the effective mask of the
		 * parent, which is guaranteed to have some CPUs.
		 */
		if (is_in_v2_mode() && cpumask_empty(new_cpus))
			cpumask_copy(new_cpus, parent->effective_cpus);

		/* Skip the whole subtree if the cpumask remains the same. */
		if (cpumask_equal(new_cpus, cp->effective_cpus)) {
			pos_css = css_rightmost_descendant(pos_css);
			continue;
		}

		if (!css_tryget_online(&cp->css))
			continue;
		rcu_read_unlock();

		spin_lock_irq(&callback_lock);
		cpumask_copy(cp->effective_cpus, new_cpus);
		spin_unlock_irq(&callback_lock);

		WARN_ON(!is_in_v2_mode() &&
			!cpumask_equal(cp->cpus_allowed, cp->effective_cpus));

		update_tasks_cpumask(cp);

		/*
		 * If the effective cpumask of any non-empty cpuset is changed,
		 * we need to rebuild sched domains.
		 */
		if (!cpumask_empty(cp->cpus_allowed) &&
		    is_sched_load_balance(cp))
			need_rebuild_sched_domains = true;

		rcu_read_lock();
		css_put(&cp->css);
	}
	rcu_read_unlock();

	if (need_rebuild_sched_domains)
		rebuild_sched_domains_locked();
}

/**
 * update_cpumask - update the cpus_allowed mask of a cpuset and all tasks in it
 * @cs: the cpuset to consider
 * @trialcs: trial cpuset
 * @buf: buffer of cpu numbers written to this cpuset
 */
static int update_cpumask(struct cpuset *cs, struct cpuset *trialcs,
			  const char *buf)
{
	int retval;

	/* top_cpuset.cpus_allowed tracks cpu_online_mask; it's read-only */
	if (cs == &top_cpuset)
		return -EACCES;

	/*
	 * An empty cpus_requested is ok only if the cpuset has no tasks.
	 * Since cpulist_parse() fails on an empty mask, we special case
	 * that parsing.  The validate_change() call ensures that cpusets
	 * with tasks have cpus.
	 */
	if (!*buf) {
		cpumask_clear(trialcs->cpus_requested);
	} else {
		retval = cpulist_parse(buf, trialcs->cpus_requested);
		if (retval < 0)
			return retval;
<<<<<<< HEAD

		if (!cpumask_subset(trialcs->cpus_requested, cpu_present_mask))
			return -EINVAL;

		cpumask_and(trialcs->cpus_allowed, trialcs->cpus_requested, cpu_active_mask);
=======
>>>>>>> 8a685dfc
	}

	if (!cpumask_subset(trialcs->cpus_requested, cpu_present_mask))
		return -EINVAL;

	cpumask_and(trialcs->cpus_allowed, trialcs->cpus_requested, cpu_active_mask);

	/* Nothing to do if the cpus didn't change */
	if (cpumask_equal(cs->cpus_requested, trialcs->cpus_requested))
		return 0;

	retval = validate_change(cs, trialcs);
	if (retval < 0)
		return retval;

	spin_lock_irq(&callback_lock);
	cpumask_copy(cs->cpus_allowed, trialcs->cpus_allowed);
	cpumask_copy(cs->cpus_requested, trialcs->cpus_requested);
	spin_unlock_irq(&callback_lock);

	/* use trialcs->cpus_allowed as a temp variable */
	update_cpumasks_hier(cs, trialcs->cpus_allowed);
	return 0;
}

/*
 * Migrate memory region from one set of nodes to another.  This is
 * performed asynchronously as it can be called from process migration path
 * holding locks involved in process management.  All mm migrations are
 * performed in the queued order and can be waited for by flushing
 * cpuset_migrate_mm_wq.
 */

struct cpuset_migrate_mm_work {
	struct work_struct	work;
	struct mm_struct	*mm;
	nodemask_t		from;
	nodemask_t		to;
};

static void cpuset_migrate_mm_workfn(struct work_struct *work)
{
	struct cpuset_migrate_mm_work *mwork =
		container_of(work, struct cpuset_migrate_mm_work, work);

	/* on a wq worker, no need to worry about %current's mems_allowed */
	do_migrate_pages(mwork->mm, &mwork->from, &mwork->to, MPOL_MF_MOVE_ALL);
	mmput(mwork->mm);
	kfree(mwork);
}

static void cpuset_migrate_mm(struct mm_struct *mm, const nodemask_t *from,
							const nodemask_t *to)
{
	struct cpuset_migrate_mm_work *mwork;

	mwork = kzalloc(sizeof(*mwork), GFP_KERNEL);
	if (mwork) {
		mwork->mm = mm;
		mwork->from = *from;
		mwork->to = *to;
		INIT_WORK(&mwork->work, cpuset_migrate_mm_workfn);
		queue_work(cpuset_migrate_mm_wq, &mwork->work);
	} else {
		mmput(mm);
	}
}

static void cpuset_post_attach(void)
{
	flush_workqueue(cpuset_migrate_mm_wq);
}

/*
 * cpuset_change_task_nodemask - change task's mems_allowed and mempolicy
 * @tsk: the task to change
 * @newmems: new nodes that the task will be set
 *
 * We use the mems_allowed_seq seqlock to safely update both tsk->mems_allowed
 * and rebind an eventual tasks' mempolicy. If the task is allocating in
 * parallel, it might temporarily see an empty intersection, which results in
 * a seqlock check and retry before OOM or allocation failure.
 */
static void cpuset_change_task_nodemask(struct task_struct *tsk,
					nodemask_t *newmems)
{
	task_lock(tsk);

	local_irq_disable();
	write_seqcount_begin(&tsk->mems_allowed_seq);

	nodes_or(tsk->mems_allowed, tsk->mems_allowed, *newmems);
	mpol_rebind_task(tsk, newmems);
	tsk->mems_allowed = *newmems;

	write_seqcount_end(&tsk->mems_allowed_seq);
	local_irq_enable();

	task_unlock(tsk);
}

static void *cpuset_being_rebound;

/**
 * update_tasks_nodemask - Update the nodemasks of tasks in the cpuset.
 * @cs: the cpuset in which each task's mems_allowed mask needs to be changed
 *
 * Iterate through each task of @cs updating its mems_allowed to the
 * effective cpuset's.  As this function is called with cpuset_mutex held,
 * cpuset membership stays stable.
 */
static void update_tasks_nodemask(struct cpuset *cs)
{
	static nodemask_t newmems;	/* protected by cpuset_mutex */
	struct css_task_iter it;
	struct task_struct *task;

	cpuset_being_rebound = cs;		/* causes mpol_dup() rebind */

	guarantee_online_mems(cs, &newmems);

	/*
	 * The mpol_rebind_mm() call takes mmap_sem, which we couldn't
	 * take while holding tasklist_lock.  Forks can happen - the
	 * mpol_dup() cpuset_being_rebound check will catch such forks,
	 * and rebind their vma mempolicies too.  Because we still hold
	 * the global cpuset_mutex, we know that no other rebind effort
	 * will be contending for the global variable cpuset_being_rebound.
	 * It's ok if we rebind the same mm twice; mpol_rebind_mm()
	 * is idempotent.  Also migrate pages in each mm to new nodes.
	 */
	css_task_iter_start(&cs->css, 0, &it);
	while ((task = css_task_iter_next(&it))) {
		struct mm_struct *mm;
		bool migrate;

		cpuset_change_task_nodemask(task, &newmems);

		mm = get_task_mm(task);
		if (!mm)
			continue;

		migrate = is_memory_migrate(cs);

		mpol_rebind_mm(mm, &cs->mems_allowed);
		if (migrate)
			cpuset_migrate_mm(mm, &cs->old_mems_allowed, &newmems);
		else
			mmput(mm);
	}
	css_task_iter_end(&it);

	/*
	 * All the tasks' nodemasks have been updated, update
	 * cs->old_mems_allowed.
	 */
	cs->old_mems_allowed = newmems;

	/* We're done rebinding vmas to this cpuset's new mems_allowed. */
	cpuset_being_rebound = NULL;
}

/*
 * update_nodemasks_hier - Update effective nodemasks and tasks in the subtree
 * @cs: the cpuset to consider
 * @new_mems: a temp variable for calculating new effective_mems
 *
 * When configured nodemask is changed, the effective nodemasks of this cpuset
 * and all its descendants need to be updated.
 *
 * On legacy hiearchy, effective_mems will be the same with mems_allowed.
 *
 * Called with cpuset_mutex held
 */
static void update_nodemasks_hier(struct cpuset *cs, nodemask_t *new_mems)
{
	struct cpuset *cp;
	struct cgroup_subsys_state *pos_css;

	rcu_read_lock();
	cpuset_for_each_descendant_pre(cp, pos_css, cs) {
		struct cpuset *parent = parent_cs(cp);

		nodes_and(*new_mems, cp->mems_allowed, parent->effective_mems);

		/*
		 * If it becomes empty, inherit the effective mask of the
		 * parent, which is guaranteed to have some MEMs.
		 */
		if (is_in_v2_mode() && nodes_empty(*new_mems))
			*new_mems = parent->effective_mems;

		/* Skip the whole subtree if the nodemask remains the same. */
		if (nodes_equal(*new_mems, cp->effective_mems)) {
			pos_css = css_rightmost_descendant(pos_css);
			continue;
		}

		if (!css_tryget_online(&cp->css))
			continue;
		rcu_read_unlock();

		spin_lock_irq(&callback_lock);
		cp->effective_mems = *new_mems;
		spin_unlock_irq(&callback_lock);

		WARN_ON(!is_in_v2_mode() &&
			!nodes_equal(cp->mems_allowed, cp->effective_mems));

		update_tasks_nodemask(cp);

		rcu_read_lock();
		css_put(&cp->css);
	}
	rcu_read_unlock();
}

/*
 * Handle user request to change the 'mems' memory placement
 * of a cpuset.  Needs to validate the request, update the
 * cpusets mems_allowed, and for each task in the cpuset,
 * update mems_allowed and rebind task's mempolicy and any vma
 * mempolicies and if the cpuset is marked 'memory_migrate',
 * migrate the tasks pages to the new memory.
 *
 * Call with cpuset_mutex held. May take callback_lock during call.
 * Will take tasklist_lock, scan tasklist for tasks in cpuset cs,
 * lock each such tasks mm->mmap_sem, scan its vma's and rebind
 * their mempolicies to the cpusets new mems_allowed.
 */
static int update_nodemask(struct cpuset *cs, struct cpuset *trialcs,
			   const char *buf)
{
	int retval;

	/*
	 * top_cpuset.mems_allowed tracks node_stats[N_MEMORY];
	 * it's read-only
	 */
	if (cs == &top_cpuset) {
		retval = -EACCES;
		goto done;
	}

	/*
	 * An empty mems_allowed is ok iff there are no tasks in the cpuset.
	 * Since nodelist_parse() fails on an empty mask, we special case
	 * that parsing.  The validate_change() call ensures that cpusets
	 * with tasks have memory.
	 */
	if (!*buf) {
		nodes_clear(trialcs->mems_allowed);
	} else {
		retval = nodelist_parse(buf, trialcs->mems_allowed);
		if (retval < 0)
			goto done;

		if (!nodes_subset(trialcs->mems_allowed,
				  top_cpuset.mems_allowed)) {
			retval = -EINVAL;
			goto done;
		}
	}

	if (nodes_equal(cs->mems_allowed, trialcs->mems_allowed)) {
		retval = 0;		/* Too easy - nothing to do */
		goto done;
	}
	retval = validate_change(cs, trialcs);
	if (retval < 0)
		goto done;

	spin_lock_irq(&callback_lock);
	cs->mems_allowed = trialcs->mems_allowed;
	spin_unlock_irq(&callback_lock);

	/* use trialcs->mems_allowed as a temp variable */
	update_nodemasks_hier(cs, &trialcs->mems_allowed);
done:
	return retval;
}

int current_cpuset_is_being_rebound(void)
{
	int ret;

	rcu_read_lock();
	ret = task_cs(current) == cpuset_being_rebound;
	rcu_read_unlock();

	return ret;
}

static int update_relax_domain_level(struct cpuset *cs, s64 val)
{
#ifdef CONFIG_SMP
	if (val < -1 || val >= sched_domain_level_max)
		return -EINVAL;
#endif

	if (val != cs->relax_domain_level) {
		cs->relax_domain_level = val;
		if (!cpumask_empty(cs->cpus_allowed) &&
		    is_sched_load_balance(cs))
			rebuild_sched_domains_locked();
	}

	return 0;
}

/**
 * update_tasks_flags - update the spread flags of tasks in the cpuset.
 * @cs: the cpuset in which each task's spread flags needs to be changed
 *
 * Iterate through each task of @cs updating its spread flags.  As this
 * function is called with cpuset_mutex held, cpuset membership stays
 * stable.
 */
static void update_tasks_flags(struct cpuset *cs)
{
	struct css_task_iter it;
	struct task_struct *task;

	css_task_iter_start(&cs->css, 0, &it);
	while ((task = css_task_iter_next(&it)))
		cpuset_update_task_spread_flag(cs, task);
	css_task_iter_end(&it);
}

/*
 * update_flag - read a 0 or a 1 in a file and update associated flag
 * bit:		the bit to update (see cpuset_flagbits_t)
 * cs:		the cpuset to update
 * turning_on: 	whether the flag is being set or cleared
 *
 * Call with cpuset_mutex held.
 */

static int update_flag(cpuset_flagbits_t bit, struct cpuset *cs,
		       int turning_on)
{
	struct cpuset *trialcs;
	int balance_flag_changed;
	int spread_flag_changed;
	int err;

	trialcs = alloc_trial_cpuset(cs);
	if (!trialcs)
		return -ENOMEM;

	if (turning_on)
		set_bit(bit, &trialcs->flags);
	else
		clear_bit(bit, &trialcs->flags);

	err = validate_change(cs, trialcs);
	if (err < 0)
		goto out;

	balance_flag_changed = (is_sched_load_balance(cs) !=
				is_sched_load_balance(trialcs));

	spread_flag_changed = ((is_spread_slab(cs) != is_spread_slab(trialcs))
			|| (is_spread_page(cs) != is_spread_page(trialcs)));

	spin_lock_irq(&callback_lock);
	cs->flags = trialcs->flags;
	spin_unlock_irq(&callback_lock);

	if (!cpumask_empty(trialcs->cpus_allowed) && balance_flag_changed)
		rebuild_sched_domains_locked();

	if (spread_flag_changed)
		update_tasks_flags(cs);
out:
	free_trial_cpuset(trialcs);
	return err;
}

/*
 * Frequency meter - How fast is some event occurring?
 *
 * These routines manage a digitally filtered, constant time based,
 * event frequency meter.  There are four routines:
 *   fmeter_init() - initialize a frequency meter.
 *   fmeter_markevent() - called each time the event happens.
 *   fmeter_getrate() - returns the recent rate of such events.
 *   fmeter_update() - internal routine used to update fmeter.
 *
 * A common data structure is passed to each of these routines,
 * which is used to keep track of the state required to manage the
 * frequency meter and its digital filter.
 *
 * The filter works on the number of events marked per unit time.
 * The filter is single-pole low-pass recursive (IIR).  The time unit
 * is 1 second.  Arithmetic is done using 32-bit integers scaled to
 * simulate 3 decimal digits of precision (multiplied by 1000).
 *
 * With an FM_COEF of 933, and a time base of 1 second, the filter
 * has a half-life of 10 seconds, meaning that if the events quit
 * happening, then the rate returned from the fmeter_getrate()
 * will be cut in half each 10 seconds, until it converges to zero.
 *
 * It is not worth doing a real infinitely recursive filter.  If more
 * than FM_MAXTICKS ticks have elapsed since the last filter event,
 * just compute FM_MAXTICKS ticks worth, by which point the level
 * will be stable.
 *
 * Limit the count of unprocessed events to FM_MAXCNT, so as to avoid
 * arithmetic overflow in the fmeter_update() routine.
 *
 * Given the simple 32 bit integer arithmetic used, this meter works
 * best for reporting rates between one per millisecond (msec) and
 * one per 32 (approx) seconds.  At constant rates faster than one
 * per msec it maxes out at values just under 1,000,000.  At constant
 * rates between one per msec, and one per second it will stabilize
 * to a value N*1000, where N is the rate of events per second.
 * At constant rates between one per second and one per 32 seconds,
 * it will be choppy, moving up on the seconds that have an event,
 * and then decaying until the next event.  At rates slower than
 * about one in 32 seconds, it decays all the way back to zero between
 * each event.
 */

#define FM_COEF 933		/* coefficient for half-life of 10 secs */
#define FM_MAXTICKS ((u32)99)   /* useless computing more ticks than this */
#define FM_MAXCNT 1000000	/* limit cnt to avoid overflow */
#define FM_SCALE 1000		/* faux fixed point scale */

/* Initialize a frequency meter */
static void fmeter_init(struct fmeter *fmp)
{
	fmp->cnt = 0;
	fmp->val = 0;
	fmp->time = 0;
	spin_lock_init(&fmp->lock);
}

/* Internal meter update - process cnt events and update value */
static void fmeter_update(struct fmeter *fmp)
{
	time64_t now;
	u32 ticks;

	now = ktime_get_seconds();
	ticks = now - fmp->time;

	if (ticks == 0)
		return;

	ticks = min(FM_MAXTICKS, ticks);
	while (ticks-- > 0)
		fmp->val = (FM_COEF * fmp->val) / FM_SCALE;
	fmp->time = now;

	fmp->val += ((FM_SCALE - FM_COEF) * fmp->cnt) / FM_SCALE;
	fmp->cnt = 0;
}

/* Process any previous ticks, then bump cnt by one (times scale). */
static void fmeter_markevent(struct fmeter *fmp)
{
	spin_lock(&fmp->lock);
	fmeter_update(fmp);
	fmp->cnt = min(FM_MAXCNT, fmp->cnt + FM_SCALE);
	spin_unlock(&fmp->lock);
}

/* Process any previous ticks, then return current value. */
static int fmeter_getrate(struct fmeter *fmp)
{
	int val;

	spin_lock(&fmp->lock);
	fmeter_update(fmp);
	val = fmp->val;
	spin_unlock(&fmp->lock);
	return val;
}

static struct cpuset *cpuset_attach_old_cs;

/* Called by cgroups to determine if a cpuset is usable; cpuset_mutex held */
static int cpuset_can_attach(struct cgroup_taskset *tset)
{
	struct cgroup_subsys_state *css;
	struct cpuset *cs;
	struct task_struct *task;
	int ret;

	/* used later by cpuset_attach() */
	cpuset_attach_old_cs = task_cs(cgroup_taskset_first(tset, &css));
	cs = css_cs(css);

	mutex_lock(&cpuset_mutex);

	/* allow moving tasks into an empty cpuset if on default hierarchy */
	ret = -ENOSPC;
	if (!is_in_v2_mode() &&
	    (cpumask_empty(cs->cpus_allowed) || nodes_empty(cs->mems_allowed)))
		goto out_unlock;

	cgroup_taskset_for_each(task, css, tset) {
		ret = task_can_attach(task, cs->cpus_allowed);
		if (ret)
			goto out_unlock;
		ret = security_task_setscheduler(task);
		if (ret)
			goto out_unlock;
	}

	/*
	 * Mark attach is in progress.  This makes validate_change() fail
	 * changes which zero cpus/mems_allowed.
	 */
	cs->attach_in_progress++;
	ret = 0;
out_unlock:
	mutex_unlock(&cpuset_mutex);
	return ret;
}

static void cpuset_cancel_attach(struct cgroup_taskset *tset)
{
	struct cgroup_subsys_state *css;
	struct cpuset *cs;

	cgroup_taskset_first(tset, &css);
	cs = css_cs(css);

	mutex_lock(&cpuset_mutex);
	css_cs(css)->attach_in_progress--;
	mutex_unlock(&cpuset_mutex);
}

/*
 * Protected by cpuset_mutex.  cpus_attach is used only by cpuset_attach()
 * but we can't allocate it dynamically there.  Define it global and
 * allocate from cpuset_init().
 */
static cpumask_var_t cpus_attach;

static void cpuset_attach(struct cgroup_taskset *tset)
{
	/* static buf protected by cpuset_mutex */
	static nodemask_t cpuset_attach_nodemask_to;
	struct task_struct *task;
	struct task_struct *leader;
	struct cgroup_subsys_state *css;
	struct cpuset *cs;
	struct cpuset *oldcs = cpuset_attach_old_cs;

	cgroup_taskset_first(tset, &css);
	cs = css_cs(css);

	cpus_read_lock();
	mutex_lock(&cpuset_mutex);

	/* prepare for attach */
	if (cs == &top_cpuset)
		cpumask_copy(cpus_attach, cpu_possible_mask);
	else
		guarantee_online_cpus(cs, cpus_attach);

	guarantee_online_mems(cs, &cpuset_attach_nodemask_to);

	cgroup_taskset_for_each(task, css, tset) {
		/*
		 * can_attach beforehand should guarantee that this doesn't
		 * fail.  TODO: have a better way to handle failure here
		 */
		WARN_ON_ONCE(set_cpus_allowed_ptr(task, cpus_attach));

		cpuset_change_task_nodemask(task, &cpuset_attach_nodemask_to);
		cpuset_update_task_spread_flag(cs, task);
	}

	/*
	 * Change mm for all threadgroup leaders. This is expensive and may
	 * sleep and should be moved outside migration path proper.
	 */
	cpuset_attach_nodemask_to = cs->effective_mems;
	cgroup_taskset_for_each_leader(leader, css, tset) {
		struct mm_struct *mm = get_task_mm(leader);

		if (mm) {
			mpol_rebind_mm(mm, &cpuset_attach_nodemask_to);

			/*
			 * old_mems_allowed is the same with mems_allowed
			 * here, except if this task is being moved
			 * automatically due to hotplug.  In that case
			 * @mems_allowed has been updated and is empty, so
			 * @old_mems_allowed is the right nodesets that we
			 * migrate mm from.
			 */
			if (is_memory_migrate(cs))
				cpuset_migrate_mm(mm, &oldcs->old_mems_allowed,
						  &cpuset_attach_nodemask_to);
			else
				mmput(mm);
		}
	}

	cs->old_mems_allowed = cpuset_attach_nodemask_to;

	cs->attach_in_progress--;
	if (!cs->attach_in_progress)
		wake_up(&cpuset_attach_wq);

	mutex_unlock(&cpuset_mutex);
	cpus_read_unlock();
}

/* The various types of files and directories in a cpuset file system */

typedef enum {
	FILE_MEMORY_MIGRATE,
	FILE_CPULIST,
	FILE_MEMLIST,
	FILE_EFFECTIVE_CPULIST,
	FILE_EFFECTIVE_MEMLIST,
	FILE_CPU_EXCLUSIVE,
	FILE_MEM_EXCLUSIVE,
	FILE_MEM_HARDWALL,
	FILE_SCHED_LOAD_BALANCE,
	FILE_SCHED_RELAX_DOMAIN_LEVEL,
	FILE_MEMORY_PRESSURE_ENABLED,
	FILE_MEMORY_PRESSURE,
	FILE_SPREAD_PAGE,
	FILE_SPREAD_SLAB,
} cpuset_filetype_t;

static int cpuset_write_u64(struct cgroup_subsys_state *css, struct cftype *cft,
			    u64 val)
{
	struct cpuset *cs = css_cs(css);
	cpuset_filetype_t type = cft->private;
	int retval = 0;

	mutex_lock(&cpuset_mutex);
	if (!is_cpuset_online(cs)) {
		retval = -ENODEV;
		goto out_unlock;
	}

	switch (type) {
	case FILE_CPU_EXCLUSIVE:
		retval = update_flag(CS_CPU_EXCLUSIVE, cs, val);
		break;
	case FILE_MEM_EXCLUSIVE:
		retval = update_flag(CS_MEM_EXCLUSIVE, cs, val);
		break;
	case FILE_MEM_HARDWALL:
		retval = update_flag(CS_MEM_HARDWALL, cs, val);
		break;
	case FILE_SCHED_LOAD_BALANCE:
		retval = update_flag(CS_SCHED_LOAD_BALANCE, cs, val);
		break;
	case FILE_MEMORY_MIGRATE:
		retval = update_flag(CS_MEMORY_MIGRATE, cs, val);
		break;
	case FILE_MEMORY_PRESSURE_ENABLED:
		cpuset_memory_pressure_enabled = !!val;
		break;
	case FILE_SPREAD_PAGE:
		retval = update_flag(CS_SPREAD_PAGE, cs, val);
		break;
	case FILE_SPREAD_SLAB:
		retval = update_flag(CS_SPREAD_SLAB, cs, val);
		break;
	default:
		retval = -EINVAL;
		break;
	}
out_unlock:
	mutex_unlock(&cpuset_mutex);
	return retval;
}

static int cpuset_write_s64(struct cgroup_subsys_state *css, struct cftype *cft,
			    s64 val)
{
	struct cpuset *cs = css_cs(css);
	cpuset_filetype_t type = cft->private;
	int retval = -ENODEV;

	mutex_lock(&cpuset_mutex);
	if (!is_cpuset_online(cs))
		goto out_unlock;

	switch (type) {
	case FILE_SCHED_RELAX_DOMAIN_LEVEL:
		retval = update_relax_domain_level(cs, val);
		break;
	default:
		retval = -EINVAL;
		break;
	}
out_unlock:
	mutex_unlock(&cpuset_mutex);
	return retval;
}

/*
 * Common handling for a write to a "cpus" or "mems" file.
 */
static ssize_t cpuset_write_resmask(struct kernfs_open_file *of,
				    char *buf, size_t nbytes, loff_t off)
{
	struct cpuset *cs = css_cs(of_css(of));
	struct cpuset *trialcs;
	int retval = -ENODEV;

	buf = strstrip(buf);

	/*
	 * CPU or memory hotunplug may leave @cs w/o any execution
	 * resources, in which case the hotplug code asynchronously updates
	 * configuration and transfers all tasks to the nearest ancestor
	 * which can execute.
	 *
	 * As writes to "cpus" or "mems" may restore @cs's execution
	 * resources, wait for the previously scheduled operations before
	 * proceeding, so that we don't end up keep removing tasks added
	 * after execution capability is restored.
	 *
	 * cpuset_hotplug_work calls back into cgroup core via
	 * cgroup_transfer_tasks() and waiting for it from a cgroupfs
	 * operation like this one can lead to a deadlock through kernfs
	 * active_ref protection.  Let's break the protection.  Losing the
	 * protection is okay as we check whether @cs is online after
	 * grabbing cpuset_mutex anyway.  This only happens on the legacy
	 * hierarchies.
	 */
	css_get(&cs->css);
	kernfs_break_active_protection(of->kn);
	flush_work(&cpuset_hotplug_work);

	mutex_lock(&cpuset_mutex);
	if (!is_cpuset_online(cs))
		goto out_unlock;

	trialcs = alloc_trial_cpuset(cs);
	if (!trialcs) {
		retval = -ENOMEM;
		goto out_unlock;
	}

	switch (of_cft(of)->private) {
	case FILE_CPULIST:
		retval = update_cpumask(cs, trialcs, buf);
		break;
	case FILE_MEMLIST:
		retval = update_nodemask(cs, trialcs, buf);
		break;
	default:
		retval = -EINVAL;
		break;
	}

	free_trial_cpuset(trialcs);
out_unlock:
	mutex_unlock(&cpuset_mutex);
	kernfs_unbreak_active_protection(of->kn);
	css_put(&cs->css);
	flush_workqueue(cpuset_migrate_mm_wq);
	return retval ?: nbytes;
}

/*
 * These ascii lists should be read in a single call, by using a user
 * buffer large enough to hold the entire map.  If read in smaller
 * chunks, there is no guarantee of atomicity.  Since the display format
 * used, list of ranges of sequential numbers, is variable length,
 * and since these maps can change value dynamically, one could read
 * gibberish by doing partial reads while a list was changing.
 */
static int cpuset_common_seq_show(struct seq_file *sf, void *v)
{
	struct cpuset *cs = css_cs(seq_css(sf));
	cpuset_filetype_t type = seq_cft(sf)->private;
	int ret = 0;

	spin_lock_irq(&callback_lock);

	switch (type) {
	case FILE_CPULIST:
		seq_printf(sf, "%*pbl\n", cpumask_pr_args(cs->cpus_requested));
		break;
	case FILE_MEMLIST:
		seq_printf(sf, "%*pbl\n", nodemask_pr_args(&cs->mems_allowed));
		break;
	case FILE_EFFECTIVE_CPULIST:
		seq_printf(sf, "%*pbl\n", cpumask_pr_args(cs->effective_cpus));
		break;
	case FILE_EFFECTIVE_MEMLIST:
		seq_printf(sf, "%*pbl\n", nodemask_pr_args(&cs->effective_mems));
		break;
	default:
		ret = -EINVAL;
	}

	spin_unlock_irq(&callback_lock);
	return ret;
}

static u64 cpuset_read_u64(struct cgroup_subsys_state *css, struct cftype *cft)
{
	struct cpuset *cs = css_cs(css);
	cpuset_filetype_t type = cft->private;
	switch (type) {
	case FILE_CPU_EXCLUSIVE:
		return is_cpu_exclusive(cs);
	case FILE_MEM_EXCLUSIVE:
		return is_mem_exclusive(cs);
	case FILE_MEM_HARDWALL:
		return is_mem_hardwall(cs);
	case FILE_SCHED_LOAD_BALANCE:
		return is_sched_load_balance(cs);
	case FILE_MEMORY_MIGRATE:
		return is_memory_migrate(cs);
	case FILE_MEMORY_PRESSURE_ENABLED:
		return cpuset_memory_pressure_enabled;
	case FILE_MEMORY_PRESSURE:
		return fmeter_getrate(&cs->fmeter);
	case FILE_SPREAD_PAGE:
		return is_spread_page(cs);
	case FILE_SPREAD_SLAB:
		return is_spread_slab(cs);
	default:
		BUG();
	}

	/* Unreachable but makes gcc happy */
	return 0;
}

static s64 cpuset_read_s64(struct cgroup_subsys_state *css, struct cftype *cft)
{
	struct cpuset *cs = css_cs(css);
	cpuset_filetype_t type = cft->private;
	switch (type) {
	case FILE_SCHED_RELAX_DOMAIN_LEVEL:
		return cs->relax_domain_level;
	default:
		BUG();
	}

	/* Unrechable but makes gcc happy */
	return 0;
}


/*
 * for the common functions, 'private' gives the type of file
 */

static struct cftype files[] = {
	{
		.name = "cpus",
		.seq_show = cpuset_common_seq_show,
		.write = cpuset_write_resmask,
		.max_write_len = (100U + 6 * NR_CPUS),
		.private = FILE_CPULIST,
	},

	{
		.name = "mems",
		.seq_show = cpuset_common_seq_show,
		.write = cpuset_write_resmask,
		.max_write_len = (100U + 6 * MAX_NUMNODES),
		.private = FILE_MEMLIST,
	},

	{
		.name = "effective_cpus",
		.seq_show = cpuset_common_seq_show,
		.private = FILE_EFFECTIVE_CPULIST,
	},

	{
		.name = "effective_mems",
		.seq_show = cpuset_common_seq_show,
		.private = FILE_EFFECTIVE_MEMLIST,
	},

	{
		.name = "cpu_exclusive",
		.read_u64 = cpuset_read_u64,
		.write_u64 = cpuset_write_u64,
		.private = FILE_CPU_EXCLUSIVE,
	},

	{
		.name = "mem_exclusive",
		.read_u64 = cpuset_read_u64,
		.write_u64 = cpuset_write_u64,
		.private = FILE_MEM_EXCLUSIVE,
	},

	{
		.name = "mem_hardwall",
		.read_u64 = cpuset_read_u64,
		.write_u64 = cpuset_write_u64,
		.private = FILE_MEM_HARDWALL,
	},

	{
		.name = "sched_load_balance",
		.read_u64 = cpuset_read_u64,
		.write_u64 = cpuset_write_u64,
		.private = FILE_SCHED_LOAD_BALANCE,
	},

	{
		.name = "sched_relax_domain_level",
		.read_s64 = cpuset_read_s64,
		.write_s64 = cpuset_write_s64,
		.private = FILE_SCHED_RELAX_DOMAIN_LEVEL,
	},

	{
		.name = "memory_migrate",
		.read_u64 = cpuset_read_u64,
		.write_u64 = cpuset_write_u64,
		.private = FILE_MEMORY_MIGRATE,
	},

	{
		.name = "memory_pressure",
		.read_u64 = cpuset_read_u64,
		.private = FILE_MEMORY_PRESSURE,
	},

	{
		.name = "memory_spread_page",
		.read_u64 = cpuset_read_u64,
		.write_u64 = cpuset_write_u64,
		.private = FILE_SPREAD_PAGE,
	},

	{
		.name = "memory_spread_slab",
		.read_u64 = cpuset_read_u64,
		.write_u64 = cpuset_write_u64,
		.private = FILE_SPREAD_SLAB,
	},

	{
		.name = "memory_pressure_enabled",
		.flags = CFTYPE_ONLY_ON_ROOT,
		.read_u64 = cpuset_read_u64,
		.write_u64 = cpuset_write_u64,
		.private = FILE_MEMORY_PRESSURE_ENABLED,
	},

	{ }	/* terminate */
};

/*
 *	cpuset_css_alloc - allocate a cpuset css
 *	cgrp:	control group that the new cpuset will be part of
 */

static struct cgroup_subsys_state *
cpuset_css_alloc(struct cgroup_subsys_state *parent_css)
{
	struct cpuset *cs;

	if (!parent_css)
		return &top_cpuset.css;

	cs = kzalloc(sizeof(*cs), GFP_KERNEL);
	if (!cs)
		return ERR_PTR(-ENOMEM);
	if (!alloc_cpumask_var(&cs->cpus_allowed, GFP_KERNEL))
		goto free_cs;
	if (!alloc_cpumask_var(&cs->cpus_requested, GFP_KERNEL))
		goto free_allowed;
	if (!alloc_cpumask_var(&cs->effective_cpus, GFP_KERNEL))
		goto free_requested;

	set_bit(CS_SCHED_LOAD_BALANCE, &cs->flags);
	cpumask_clear(cs->cpus_allowed);
	cpumask_clear(cs->cpus_requested);
	nodes_clear(cs->mems_allowed);
	cpumask_clear(cs->effective_cpus);
	nodes_clear(cs->effective_mems);
	fmeter_init(&cs->fmeter);
	cs->relax_domain_level = -1;

	return &cs->css;

free_requested:
	free_cpumask_var(cs->cpus_requested);
free_allowed:
	free_cpumask_var(cs->cpus_allowed);
free_cs:
	kfree(cs);
	return ERR_PTR(-ENOMEM);
}

static int cpuset_css_online(struct cgroup_subsys_state *css)
{
	struct cpuset *cs = css_cs(css);
	struct cpuset *parent = parent_cs(cs);
	struct cpuset *tmp_cs;
	struct cgroup_subsys_state *pos_css;

	if (!parent)
		return 0;

	mutex_lock(&cpuset_mutex);

	set_bit(CS_ONLINE, &cs->flags);
	if (is_spread_page(parent))
		set_bit(CS_SPREAD_PAGE, &cs->flags);
	if (is_spread_slab(parent))
		set_bit(CS_SPREAD_SLAB, &cs->flags);

	cpuset_inc();

	spin_lock_irq(&callback_lock);
	if (is_in_v2_mode()) {
		cpumask_copy(cs->effective_cpus, parent->effective_cpus);
		cs->effective_mems = parent->effective_mems;
	}
	spin_unlock_irq(&callback_lock);

	if (!test_bit(CGRP_CPUSET_CLONE_CHILDREN, &css->cgroup->flags))
		goto out_unlock;

	/*
	 * Clone @parent's configuration if CGRP_CPUSET_CLONE_CHILDREN is
	 * set.  This flag handling is implemented in cgroup core for
	 * histrical reasons - the flag may be specified during mount.
	 *
	 * Currently, if any sibling cpusets have exclusive cpus or mem, we
	 * refuse to clone the configuration - thereby refusing the task to
	 * be entered, and as a result refusing the sys_unshare() or
	 * clone() which initiated it.  If this becomes a problem for some
	 * users who wish to allow that scenario, then this could be
	 * changed to grant parent->cpus_allowed-sibling_cpus_exclusive
	 * (and likewise for mems) to the new cgroup.
	 */
	rcu_read_lock();
	cpuset_for_each_child(tmp_cs, pos_css, parent) {
		if (is_mem_exclusive(tmp_cs) || is_cpu_exclusive(tmp_cs)) {
			rcu_read_unlock();
			goto out_unlock;
		}
	}
	rcu_read_unlock();

	spin_lock_irq(&callback_lock);
	cs->mems_allowed = parent->mems_allowed;
	cs->effective_mems = parent->mems_allowed;
	cpumask_copy(cs->cpus_allowed, parent->cpus_allowed);
	cpumask_copy(cs->cpus_requested, parent->cpus_requested);
	cpumask_copy(cs->effective_cpus, parent->cpus_allowed);
	spin_unlock_irq(&callback_lock);
out_unlock:
	mutex_unlock(&cpuset_mutex);
	return 0;
}

/*
 * If the cpuset being removed has its flag 'sched_load_balance'
 * enabled, then simulate turning sched_load_balance off, which
 * will call rebuild_sched_domains_locked().
 */

static void cpuset_css_offline(struct cgroup_subsys_state *css)
{
	struct cpuset *cs = css_cs(css);

	mutex_lock(&cpuset_mutex);

	if (is_sched_load_balance(cs))
		update_flag(CS_SCHED_LOAD_BALANCE, cs, 0);

	cpuset_dec();
	clear_bit(CS_ONLINE, &cs->flags);

	mutex_unlock(&cpuset_mutex);
}

static void cpuset_css_free(struct cgroup_subsys_state *css)
{
	struct cpuset *cs = css_cs(css);

	free_cpumask_var(cs->effective_cpus);
	free_cpumask_var(cs->cpus_allowed);
	free_cpumask_var(cs->cpus_requested);
	kfree(cs);
}

static void cpuset_bind(struct cgroup_subsys_state *root_css)
{
	mutex_lock(&cpuset_mutex);
	spin_lock_irq(&callback_lock);

	if (is_in_v2_mode()) {
		cpumask_copy(top_cpuset.cpus_allowed, cpu_possible_mask);
		top_cpuset.mems_allowed = node_possible_map;
	} else {
		cpumask_copy(top_cpuset.cpus_allowed,
			     top_cpuset.effective_cpus);
		top_cpuset.mems_allowed = top_cpuset.effective_mems;
	}

	spin_unlock_irq(&callback_lock);
	mutex_unlock(&cpuset_mutex);
}

/*
 * Make sure the new task conform to the current state of its parent,
 * which could have been changed by cpuset just after it inherits the
 * state from the parent and before it sits on the cgroup's task list.
 */
static void cpuset_fork(struct task_struct *task)
{
	if (task_css_is_root(task, cpuset_cgrp_id))
		return;

	set_cpus_allowed_ptr(task, &current->cpus_allowed);
	task->mems_allowed = current->mems_allowed;
}

struct cgroup_subsys cpuset_cgrp_subsys = {
	.css_alloc	= cpuset_css_alloc,
	.css_online	= cpuset_css_online,
	.css_offline	= cpuset_css_offline,
	.css_free	= cpuset_css_free,
	.can_attach	= cpuset_can_attach,
	.cancel_attach	= cpuset_cancel_attach,
	.attach		= cpuset_attach,
	.post_attach	= cpuset_post_attach,
	.bind		= cpuset_bind,
	.fork		= cpuset_fork,
	.legacy_cftypes	= files,
	.early_init	= true,
};

/**
 * cpuset_init - initialize cpusets at system boot
 *
 * Description: Initialize top_cpuset and the cpuset internal file system,
 **/

int __init cpuset_init(void)
{
	int err = 0;

	BUG_ON(!alloc_cpumask_var(&top_cpuset.cpus_allowed, GFP_KERNEL));
	BUG_ON(!alloc_cpumask_var(&top_cpuset.effective_cpus, GFP_KERNEL));
	BUG_ON(!alloc_cpumask_var(&top_cpuset.cpus_requested, GFP_KERNEL));

	cpumask_setall(top_cpuset.cpus_allowed);
	cpumask_setall(top_cpuset.cpus_requested);
	nodes_setall(top_cpuset.mems_allowed);
	cpumask_setall(top_cpuset.effective_cpus);
	nodes_setall(top_cpuset.effective_mems);

	fmeter_init(&top_cpuset.fmeter);
	set_bit(CS_SCHED_LOAD_BALANCE, &top_cpuset.flags);
	top_cpuset.relax_domain_level = -1;

	err = register_filesystem(&cpuset_fs_type);
	if (err < 0)
		return err;

	BUG_ON(!alloc_cpumask_var(&cpus_attach, GFP_KERNEL));

	return 0;
}

/*
 * If CPU and/or memory hotplug handlers, below, unplug any CPUs
 * or memory nodes, we need to walk over the cpuset hierarchy,
 * removing that CPU or node from all cpusets.  If this removes the
 * last CPU or node from a cpuset, then move the tasks in the empty
 * cpuset to its next-highest non-empty parent.
 */
static void remove_tasks_in_empty_cpuset(struct cpuset *cs)
{
	struct cpuset *parent;

	/*
	 * Find its next-highest non-empty parent, (top cpuset
	 * has online cpus, so can't be empty).
	 */
	parent = parent_cs(cs);
	while (cpumask_empty(parent->cpus_allowed) ||
			nodes_empty(parent->mems_allowed))
		parent = parent_cs(parent);

	if (cgroup_transfer_tasks(parent->css.cgroup, cs->css.cgroup)) {
		pr_err("cpuset: failed to transfer tasks out of empty cpuset ");
		pr_cont_cgroup_name(cs->css.cgroup);
		pr_cont("\n");
	}
}

static void
hotplug_update_tasks_legacy(struct cpuset *cs,
			    struct cpumask *new_cpus, nodemask_t *new_mems,
			    bool cpus_updated, bool mems_updated)
{
	bool is_empty;

	spin_lock_irq(&callback_lock);
	cpumask_copy(cs->cpus_allowed, new_cpus);
	cpumask_copy(cs->effective_cpus, new_cpus);
	cs->mems_allowed = *new_mems;
	cs->effective_mems = *new_mems;
	spin_unlock_irq(&callback_lock);

	/*
	 * Don't call update_tasks_cpumask() if the cpuset becomes empty,
	 * as the tasks will be migratecd to an ancestor.
	 */
	if (cpus_updated && !cpumask_empty(cs->cpus_allowed))
		update_tasks_cpumask(cs);
	if (mems_updated && !nodes_empty(cs->mems_allowed))
		update_tasks_nodemask(cs);

	is_empty = cpumask_empty(cs->cpus_allowed) ||
		   nodes_empty(cs->mems_allowed);

	mutex_unlock(&cpuset_mutex);

	/*
	 * Move tasks to the nearest ancestor with execution resources,
	 * This is full cgroup operation which will also call back into
	 * cpuset. Should be done outside any lock.
	 */
	if (is_empty)
		remove_tasks_in_empty_cpuset(cs);

	mutex_lock(&cpuset_mutex);
}

static void
hotplug_update_tasks(struct cpuset *cs,
		     struct cpumask *new_cpus, nodemask_t *new_mems,
		     bool cpus_updated, bool mems_updated)
{
	if (cpumask_empty(new_cpus))
		cpumask_copy(new_cpus, parent_cs(cs)->effective_cpus);
	if (nodes_empty(*new_mems))
		*new_mems = parent_cs(cs)->effective_mems;

	spin_lock_irq(&callback_lock);
	cpumask_copy(cs->effective_cpus, new_cpus);
	cs->effective_mems = *new_mems;
	spin_unlock_irq(&callback_lock);

	if (cpus_updated)
		update_tasks_cpumask(cs);
	if (mems_updated)
		update_tasks_nodemask(cs);
}

/**
 * cpuset_hotplug_update_tasks - update tasks in a cpuset for hotunplug
 * @cs: cpuset in interest
 *
 * Compare @cs's cpu and mem masks against top_cpuset and if some have gone
 * offline, update @cs accordingly.  If @cs ends up with no CPU or memory,
 * all its tasks are moved to the nearest ancestor with both resources.
 */
static void cpuset_hotplug_update_tasks(struct cpuset *cs)
{
	static cpumask_t new_cpus;
	static nodemask_t new_mems;
	bool cpus_updated;
	bool mems_updated;
retry:
	wait_event(cpuset_attach_wq, cs->attach_in_progress == 0);

	mutex_lock(&cpuset_mutex);

	/*
	 * We have raced with task attaching. We wait until attaching
	 * is finished, so we won't attach a task to an empty cpuset.
	 */
	if (cs->attach_in_progress) {
		mutex_unlock(&cpuset_mutex);
		goto retry;
	}

	cpumask_and(&new_cpus, cs->cpus_requested, parent_cs(cs)->effective_cpus);
	nodes_and(new_mems, cs->mems_allowed, parent_cs(cs)->effective_mems);

	cpus_updated = !cpumask_equal(&new_cpus, cs->effective_cpus);
	mems_updated = !nodes_equal(new_mems, cs->effective_mems);

	if (is_in_v2_mode())
		hotplug_update_tasks(cs, &new_cpus, &new_mems,
				     cpus_updated, mems_updated);
	else
		hotplug_update_tasks_legacy(cs, &new_cpus, &new_mems,
					    cpus_updated, mems_updated);

	mutex_unlock(&cpuset_mutex);
}

static bool force_rebuild;

void cpuset_force_rebuild(void)
{
	force_rebuild = true;
}

/**
 * cpuset_hotplug_workfn - handle CPU/memory hotunplug for a cpuset
 *
 * This function is called after either CPU or memory configuration has
 * changed and updates cpuset accordingly.  The top_cpuset is always
 * synchronized to cpu_active_mask and N_MEMORY, which is necessary in
 * order to make cpusets transparent (of no affect) on systems that are
 * actively using CPU hotplug but making no active use of cpusets.
 *
 * Non-root cpusets are only affected by offlining.  If any CPUs or memory
 * nodes have been taken down, cpuset_hotplug_update_tasks() is invoked on
 * all descendants.
 *
 * Note that CPU offlining during suspend is ignored.  We don't modify
 * cpusets across suspend/resume cycles at all.
 */
static void cpuset_hotplug_workfn(struct work_struct *work)
{
	static cpumask_t new_cpus;
	static nodemask_t new_mems;
	bool cpus_updated, mems_updated;
	bool on_dfl = is_in_v2_mode();

	mutex_lock(&cpuset_mutex);

	/* fetch the available cpus/mems and find out which changed how */
	cpumask_copy(&new_cpus, cpu_active_mask);
	new_mems = node_states[N_MEMORY];

	cpus_updated = !cpumask_equal(top_cpuset.effective_cpus, &new_cpus);
	mems_updated = !nodes_equal(top_cpuset.effective_mems, new_mems);

	/* synchronize cpus_allowed to cpu_active_mask */
	if (cpus_updated) {
		spin_lock_irq(&callback_lock);
		if (!on_dfl)
			cpumask_copy(top_cpuset.cpus_allowed, &new_cpus);
		cpumask_copy(top_cpuset.effective_cpus, &new_cpus);
		spin_unlock_irq(&callback_lock);
		/* we don't mess with cpumasks of tasks in top_cpuset */
	}

	/* synchronize mems_allowed to N_MEMORY */
	if (mems_updated) {
		spin_lock_irq(&callback_lock);
		if (!on_dfl)
			top_cpuset.mems_allowed = new_mems;
		top_cpuset.effective_mems = new_mems;
		spin_unlock_irq(&callback_lock);
		update_tasks_nodemask(&top_cpuset);
	}

	mutex_unlock(&cpuset_mutex);

	/* if cpus or mems changed, we need to propagate to descendants */
	if (cpus_updated || mems_updated) {
		struct cpuset *cs;
		struct cgroup_subsys_state *pos_css;

		rcu_read_lock();
		cpuset_for_each_descendant_pre(cs, pos_css, &top_cpuset) {
			if (cs == &top_cpuset || !css_tryget_online(&cs->css))
				continue;
			rcu_read_unlock();

			cpuset_hotplug_update_tasks(cs);

			rcu_read_lock();
			css_put(&cs->css);
		}
		rcu_read_unlock();
	}

	/* rebuild sched domains if cpus_allowed has changed */
	if (cpus_updated || force_rebuild) {
		force_rebuild = false;
		rebuild_sched_domains();
	}
}

void cpuset_update_active_cpus(void)
{
	/*
	 * We're inside cpu hotplug critical region which usually nests
	 * inside cgroup synchronization.  Bounce actual hotplug processing
	 * to a work item to avoid reverse locking order.
	 */
	schedule_work(&cpuset_hotplug_work);
}

void cpuset_wait_for_hotplug(void)
{
	flush_work(&cpuset_hotplug_work);
}

/*
 * Keep top_cpuset.mems_allowed tracking node_states[N_MEMORY].
 * Call this routine anytime after node_states[N_MEMORY] changes.
 * See cpuset_update_active_cpus() for CPU hotplug handling.
 */
static int cpuset_track_online_nodes(struct notifier_block *self,
				unsigned long action, void *arg)
{
	schedule_work(&cpuset_hotplug_work);
	return NOTIFY_OK;
}

static struct notifier_block cpuset_track_online_nodes_nb = {
	.notifier_call = cpuset_track_online_nodes,
	.priority = 10,		/* ??! */
};

/**
 * cpuset_init_smp - initialize cpus_allowed
 *
 * Description: Finish top cpuset after cpu, node maps are initialized
 */
void __init cpuset_init_smp(void)
{
	/*
	 * cpus_allowd/mems_allowed set to v2 values in the initial
	 * cpuset_bind() call will be reset to v1 values in another
	 * cpuset_bind() call when v1 cpuset is mounted.
	 */
	top_cpuset.old_mems_allowed = top_cpuset.mems_allowed;

	cpumask_copy(top_cpuset.cpus_requested, cpu_possible_mask);
	cpumask_copy(top_cpuset.effective_cpus, cpu_active_mask);
	top_cpuset.effective_mems = node_states[N_MEMORY];

	register_hotmemory_notifier(&cpuset_track_online_nodes_nb);

	cpuset_migrate_mm_wq = alloc_ordered_workqueue("cpuset_migrate_mm", 0);
	BUG_ON(!cpuset_migrate_mm_wq);
}

/**
 * cpuset_cpus_allowed - return cpus_allowed mask from a tasks cpuset.
 * @tsk: pointer to task_struct from which to obtain cpuset->cpus_allowed.
 * @pmask: pointer to struct cpumask variable to receive cpus_allowed set.
 *
 * Description: Returns the cpumask_var_t cpus_allowed of the cpuset
 * attached to the specified @tsk.  Guaranteed to return some non-empty
 * subset of cpu_online_mask, even if this means going outside the
 * tasks cpuset.
 **/

void cpuset_cpus_allowed(struct task_struct *tsk, struct cpumask *pmask)
{
	unsigned long flags;

	spin_lock_irqsave(&callback_lock, flags);
	rcu_read_lock();
	guarantee_online_cpus(task_cs(tsk), pmask);
	rcu_read_unlock();
	spin_unlock_irqrestore(&callback_lock, flags);
}

/**
 * cpuset_cpus_allowed_fallback - final fallback before complete catastrophe.
 * @tsk: pointer to task_struct with which the scheduler is struggling
 *
 * Description: In the case that the scheduler cannot find an allowed cpu in
 * tsk->cpus_allowed, we fall back to task_cs(tsk)->cpus_allowed. In legacy
 * mode however, this value is the same as task_cs(tsk)->effective_cpus,
 * which will not contain a sane cpumask during cases such as cpu hotplugging.
 * This is the absolute last resort for the scheduler and it is only used if
 * _every_ other avenue has been traveled.
 **/

void cpuset_cpus_allowed_fallback(struct task_struct *tsk)
{
	rcu_read_lock();
	do_set_cpus_allowed(tsk, is_in_v2_mode() ?
		task_cs(tsk)->cpus_allowed : cpu_possible_mask);
	rcu_read_unlock();

	/*
	 * We own tsk->cpus_allowed, nobody can change it under us.
	 *
	 * But we used cs && cs->cpus_allowed lockless and thus can
	 * race with cgroup_attach_task() or update_cpumask() and get
	 * the wrong tsk->cpus_allowed. However, both cases imply the
	 * subsequent cpuset_change_cpumask()->set_cpus_allowed_ptr()
	 * which takes task_rq_lock().
	 *
	 * If we are called after it dropped the lock we must see all
	 * changes in tsk_cs()->cpus_allowed. Otherwise we can temporary
	 * set any mask even if it is not right from task_cs() pov,
	 * the pending set_cpus_allowed_ptr() will fix things.
	 *
	 * select_fallback_rq() will fix things ups and set cpu_possible_mask
	 * if required.
	 */
}

void __init cpuset_init_current_mems_allowed(void)
{
	nodes_setall(current->mems_allowed);
}

/**
 * cpuset_mems_allowed - return mems_allowed mask from a tasks cpuset.
 * @tsk: pointer to task_struct from which to obtain cpuset->mems_allowed.
 *
 * Description: Returns the nodemask_t mems_allowed of the cpuset
 * attached to the specified @tsk.  Guaranteed to return some non-empty
 * subset of node_states[N_MEMORY], even if this means going outside the
 * tasks cpuset.
 **/

nodemask_t cpuset_mems_allowed(struct task_struct *tsk)
{
	nodemask_t mask;
	unsigned long flags;

	spin_lock_irqsave(&callback_lock, flags);
	rcu_read_lock();
	guarantee_online_mems(task_cs(tsk), &mask);
	rcu_read_unlock();
	spin_unlock_irqrestore(&callback_lock, flags);

	return mask;
}

/**
 * cpuset_nodemask_valid_mems_allowed - check nodemask vs. curremt mems_allowed
 * @nodemask: the nodemask to be checked
 *
 * Are any of the nodes in the nodemask allowed in current->mems_allowed?
 */
int cpuset_nodemask_valid_mems_allowed(nodemask_t *nodemask)
{
	return nodes_intersects(*nodemask, current->mems_allowed);
}

/*
 * nearest_hardwall_ancestor() - Returns the nearest mem_exclusive or
 * mem_hardwall ancestor to the specified cpuset.  Call holding
 * callback_lock.  If no ancestor is mem_exclusive or mem_hardwall
 * (an unusual configuration), then returns the root cpuset.
 */
static struct cpuset *nearest_hardwall_ancestor(struct cpuset *cs)
{
	while (!(is_mem_exclusive(cs) || is_mem_hardwall(cs)) && parent_cs(cs))
		cs = parent_cs(cs);
	return cs;
}

/**
 * cpuset_node_allowed - Can we allocate on a memory node?
 * @node: is this an allowed node?
 * @gfp_mask: memory allocation flags
 *
 * If we're in interrupt, yes, we can always allocate.  If @node is set in
 * current's mems_allowed, yes.  If it's not a __GFP_HARDWALL request and this
 * node is set in the nearest hardwalled cpuset ancestor to current's cpuset,
 * yes.  If current has access to memory reserves as an oom victim, yes.
 * Otherwise, no.
 *
 * GFP_USER allocations are marked with the __GFP_HARDWALL bit,
 * and do not allow allocations outside the current tasks cpuset
 * unless the task has been OOM killed.
 * GFP_KERNEL allocations are not so marked, so can escape to the
 * nearest enclosing hardwalled ancestor cpuset.
 *
 * Scanning up parent cpusets requires callback_lock.  The
 * __alloc_pages() routine only calls here with __GFP_HARDWALL bit
 * _not_ set if it's a GFP_KERNEL allocation, and all nodes in the
 * current tasks mems_allowed came up empty on the first pass over
 * the zonelist.  So only GFP_KERNEL allocations, if all nodes in the
 * cpuset are short of memory, might require taking the callback_lock.
 *
 * The first call here from mm/page_alloc:get_page_from_freelist()
 * has __GFP_HARDWALL set in gfp_mask, enforcing hardwall cpusets,
 * so no allocation on a node outside the cpuset is allowed (unless
 * in interrupt, of course).
 *
 * The second pass through get_page_from_freelist() doesn't even call
 * here for GFP_ATOMIC calls.  For those calls, the __alloc_pages()
 * variable 'wait' is not set, and the bit ALLOC_CPUSET is not set
 * in alloc_flags.  That logic and the checks below have the combined
 * affect that:
 *	in_interrupt - any node ok (current task context irrelevant)
 *	GFP_ATOMIC   - any node ok
 *	tsk_is_oom_victim   - any node ok
 *	GFP_KERNEL   - any node in enclosing hardwalled cpuset ok
 *	GFP_USER     - only nodes in current tasks mems allowed ok.
 */
bool __cpuset_node_allowed(int node, gfp_t gfp_mask)
{
	struct cpuset *cs;		/* current cpuset ancestors */
	int allowed;			/* is allocation in zone z allowed? */
	unsigned long flags;

	if (in_interrupt())
		return true;
	if (node_isset(node, current->mems_allowed))
		return true;
	/*
	 * Allow tasks that have access to memory reserves because they have
	 * been OOM killed to get memory anywhere.
	 */
	if (unlikely(tsk_is_oom_victim(current)))
		return true;
	if (gfp_mask & __GFP_HARDWALL)	/* If hardwall request, stop here */
		return false;

	if (current->flags & PF_EXITING) /* Let dying task have memory */
		return true;

	/* Not hardwall and node outside mems_allowed: scan up cpusets */
	spin_lock_irqsave(&callback_lock, flags);

	rcu_read_lock();
	cs = nearest_hardwall_ancestor(task_cs(current));
	allowed = node_isset(node, cs->mems_allowed);
	rcu_read_unlock();

	spin_unlock_irqrestore(&callback_lock, flags);
	return allowed;
}

/**
 * cpuset_mem_spread_node() - On which node to begin search for a file page
 * cpuset_slab_spread_node() - On which node to begin search for a slab page
 *
 * If a task is marked PF_SPREAD_PAGE or PF_SPREAD_SLAB (as for
 * tasks in a cpuset with is_spread_page or is_spread_slab set),
 * and if the memory allocation used cpuset_mem_spread_node()
 * to determine on which node to start looking, as it will for
 * certain page cache or slab cache pages such as used for file
 * system buffers and inode caches, then instead of starting on the
 * local node to look for a free page, rather spread the starting
 * node around the tasks mems_allowed nodes.
 *
 * We don't have to worry about the returned node being offline
 * because "it can't happen", and even if it did, it would be ok.
 *
 * The routines calling guarantee_online_mems() are careful to
 * only set nodes in task->mems_allowed that are online.  So it
 * should not be possible for the following code to return an
 * offline node.  But if it did, that would be ok, as this routine
 * is not returning the node where the allocation must be, only
 * the node where the search should start.  The zonelist passed to
 * __alloc_pages() will include all nodes.  If the slab allocator
 * is passed an offline node, it will fall back to the local node.
 * See kmem_cache_alloc_node().
 */

static int cpuset_spread_node(int *rotor)
{
	return *rotor = next_node_in(*rotor, current->mems_allowed);
}

int cpuset_mem_spread_node(void)
{
	if (current->cpuset_mem_spread_rotor == NUMA_NO_NODE)
		current->cpuset_mem_spread_rotor =
			node_random(&current->mems_allowed);

	return cpuset_spread_node(&current->cpuset_mem_spread_rotor);
}

int cpuset_slab_spread_node(void)
{
	if (current->cpuset_slab_spread_rotor == NUMA_NO_NODE)
		current->cpuset_slab_spread_rotor =
			node_random(&current->mems_allowed);

	return cpuset_spread_node(&current->cpuset_slab_spread_rotor);
}

EXPORT_SYMBOL_GPL(cpuset_mem_spread_node);

/**
 * cpuset_mems_allowed_intersects - Does @tsk1's mems_allowed intersect @tsk2's?
 * @tsk1: pointer to task_struct of some task.
 * @tsk2: pointer to task_struct of some other task.
 *
 * Description: Return true if @tsk1's mems_allowed intersects the
 * mems_allowed of @tsk2.  Used by the OOM killer to determine if
 * one of the task's memory usage might impact the memory available
 * to the other.
 **/

int cpuset_mems_allowed_intersects(const struct task_struct *tsk1,
				   const struct task_struct *tsk2)
{
	return nodes_intersects(tsk1->mems_allowed, tsk2->mems_allowed);
}

/**
 * cpuset_print_current_mems_allowed - prints current's cpuset and mems_allowed
 *
 * Description: Prints current's name, cpuset name, and cached copy of its
 * mems_allowed to the kernel log.
 */
void cpuset_print_current_mems_allowed(void)
{
	struct cgroup *cgrp;

	rcu_read_lock();

	cgrp = task_cs(current)->css.cgroup;
	pr_info("%s cpuset=", current->comm);
	pr_cont_cgroup_name(cgrp);
	pr_cont(" mems_allowed=%*pbl\n",
		nodemask_pr_args(&current->mems_allowed));

	rcu_read_unlock();
}

/*
 * Collection of memory_pressure is suppressed unless
 * this flag is enabled by writing "1" to the special
 * cpuset file 'memory_pressure_enabled' in the root cpuset.
 */

int cpuset_memory_pressure_enabled __read_mostly;

/**
 * cpuset_memory_pressure_bump - keep stats of per-cpuset reclaims.
 *
 * Keep a running average of the rate of synchronous (direct)
 * page reclaim efforts initiated by tasks in each cpuset.
 *
 * This represents the rate at which some task in the cpuset
 * ran low on memory on all nodes it was allowed to use, and
 * had to enter the kernels page reclaim code in an effort to
 * create more free memory by tossing clean pages or swapping
 * or writing dirty pages.
 *
 * Display to user space in the per-cpuset read-only file
 * "memory_pressure".  Value displayed is an integer
 * representing the recent rate of entry into the synchronous
 * (direct) page reclaim by any task attached to the cpuset.
 **/

void __cpuset_memory_pressure_bump(void)
{
	rcu_read_lock();
	fmeter_markevent(&task_cs(current)->fmeter);
	rcu_read_unlock();
}

#ifdef CONFIG_PROC_PID_CPUSET
/*
 * proc_cpuset_show()
 *  - Print tasks cpuset path into seq_file.
 *  - Used for /proc/<pid>/cpuset.
 *  - No need to task_lock(tsk) on this tsk->cpuset reference, as it
 *    doesn't really matter if tsk->cpuset changes after we read it,
 *    and we take cpuset_mutex, keeping cpuset_attach() from changing it
 *    anyway.
 */
int proc_cpuset_show(struct seq_file *m, struct pid_namespace *ns,
		     struct pid *pid, struct task_struct *tsk)
{
	char *buf;
	struct cgroup_subsys_state *css;
	int retval;

	retval = -ENOMEM;
	buf = kmalloc(PATH_MAX, GFP_KERNEL);
	if (!buf)
		goto out;

	css = task_get_css(tsk, cpuset_cgrp_id);
	retval = cgroup_path_ns(css->cgroup, buf, PATH_MAX,
				current->nsproxy->cgroup_ns);
	css_put(css);
	if (retval >= PATH_MAX)
		retval = -ENAMETOOLONG;
	if (retval < 0)
		goto out_free;
	seq_puts(m, buf);
	seq_putc(m, '\n');
	retval = 0;
out_free:
	kfree(buf);
out:
	return retval;
}
#endif /* CONFIG_PROC_PID_CPUSET */

/* Display task mems_allowed in /proc/<pid>/status file. */
void cpuset_task_status_allowed(struct seq_file *m, struct task_struct *task)
{
	seq_printf(m, "Mems_allowed:\t%*pb\n",
		   nodemask_pr_args(&task->mems_allowed));
	seq_printf(m, "Mems_allowed_list:\t%*pbl\n",
		   nodemask_pr_args(&task->mems_allowed));
}<|MERGE_RESOLUTION|>--- conflicted
+++ resolved
@@ -986,14 +986,6 @@
 		retval = cpulist_parse(buf, trialcs->cpus_requested);
 		if (retval < 0)
 			return retval;
-<<<<<<< HEAD
-
-		if (!cpumask_subset(trialcs->cpus_requested, cpu_present_mask))
-			return -EINVAL;
-
-		cpumask_and(trialcs->cpus_allowed, trialcs->cpus_requested, cpu_active_mask);
-=======
->>>>>>> 8a685dfc
 	}
 
 	if (!cpumask_subset(trialcs->cpus_requested, cpu_present_mask))
