// SPDX-License-Identifier: GPL-2.0
/*
 * sysctl_net_ipv4.c: sysctl interface to net IPV4 subsystem.
 *
 * Begun April 1, 1996, Mike Shaver.
 * Added /proc/sys/net/ipv4 directory entry (empty =) ). [MS]
 */

#include <linux/mm.h>
#include <linux/module.h>
#include <linux/sysctl.h>
#include <linux/igmp.h>
#include <linux/inetdevice.h>
#include <linux/seqlock.h>
#include <linux/init.h>
#include <linux/slab.h>
#include <linux/nsproxy.h>
#include <linux/swap.h>
#include <net/snmp.h>
#include <net/icmp.h>
#include <net/ip.h>
#include <net/route.h>
#include <net/tcp.h>
#include <net/udp.h>
#include <net/cipso_ipv4.h>
#include <net/inet_frag.h>
#include <net/ping.h>
#include <net/protocol.h>

static int zero;
static int one = 1;
static int three = 3;
static int four = 4;
static int hundred = 100;
static int thousand = 1000;
static int gso_max_segs = GSO_MAX_SEGS;
static int tcp_retr1_max = 255;
static int ip_local_port_range_min[] = { 1, 1 };
static int ip_local_port_range_max[] = { 65535, 65535 };
static int tcp_adv_win_scale_min = -31;
static int tcp_adv_win_scale_max = 31;
static int tcp_min_snd_mss_min = TCP_MIN_SND_MSS;
static int tcp_min_snd_mss_max = 65535;
static int ip_privileged_port_min;
static int ip_privileged_port_max = 65535;
static int ip_ttl_min = 1;
static int ip_ttl_max = 255;
static int tcp_syn_retries_min = 1;
static int tcp_syn_retries_max = MAX_TCP_SYNCNT;
static int ip_ping_group_range_min[] = { 0, 0 };
static int ip_ping_group_range_max[] = { GID_T_MAX, GID_T_MAX };
static int one_day_secs = 24 * 3600;

/* obsolete */
static int sysctl_tcp_low_latency __read_mostly;

/* Update system visible IP port range */
static void set_local_port_range(struct net *net, int range[2])
{
	bool same_parity = !((range[0] ^ range[1]) & 1);

	write_seqlock_bh(&net->ipv4.ip_local_ports.lock);
	if (same_parity && !net->ipv4.ip_local_ports.warned) {
		net->ipv4.ip_local_ports.warned = true;
		pr_err_ratelimited("ip_local_port_range: prefer different parity for start/end values.\n");
	}
	net->ipv4.ip_local_ports.range[0] = range[0];
	net->ipv4.ip_local_ports.range[1] = range[1];
	write_sequnlock_bh(&net->ipv4.ip_local_ports.lock);
}

/* Validate changes from /proc interface. */
static int ipv4_local_port_range(struct ctl_table *table, int write,
				 void __user *buffer,
				 size_t *lenp, loff_t *ppos)
{
	struct net *net =
		container_of(table->data, struct net, ipv4.ip_local_ports.range);
	int ret;
	int range[2];
	struct ctl_table tmp = {
		.data = &range,
		.maxlen = sizeof(range),
		.mode = table->mode,
		.extra1 = &ip_local_port_range_min,
		.extra2 = &ip_local_port_range_max,
	};

	inet_get_local_port_range(net, &range[0], &range[1]);

	ret = proc_dointvec_minmax(&tmp, write, buffer, lenp, ppos);

	if (write && ret == 0) {
		/* Ensure that the upper limit is not smaller than the lower,
		 * and that the lower does not encroach upon the privileged
		 * port limit.
		 */
		if ((range[1] < range[0]) ||
		    (range[0] < net->ipv4.sysctl_ip_prot_sock))
			ret = -EINVAL;
		else
			set_local_port_range(net, range);
	}

	return ret;
}

/* Validate changes from /proc interface. */
static int ipv4_privileged_ports(struct ctl_table *table, int write,
				void __user *buffer, size_t *lenp, loff_t *ppos)
{
	struct net *net = container_of(table->data, struct net,
	    ipv4.sysctl_ip_prot_sock);
	int ret;
	int pports;
	int range[2];
	struct ctl_table tmp = {
		.data = &pports,
		.maxlen = sizeof(pports),
		.mode = table->mode,
		.extra1 = &ip_privileged_port_min,
		.extra2 = &ip_privileged_port_max,
	};

	pports = net->ipv4.sysctl_ip_prot_sock;

	ret = proc_dointvec_minmax(&tmp, write, buffer, lenp, ppos);

	if (write && ret == 0) {
		inet_get_local_port_range(net, &range[0], &range[1]);
		/* Ensure that the local port range doesn't overlap with the
		 * privileged port range.
		 */
		if (range[0] < pports)
			ret = -EINVAL;
		else
			net->ipv4.sysctl_ip_prot_sock = pports;
	}

	return ret;
}

static void inet_get_ping_group_range_table(struct ctl_table *table, kgid_t *low, kgid_t *high)
{
	kgid_t *data = table->data;
	struct net *net =
		container_of(table->data, struct net, ipv4.ping_group_range.range);
	unsigned int seq;
	do {
		seq = read_seqbegin(&net->ipv4.ping_group_range.lock);

		*low = data[0];
		*high = data[1];
	} while (read_seqretry(&net->ipv4.ping_group_range.lock, seq));
}

/* Update system visible IP port range */
static void set_ping_group_range(struct ctl_table *table, kgid_t low, kgid_t high)
{
	kgid_t *data = table->data;
	struct net *net =
		container_of(table->data, struct net, ipv4.ping_group_range.range);
	write_seqlock(&net->ipv4.ping_group_range.lock);
	data[0] = low;
	data[1] = high;
	write_sequnlock(&net->ipv4.ping_group_range.lock);
}

/* Validate changes from /proc interface. */
static int ipv4_ping_group_range(struct ctl_table *table, int write,
				 void __user *buffer,
				 size_t *lenp, loff_t *ppos)
{
	struct user_namespace *user_ns = current_user_ns();
	int ret;
	gid_t urange[2];
	kgid_t low, high;
	struct ctl_table tmp = {
		.data = &urange,
		.maxlen = sizeof(urange),
		.mode = table->mode,
		.extra1 = &ip_ping_group_range_min,
		.extra2 = &ip_ping_group_range_max,
	};

	inet_get_ping_group_range_table(table, &low, &high);
	urange[0] = from_kgid_munged(user_ns, low);
	urange[1] = from_kgid_munged(user_ns, high);
	ret = proc_dointvec_minmax(&tmp, write, buffer, lenp, ppos);

	if (write && ret == 0) {
		low = make_kgid(user_ns, urange[0]);
		high = make_kgid(user_ns, urange[1]);
		if (!gid_valid(low) || !gid_valid(high))
			return -EINVAL;
		if (urange[1] < urange[0] || gid_lt(high, low)) {
			low = make_kgid(&init_user_ns, 1);
			high = make_kgid(&init_user_ns, 0);
		}
		set_ping_group_range(table, low, high);
	}

	return ret;
}

static int proc_tcp_congestion_control(struct ctl_table *ctl, int write,
				       void __user *buffer, size_t *lenp, loff_t *ppos)
{
	struct net *net = container_of(ctl->data, struct net,
				       ipv4.tcp_congestion_control);
	char val[TCP_CA_NAME_MAX];
	struct ctl_table tbl = {
		.data = val,
		.maxlen = TCP_CA_NAME_MAX,
	};
	int ret;

	tcp_get_default_congestion_control(net, val);

	ret = proc_dostring(&tbl, write, buffer, lenp, ppos);
	if (write && ret == 0)
		ret = tcp_set_default_congestion_control(net, val);
	return ret;
}

static int proc_tcp_available_congestion_control(struct ctl_table *ctl,
						 int write,
						 void __user *buffer, size_t *lenp,
						 loff_t *ppos)
{
	struct ctl_table tbl = { .maxlen = TCP_CA_BUF_MAX, };
	int ret;

	tbl.data = kmalloc(tbl.maxlen, GFP_USER);
	if (!tbl.data)
		return -ENOMEM;
	tcp_get_available_congestion_control(tbl.data, TCP_CA_BUF_MAX);
	ret = proc_dostring(&tbl, write, buffer, lenp, ppos);
	kfree(tbl.data);
	return ret;
}

static int proc_allowed_congestion_control(struct ctl_table *ctl,
					   int write,
					   void __user *buffer, size_t *lenp,
					   loff_t *ppos)
{
	struct ctl_table tbl = { .maxlen = TCP_CA_BUF_MAX };
	int ret;

	tbl.data = kmalloc(tbl.maxlen, GFP_USER);
	if (!tbl.data)
		return -ENOMEM;

	tcp_get_allowed_congestion_control(tbl.data, tbl.maxlen);
	ret = proc_dostring(&tbl, write, buffer, lenp, ppos);
	if (write && ret == 0)
		ret = tcp_set_allowed_congestion_control(tbl.data);
	kfree(tbl.data);
	return ret;
}

static int proc_tcp_fastopen_key(struct ctl_table *table, int write,
				 void __user *buffer, size_t *lenp,
				 loff_t *ppos)
{
	struct net *net = container_of(table->data, struct net,
	    ipv4.sysctl_tcp_fastopen);
	struct ctl_table tbl = { .maxlen = (TCP_FASTOPEN_KEY_LENGTH * 2 + 10) };
	struct tcp_fastopen_context *ctxt;
	u32  user_key[4]; /* 16 bytes, matching TCP_FASTOPEN_KEY_LENGTH */
	__le32 key[4];
	int ret, i;

	tbl.data = kmalloc(tbl.maxlen, GFP_KERNEL);
	if (!tbl.data)
		return -ENOMEM;

	rcu_read_lock();
	ctxt = rcu_dereference(net->ipv4.tcp_fastopen_ctx);
	if (ctxt)
		memcpy(key, ctxt->key, TCP_FASTOPEN_KEY_LENGTH);
	else
		memset(key, 0, sizeof(key));
	rcu_read_unlock();

	for (i = 0; i < ARRAY_SIZE(key); i++)
		user_key[i] = le32_to_cpu(key[i]);

	snprintf(tbl.data, tbl.maxlen, "%08x-%08x-%08x-%08x",
		user_key[0], user_key[1], user_key[2], user_key[3]);
	ret = proc_dostring(&tbl, write, buffer, lenp, ppos);

	if (write && ret == 0) {
		if (sscanf(tbl.data, "%x-%x-%x-%x", user_key, user_key + 1,
			   user_key + 2, user_key + 3) != 4) {
			ret = -EINVAL;
			goto bad_key;
		}

		for (i = 0; i < ARRAY_SIZE(user_key); i++)
			key[i] = cpu_to_le32(user_key[i]);

		tcp_fastopen_reset_cipher(net, key, TCP_FASTOPEN_KEY_LENGTH);
	}

bad_key:
	pr_debug("proc FO key set 0x%x-%x-%x-%x <- 0x%s: %u\n",
		 user_key[0], user_key[1], user_key[2], user_key[3],
	       (char *)tbl.data, ret);
	kfree(tbl.data);
	return ret;
}

static int proc_tfo_blackhole_detect_timeout(struct ctl_table *table,
					     int write,
					     void __user *buffer,
					     size_t *lenp, loff_t *ppos)
{
	struct net *net = container_of(table->data, struct net,
	    ipv4.sysctl_tcp_fastopen_blackhole_timeout);
	int ret;

	ret = proc_dointvec_minmax(table, write, buffer, lenp, ppos);
	if (write && ret == 0)
		atomic_set(&net->ipv4.tfo_active_disable_times, 0);

	return ret;
}

static int proc_tcp_available_ulp(struct ctl_table *ctl,
				  int write,
				  void __user *buffer, size_t *lenp,
				  loff_t *ppos)
{
	struct ctl_table tbl = { .maxlen = TCP_ULP_BUF_MAX, };
	int ret;

	tbl.data = kmalloc(tbl.maxlen, GFP_USER);
	if (!tbl.data)
		return -ENOMEM;
	tcp_get_available_ulp(tbl.data, TCP_ULP_BUF_MAX);
	ret = proc_dostring(&tbl, write, buffer, lenp, ppos);
	kfree(tbl.data);

	return ret;
}

static struct ctl_table ipv4_table[] = {
	{
		.procname	= "tcp_retrans_collapse",
		.data		= &sysctl_tcp_retrans_collapse,
		.maxlen		= sizeof(int),
		.mode		= 0644,
		.proc_handler	= proc_dointvec
	},
	{
		.procname	= "tcp_max_orphans",
		.data		= &sysctl_tcp_max_orphans,
		.maxlen		= sizeof(int),
		.mode		= 0644,
		.proc_handler	= proc_dointvec
	},
	{
		.procname	= "tcp_abort_on_overflow",
		.data		= &sysctl_tcp_abort_on_overflow,
		.maxlen		= sizeof(int),
		.mode		= 0644,
		.proc_handler	= proc_dointvec
	},
	{
		.procname	= "tcp_stdurg",
		.data		= &sysctl_tcp_stdurg,
		.maxlen		= sizeof(int),
		.mode		= 0644,
		.proc_handler	= proc_dointvec
	},
	{
		.procname	= "tcp_rfc1337",
		.data		= &sysctl_tcp_rfc1337,
		.maxlen		= sizeof(int),
		.mode		= 0644,
		.proc_handler	= proc_dointvec
	},
	{
		.procname	= "inet_peer_threshold",
		.data		= &inet_peer_threshold,
		.maxlen		= sizeof(int),
		.mode		= 0644,
		.proc_handler	= proc_dointvec
	},
	{
		.procname	= "inet_peer_minttl",
		.data		= &inet_peer_minttl,
		.maxlen		= sizeof(int),
		.mode		= 0644,
		.proc_handler	= proc_dointvec_jiffies,
	},
	{
		.procname	= "inet_peer_maxttl",
		.data		= &inet_peer_maxttl,
		.maxlen		= sizeof(int),
		.mode		= 0644,
		.proc_handler	= proc_dointvec_jiffies,
	},
	{
		.procname	= "tcp_fack",
		.data		= &sysctl_tcp_fack,
		.maxlen		= sizeof(int),
		.mode		= 0644,
		.proc_handler	= proc_dointvec
	},
	{
		.procname	= "tcp_recovery",
		.data		= &sysctl_tcp_recovery,
		.maxlen		= sizeof(int),
		.mode		= 0644,
		.proc_handler	= proc_dointvec,
	},
	{
		.procname	= "tcp_max_reordering",
		.data		= &sysctl_tcp_max_reordering,
		.maxlen		= sizeof(int),
		.mode		= 0644,
		.proc_handler	= proc_dointvec
	},
	{
		.procname	= "tcp_dsack",
		.data		= &sysctl_tcp_dsack,
		.maxlen		= sizeof(int),
		.mode		= 0644,
		.proc_handler	= proc_dointvec
	},
	{
		.procname	= "tcp_mem",
		.maxlen		= sizeof(sysctl_tcp_mem),
		.data		= &sysctl_tcp_mem,
		.mode		= 0644,
		.proc_handler	= proc_doulongvec_minmax,
	},
	{
		.procname	= "tcp_wmem",
		.data		= &sysctl_tcp_wmem,
		.maxlen		= sizeof(sysctl_tcp_wmem),
		.mode		= 0644,
		.proc_handler	= proc_dointvec_minmax,
		.extra1		= &one,
	},
	{
		.procname	= "tcp_rmem",
		.data		= &sysctl_tcp_rmem,
		.maxlen		= sizeof(sysctl_tcp_rmem),
		.mode		= 0644,
		.proc_handler	= proc_dointvec_minmax,
		.extra1		= &one,
	},
	{
		.procname	= "tcp_app_win",
		.data		= &sysctl_tcp_app_win,
		.maxlen		= sizeof(int),
		.mode		= 0644,
		.proc_handler	= proc_dointvec
	},
	{
		.procname	= "tcp_adv_win_scale",
		.data		= &sysctl_tcp_adv_win_scale,
		.maxlen		= sizeof(int),
		.mode		= 0644,
		.proc_handler	= proc_dointvec_minmax,
		.extra1		= &tcp_adv_win_scale_min,
		.extra2		= &tcp_adv_win_scale_max,
	},
	{
		.procname	= "tcp_frto",
		.data		= &sysctl_tcp_frto,
		.maxlen		= sizeof(int),
		.mode		= 0644,
		.proc_handler	= proc_dointvec
	},
	{
		.procname	= "tcp_min_rtt_wlen",
		.data		= &sysctl_tcp_min_rtt_wlen,
		.maxlen		= sizeof(int),
		.mode		= 0644,
		.proc_handler	= proc_dointvec_minmax,
		.extra1		= &zero,
		.extra2		= &one_day_secs
	},
	{
		.procname	= "tcp_low_latency",
		.data		= &sysctl_tcp_low_latency,
		.maxlen		= sizeof(int),
		.mode		= 0644,
		.proc_handler	= proc_dointvec
	},
	{
		.procname	= "tcp_no_metrics_save",
		.data		= &sysctl_tcp_nometrics_save,
		.maxlen		= sizeof(int),
		.mode		= 0644,
		.proc_handler	= proc_dointvec,
	},
	{
		.procname	= "tcp_moderate_rcvbuf",
		.data		= &sysctl_tcp_moderate_rcvbuf,
		.maxlen		= sizeof(int),
		.mode		= 0644,
		.proc_handler	= proc_dointvec,
	},
	{
		.procname	= "tcp_tso_win_divisor",
		.data		= &sysctl_tcp_tso_win_divisor,
		.maxlen		= sizeof(int),
		.mode		= 0644,
		.proc_handler	= proc_dointvec,
	},
	{
		.procname	= "tcp_workaround_signed_windows",
		.data		= &sysctl_tcp_workaround_signed_windows,
		.maxlen		= sizeof(int),
		.mode		= 0644,
		.proc_handler	= proc_dointvec
	},
	{
		.procname	= "tcp_limit_output_bytes",
		.data		= &sysctl_tcp_limit_output_bytes,
		.maxlen		= sizeof(int),
		.mode		= 0644,
		.proc_handler	= proc_dointvec
	},
	{
		.procname	= "tcp_challenge_ack_limit",
		.data		= &sysctl_tcp_challenge_ack_limit,
		.maxlen		= sizeof(int),
		.mode		= 0644,
		.proc_handler	= proc_dointvec
	},
	{
		.procname	= "tcp_slow_start_after_idle",
		.data		= &sysctl_tcp_slow_start_after_idle,
		.maxlen		= sizeof(int),
		.mode		= 0644,
		.proc_handler	= proc_dointvec
	},
#ifdef CONFIG_NETLABEL
	{
		.procname	= "cipso_cache_enable",
		.data		= &cipso_v4_cache_enabled,
		.maxlen		= sizeof(int),
		.mode		= 0644,
		.proc_handler	= proc_dointvec,
	},
	{
		.procname	= "cipso_cache_bucket_size",
		.data		= &cipso_v4_cache_bucketsize,
		.maxlen		= sizeof(int),
		.mode		= 0644,
		.proc_handler	= proc_dointvec,
	},
	{
		.procname	= "cipso_rbm_optfmt",
		.data		= &cipso_v4_rbm_optfmt,
		.maxlen		= sizeof(int),
		.mode		= 0644,
		.proc_handler	= proc_dointvec,
	},
	{
		.procname	= "cipso_rbm_strictvalid",
		.data		= &cipso_v4_rbm_strictvalid,
		.maxlen		= sizeof(int),
		.mode		= 0644,
		.proc_handler	= proc_dointvec,
	},
#endif /* CONFIG_NETLABEL */
	{
		.procname	= "tcp_available_congestion_control",
		.maxlen		= TCP_CA_BUF_MAX,
		.mode		= 0444,
		.proc_handler   = proc_tcp_available_congestion_control,
	},
	{
		.procname	= "tcp_allowed_congestion_control",
		.maxlen		= TCP_CA_BUF_MAX,
		.mode		= 0644,
		.proc_handler   = proc_allowed_congestion_control,
	},
	{
		.procname       = "tcp_thin_linear_timeouts",
		.data           = &sysctl_tcp_thin_linear_timeouts,
		.maxlen         = sizeof(int),
		.mode           = 0644,
		.proc_handler   = proc_dointvec
	},
	{
		.procname	= "tcp_min_tso_segs",
		.data		= &sysctl_tcp_min_tso_segs,
		.maxlen		= sizeof(int),
		.mode		= 0644,
		.proc_handler	= proc_dointvec_minmax,
		.extra1		= &one,
		.extra2		= &gso_max_segs,
	},
	{
		.procname	= "tcp_pacing_ss_ratio",
		.data		= &sysctl_tcp_pacing_ss_ratio,
		.maxlen		= sizeof(int),
		.mode		= 0644,
		.proc_handler	= proc_dointvec_minmax,
		.extra1		= &zero,
		.extra2		= &thousand,
	},
	{
		.procname	= "tcp_pacing_ca_ratio",
		.data		= &sysctl_tcp_pacing_ca_ratio,
		.maxlen		= sizeof(int),
		.mode		= 0644,
		.proc_handler	= proc_dointvec_minmax,
		.extra1		= &zero,
		.extra2		= &thousand,
	},
	{
		.procname	= "tcp_autocorking",
		.data		= &sysctl_tcp_autocorking,
		.maxlen		= sizeof(int),
		.mode		= 0644,
		.proc_handler	= proc_dointvec_minmax,
		.extra1		= &zero,
		.extra2		= &one,
	},
	{
		.procname	= "tcp_invalid_ratelimit",
		.data		= &sysctl_tcp_invalid_ratelimit,
		.maxlen		= sizeof(int),
		.mode		= 0644,
		.proc_handler	= proc_dointvec_ms_jiffies,
	},
	{
		.procname	= "tcp_available_ulp",
		.maxlen		= TCP_ULP_BUF_MAX,
		.mode		= 0444,
		.proc_handler   = proc_tcp_available_ulp,
	},
	{
		.procname	= "icmp_msgs_per_sec",
		.data		= &sysctl_icmp_msgs_per_sec,
		.maxlen		= sizeof(int),
		.mode		= 0644,
		.proc_handler	= proc_dointvec_minmax,
		.extra1		= &zero,
	},
	{
		.procname	= "icmp_msgs_burst",
		.data		= &sysctl_icmp_msgs_burst,
		.maxlen		= sizeof(int),
		.mode		= 0644,
		.proc_handler	= proc_dointvec_minmax,
		.extra1		= &zero,
	},
	{
		.procname	= "udp_mem",
		.data		= &sysctl_udp_mem,
		.maxlen		= sizeof(sysctl_udp_mem),
		.mode		= 0644,
		.proc_handler	= proc_doulongvec_minmax,
	},
	{
		.procname	= "udp_rmem_min",
		.data		= &sysctl_udp_rmem_min,
		.maxlen		= sizeof(sysctl_udp_rmem_min),
		.mode		= 0644,
		.proc_handler	= proc_dointvec_minmax,
		.extra1		= &one
	},
	{
		.procname	= "udp_wmem_min",
		.data		= &sysctl_udp_wmem_min,
		.maxlen		= sizeof(sysctl_udp_wmem_min),
		.mode		= 0644,
		.proc_handler	= proc_dointvec_minmax,
		.extra1		= &one
	},
	{ }
};

static struct ctl_table ipv4_net_table[] = {
	{
		.procname	= "icmp_echo_ignore_all",
		.data		= &init_net.ipv4.sysctl_icmp_echo_ignore_all,
		.maxlen		= sizeof(int),
		.mode		= 0644,
		.proc_handler	= proc_dointvec
	},
	{
		.procname	= "icmp_echo_ignore_broadcasts",
		.data		= &init_net.ipv4.sysctl_icmp_echo_ignore_broadcasts,
		.maxlen		= sizeof(int),
		.mode		= 0644,
		.proc_handler	= proc_dointvec
	},
	{
		.procname	= "icmp_ignore_bogus_error_responses",
		.data		= &init_net.ipv4.sysctl_icmp_ignore_bogus_error_responses,
		.maxlen		= sizeof(int),
		.mode		= 0644,
		.proc_handler	= proc_dointvec
	},
	{
		.procname	= "icmp_errors_use_inbound_ifaddr",
		.data		= &init_net.ipv4.sysctl_icmp_errors_use_inbound_ifaddr,
		.maxlen		= sizeof(int),
		.mode		= 0644,
		.proc_handler	= proc_dointvec
	},
	{
		.procname	= "icmp_ratelimit",
		.data		= &init_net.ipv4.sysctl_icmp_ratelimit,
		.maxlen		= sizeof(int),
		.mode		= 0644,
		.proc_handler	= proc_dointvec_ms_jiffies,
	},
	{
		.procname	= "icmp_ratemask",
		.data		= &init_net.ipv4.sysctl_icmp_ratemask,
		.maxlen		= sizeof(int),
		.mode		= 0644,
		.proc_handler	= proc_dointvec
	},
	{
		.procname	= "ping_group_range",
		.data		= &init_net.ipv4.ping_group_range.range,
		.maxlen		= sizeof(gid_t)*2,
		.mode		= 0644,
		.proc_handler	= ipv4_ping_group_range,
	},
	{
		.procname	= "tcp_ecn",
		.data		= &init_net.ipv4.sysctl_tcp_ecn,
		.maxlen		= sizeof(int),
		.mode		= 0644,
		.proc_handler	= proc_dointvec
	},
	{
		.procname	= "tcp_ecn_fallback",
		.data		= &init_net.ipv4.sysctl_tcp_ecn_fallback,
		.maxlen		= sizeof(int),
		.mode		= 0644,
		.proc_handler	= proc_dointvec
	},
	{
		.procname	= "ip_dynaddr",
		.data		= &init_net.ipv4.sysctl_ip_dynaddr,
		.maxlen		= sizeof(int),
		.mode		= 0644,
		.proc_handler	= proc_dointvec
	},
	{
		.procname	= "ip_early_demux",
		.data		= &init_net.ipv4.sysctl_ip_early_demux,
		.maxlen		= sizeof(int),
		.mode		= 0644,
		.proc_handler	= proc_dointvec
	},
	{
		.procname       = "udp_early_demux",
		.data           = &init_net.ipv4.sysctl_udp_early_demux,
		.maxlen         = sizeof(int),
		.mode           = 0644,
		.proc_handler   = proc_douintvec,
	},
	{
		.procname       = "tcp_early_demux",
		.data           = &init_net.ipv4.sysctl_tcp_early_demux,
		.maxlen         = sizeof(int),
		.mode           = 0644,
		.proc_handler   = proc_douintvec,
	},
	{
		.procname	= "ip_default_ttl",
		.data		= &init_net.ipv4.sysctl_ip_default_ttl,
		.maxlen		= sizeof(int),
		.mode		= 0644,
		.proc_handler	= proc_dointvec_minmax,
		.extra1		= &ip_ttl_min,
		.extra2		= &ip_ttl_max,
	},
	{
		.procname	= "ip_local_port_range",
		.maxlen		= sizeof(init_net.ipv4.ip_local_ports.range),
		.data		= &init_net.ipv4.ip_local_ports.range,
		.mode		= 0644,
		.proc_handler	= ipv4_local_port_range,
	},
	{
		.procname	= "ip_local_reserved_ports",
		.data		= &init_net.ipv4.sysctl_local_reserved_ports,
		.maxlen		= 65536,
		.mode		= 0644,
		.proc_handler	= proc_do_large_bitmap,
	},
	{
		.procname	= "ip_no_pmtu_disc",
		.data		= &init_net.ipv4.sysctl_ip_no_pmtu_disc,
		.maxlen		= sizeof(int),
		.mode		= 0644,
		.proc_handler	= proc_dointvec
	},
	{
		.procname	= "ip_forward_use_pmtu",
		.data		= &init_net.ipv4.sysctl_ip_fwd_use_pmtu,
		.maxlen		= sizeof(int),
		.mode		= 0644,
		.proc_handler	= proc_dointvec,
	},
	{
		.procname	= "ip_nonlocal_bind",
		.data		= &init_net.ipv4.sysctl_ip_nonlocal_bind,
		.maxlen		= sizeof(int),
		.mode		= 0644,
		.proc_handler	= proc_dointvec
	},
	{
		.procname	= "fwmark_reflect",
		.data		= &init_net.ipv4.sysctl_fwmark_reflect,
		.maxlen		= sizeof(int),
		.mode		= 0644,
		.proc_handler	= proc_dointvec,
	},
	{
		.procname	= "tcp_fwmark_accept",
		.data		= &init_net.ipv4.sysctl_tcp_fwmark_accept,
		.maxlen		= sizeof(int),
		.mode		= 0644,
		.proc_handler	= proc_dointvec,
	},
#ifdef CONFIG_NET_L3_MASTER_DEV
	{
		.procname	= "tcp_l3mdev_accept",
		.data		= &init_net.ipv4.sysctl_tcp_l3mdev_accept,
		.maxlen		= sizeof(int),
		.mode		= 0644,
		.proc_handler	= proc_dointvec_minmax,
		.extra1		= &zero,
		.extra2		= &one,
	},
#endif
	{
		.procname	= "tcp_mtu_probing",
		.data		= &init_net.ipv4.sysctl_tcp_mtu_probing,
		.maxlen		= sizeof(int),
		.mode		= 0644,
		.proc_handler	= proc_dointvec,
	},
	{
		.procname	= "tcp_base_mss",
		.data		= &init_net.ipv4.sysctl_tcp_base_mss,
		.maxlen		= sizeof(int),
		.mode		= 0644,
		.proc_handler	= proc_dointvec,
	},
	{
		.procname	= "tcp_min_snd_mss",
		.data		= &init_net.ipv4.sysctl_tcp_min_snd_mss,
		.maxlen		= sizeof(int),
		.mode		= 0644,
		.proc_handler	= proc_dointvec_minmax,
		.extra1		= &tcp_min_snd_mss_min,
		.extra2		= &tcp_min_snd_mss_max,
	},
	{
		.procname	= "tcp_probe_threshold",
		.data		= &init_net.ipv4.sysctl_tcp_probe_threshold,
		.maxlen		= sizeof(int),
		.mode		= 0644,
		.proc_handler	= proc_dointvec,
	},
	{
		.procname	= "tcp_probe_interval",
		.data		= &init_net.ipv4.sysctl_tcp_probe_interval,
		.maxlen		= sizeof(int),
		.mode		= 0644,
		.proc_handler	= proc_dointvec,
	},
	{
		.procname	= "igmp_link_local_mcast_reports",
		.data		= &init_net.ipv4.sysctl_igmp_llm_reports,
		.maxlen		= sizeof(int),
		.mode		= 0644,
		.proc_handler	= proc_dointvec
	},
	{
		.procname	= "igmp_max_memberships",
		.data		= &init_net.ipv4.sysctl_igmp_max_memberships,
		.maxlen		= sizeof(int),
		.mode		= 0644,
		.proc_handler	= proc_dointvec
	},
	{
		.procname	= "igmp_max_msf",
		.data		= &init_net.ipv4.sysctl_igmp_max_msf,
		.maxlen		= sizeof(int),
		.mode		= 0644,
		.proc_handler	= proc_dointvec
	},
#ifdef CONFIG_IP_MULTICAST
	{
		.procname	= "igmp_qrv",
		.data		= &init_net.ipv4.sysctl_igmp_qrv,
		.maxlen		= sizeof(int),
		.mode		= 0644,
		.proc_handler	= proc_dointvec_minmax,
		.extra1		= &one
	},
#endif
	{
		.procname	= "tcp_congestion_control",
		.data		= &init_net.ipv4.tcp_congestion_control,
		.mode		= 0644,
		.maxlen		= TCP_CA_NAME_MAX,
		.proc_handler	= proc_tcp_congestion_control,
	},
	{
		.procname	= "tcp_keepalive_time",
		.data		= &init_net.ipv4.sysctl_tcp_keepalive_time,
		.maxlen		= sizeof(int),
		.mode		= 0644,
		.proc_handler	= proc_dointvec_jiffies,
	},
	{
		.procname	= "tcp_keepalive_probes",
		.data		= &init_net.ipv4.sysctl_tcp_keepalive_probes,
		.maxlen		= sizeof(int),
		.mode		= 0644,
		.proc_handler	= proc_dointvec
	},
	{
		.procname	= "tcp_keepalive_intvl",
		.data		= &init_net.ipv4.sysctl_tcp_keepalive_intvl,
		.maxlen		= sizeof(int),
		.mode		= 0644,
		.proc_handler	= proc_dointvec_jiffies,
	},
	{
		.procname	= "tcp_syn_retries",
		.data		= &init_net.ipv4.sysctl_tcp_syn_retries,
		.maxlen		= sizeof(int),
		.mode		= 0644,
		.proc_handler	= proc_dointvec_minmax,
		.extra1		= &tcp_syn_retries_min,
		.extra2		= &tcp_syn_retries_max
	},
	{
		.procname	= "tcp_synack_retries",
		.data		= &init_net.ipv4.sysctl_tcp_synack_retries,
		.maxlen		= sizeof(int),
		.mode		= 0644,
		.proc_handler	= proc_dointvec
	},
#ifdef CONFIG_SYN_COOKIES
	{
		.procname	= "tcp_syncookies",
		.data		= &init_net.ipv4.sysctl_tcp_syncookies,
		.maxlen		= sizeof(int),
		.mode		= 0644,
		.proc_handler	= proc_dointvec
	},
#endif
	{
		.procname	= "tcp_reordering",
		.data		= &init_net.ipv4.sysctl_tcp_reordering,
		.maxlen		= sizeof(int),
		.mode		= 0644,
		.proc_handler	= proc_dointvec
	},
	{
		.procname	= "tcp_retries1",
		.data		= &init_net.ipv4.sysctl_tcp_retries1,
		.maxlen		= sizeof(int),
		.mode		= 0644,
		.proc_handler	= proc_dointvec_minmax,
		.extra2		= &tcp_retr1_max
	},
	{
		.procname	= "tcp_retries2",
		.data		= &init_net.ipv4.sysctl_tcp_retries2,
		.maxlen		= sizeof(int),
		.mode		= 0644,
		.proc_handler	= proc_dointvec
	},
	{
		.procname	= "tcp_orphan_retries",
		.data		= &init_net.ipv4.sysctl_tcp_orphan_retries,
		.maxlen		= sizeof(int),
		.mode		= 0644,
		.proc_handler	= proc_dointvec
	},
	{
		.procname	= "tcp_fin_timeout",
		.data		= &init_net.ipv4.sysctl_tcp_fin_timeout,
		.maxlen		= sizeof(int),
		.mode		= 0644,
		.proc_handler	= proc_dointvec_jiffies,
	},
	{
		.procname	= "tcp_notsent_lowat",
		.data		= &init_net.ipv4.sysctl_tcp_notsent_lowat,
		.maxlen		= sizeof(unsigned int),
		.mode		= 0644,
		.proc_handler	= proc_douintvec,
	},
	{
		.procname	= "tcp_tw_reuse",
		.data		= &init_net.ipv4.sysctl_tcp_tw_reuse,
		.maxlen		= sizeof(int),
		.mode		= 0644,
		.proc_handler	= proc_dointvec
	},
	{
		.procname	= "tcp_max_tw_buckets",
		.data		= &init_net.ipv4.tcp_death_row.sysctl_max_tw_buckets,
		.maxlen		= sizeof(int),
		.mode		= 0644,
		.proc_handler	= proc_dointvec
	},
	{
		.procname	= "tcp_max_syn_backlog",
		.data		= &init_net.ipv4.sysctl_max_syn_backlog,
		.maxlen		= sizeof(int),
		.mode		= 0644,
		.proc_handler	= proc_dointvec
	},
	{
		.procname	= "tcp_fastopen",
		.data		= &init_net.ipv4.sysctl_tcp_fastopen,
		.maxlen		= sizeof(int),
		.mode		= 0644,
		.proc_handler	= proc_dointvec,
	},
	{
		.procname	= "tcp_fastopen_key",
		.mode		= 0600,
		.data		= &init_net.ipv4.sysctl_tcp_fastopen,
		.maxlen		= ((TCP_FASTOPEN_KEY_LENGTH * 2) + 10),
		.proc_handler	= proc_tcp_fastopen_key,
	},
	{
		.procname	= "tcp_fastopen_blackhole_timeout_sec",
		.data		= &init_net.ipv4.sysctl_tcp_fastopen_blackhole_timeout,
		.maxlen		= sizeof(int),
		.mode		= 0644,
		.proc_handler	= proc_tfo_blackhole_detect_timeout,
		.extra1		= &zero,
	},
#ifdef CONFIG_IP_ROUTE_MULTIPATH
	{
		.procname	= "fib_multipath_use_neigh",
		.data		= &init_net.ipv4.sysctl_fib_multipath_use_neigh,
		.maxlen		= sizeof(int),
		.mode		= 0644,
		.proc_handler	= proc_dointvec_minmax,
		.extra1		= &zero,
		.extra2		= &one,
	},
	{
		.procname	= "fib_multipath_hash_policy",
		.data		= &init_net.ipv4.sysctl_fib_multipath_hash_policy,
		.maxlen		= sizeof(int),
		.mode		= 0644,
		.proc_handler	= proc_dointvec_minmax,
		.extra1		= &zero,
		.extra2		= &one,
	},
#endif
	{
		.procname	= "ip_unprivileged_port_start",
		.maxlen		= sizeof(int),
		.data		= &init_net.ipv4.sysctl_ip_prot_sock,
		.mode		= 0644,
		.proc_handler	= ipv4_privileged_ports,
	},
#ifdef CONFIG_NET_L3_MASTER_DEV
	{
		.procname	= "udp_l3mdev_accept",
		.data		= &init_net.ipv4.sysctl_udp_l3mdev_accept,
		.maxlen		= sizeof(int),
		.mode		= 0644,
		.proc_handler	= proc_dointvec_minmax,
		.extra1		= &zero,
		.extra2		= &one,
	},
#endif
	{
		.procname	= "tcp_sack",
		.data		= &init_net.ipv4.sysctl_tcp_sack,
		.maxlen		= sizeof(int),
		.mode		= 0644,
		.proc_handler	= proc_dointvec
	},
	{
		.procname	= "tcp_window_scaling",
		.data		= &init_net.ipv4.sysctl_tcp_window_scaling,
		.maxlen		= sizeof(int),
		.mode		= 0644,
		.proc_handler	= proc_dointvec
	},
	{
		.procname	= "tcp_timestamps",
		.data		= &init_net.ipv4.sysctl_tcp_timestamps,
		.maxlen		= sizeof(int),
		.mode		= 0644,
		.proc_handler	= proc_dointvec
	},
	{
<<<<<<< HEAD
		.procname       = "tcp_default_init_rwnd",
		.data           = &init_net.ipv4.sysctl_tcp_default_init_rwnd,
		.maxlen         = sizeof(int),
		.mode           = 0644,
		.proc_handler   = proc_dointvec_minmax,
		.extra1		= &three,
		.extra2		= &hundred,
=======
		.procname	= "tcp_early_retrans",
		.data		= &init_net.ipv4.sysctl_tcp_early_retrans,
		.maxlen		= sizeof(int),
		.mode		= 0644,
		.proc_handler	= proc_dointvec_minmax,
		.extra1		= &zero,
		.extra2		= &four,
>>>>>>> 7a22fc46
	},
	{ }
};

static __net_init int ipv4_sysctl_init_net(struct net *net)
{
	struct ctl_table *table;

	table = ipv4_net_table;
	if (!net_eq(net, &init_net)) {
		int i;

		table = kmemdup(table, sizeof(ipv4_net_table), GFP_KERNEL);
		if (!table)
			goto err_alloc;

		/* Update the variables to point into the current struct net */
		for (i = 0; i < ARRAY_SIZE(ipv4_net_table) - 1; i++)
			table[i].data += (void *)net - (void *)&init_net;
	}

	net->ipv4.ipv4_hdr = register_net_sysctl(net, "net/ipv4", table);
	if (!net->ipv4.ipv4_hdr)
		goto err_reg;

	net->ipv4.sysctl_local_reserved_ports = kzalloc(65536 / 8, GFP_KERNEL);
	if (!net->ipv4.sysctl_local_reserved_ports)
		goto err_ports;

	return 0;

err_ports:
	unregister_net_sysctl_table(net->ipv4.ipv4_hdr);
err_reg:
	if (!net_eq(net, &init_net))
		kfree(table);
err_alloc:
	return -ENOMEM;
}

static __net_exit void ipv4_sysctl_exit_net(struct net *net)
{
	struct ctl_table *table;

	kfree(net->ipv4.sysctl_local_reserved_ports);
	table = net->ipv4.ipv4_hdr->ctl_table_arg;
	unregister_net_sysctl_table(net->ipv4.ipv4_hdr);
	kfree(table);
}

static __net_initdata struct pernet_operations ipv4_sysctl_ops = {
	.init = ipv4_sysctl_init_net,
	.exit = ipv4_sysctl_exit_net,
};

static __init int sysctl_ipv4_init(void)
{
	struct ctl_table_header *hdr;

	hdr = register_net_sysctl(&init_net, "net/ipv4", ipv4_table);
	if (!hdr)
		return -ENOMEM;

	if (register_pernet_subsys(&ipv4_sysctl_ops)) {
		unregister_net_sysctl_table(hdr);
		return -ENOMEM;
	}

	return 0;
}

__initcall(sysctl_ipv4_init);<|MERGE_RESOLUTION|>--- conflicted
+++ resolved
@@ -1110,7 +1110,6 @@
 		.proc_handler	= proc_dointvec
 	},
 	{
-<<<<<<< HEAD
 		.procname       = "tcp_default_init_rwnd",
 		.data           = &init_net.ipv4.sysctl_tcp_default_init_rwnd,
 		.maxlen         = sizeof(int),
@@ -1118,7 +1117,8 @@
 		.proc_handler   = proc_dointvec_minmax,
 		.extra1		= &three,
 		.extra2		= &hundred,
-=======
+	},
+	{
 		.procname	= "tcp_early_retrans",
 		.data		= &init_net.ipv4.sysctl_tcp_early_retrans,
 		.maxlen		= sizeof(int),
@@ -1126,7 +1126,6 @@
 		.proc_handler	= proc_dointvec_minmax,
 		.extra1		= &zero,
 		.extra2		= &four,
->>>>>>> 7a22fc46
 	},
 	{ }
 };
