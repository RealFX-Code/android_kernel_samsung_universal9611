--- conflicted
+++ resolved
@@ -550,11 +550,8 @@
 		       int addr_len, int flags)
 {
 	struct sock *sk = sock->sk;
-<<<<<<< HEAD
+	const struct proto *prot;
 	int err;
-=======
-	const struct proto *prot;
->>>>>>> 2138cbfc
 
 	if (addr_len < sizeof(uaddr->sa_family))
 		return -EINVAL;
