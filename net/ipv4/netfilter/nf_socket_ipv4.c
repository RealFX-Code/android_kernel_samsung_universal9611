--- conflicted
+++ resolved
@@ -100,12 +100,8 @@
 	__be16 dport, sport;
 	const struct iphdr *iph = ip_hdr(skb);
 	struct sk_buff *data_skb = NULL;
-<<<<<<< HEAD
 	struct sock *sk = skb->sk;
-	u8 uninitialized_var(protocol);
-=======
 	u8 protocol;
->>>>>>> 4dbbc9b4
 #if IS_ENABLED(CONFIG_NF_CONNTRACK)
 	enum ip_conntrack_info ctinfo;
 	struct nf_conn const *ct;
