/*
 * This program is free software; you can redistribute it and/or modify
 * it under the terms of the GNU General Public License version 2 as
 * published by the Free Software Foundation.
 *
 * This program is distributed in the hope that it will be useful,
 * but WITHOUT ANY WARRANTY; without even the implied warranty of
 * MERCHANTABILITY or FITNESS FOR A PARTICULAR PURPOSE.  See the
 * GNU General Public License for more details.
 *
 * Copyright (C) 2013 ARM Limited
 *
 * Author: Will Deacon <will.deacon@arm.com>
 */

#define pr_fmt(fmt) "psci: " fmt

#include <linux/init.h>
#include <linux/of.h>
#include <linux/smp.h>
#include <linux/delay.h>
#include <linux/psci.h>
#include <linux/mm.h>
#include <soc/samsung/exynos-cpupm.h>

#include <uapi/linux/psci.h>

#include <asm/compiler.h>
#include <asm/cpu_ops.h>
#include <asm/errno.h>
#include <asm/smp_plat.h>

static int __init cpu_psci_cpu_init(unsigned int cpu)
{
	return 0;
}

static int __init cpu_psci_cpu_prepare(unsigned int cpu)
{
	if (!psci_ops.cpu_on) {
		pr_err("no cpu_on method, not booting CPU%d\n", cpu);
		return -ENODEV;
	}

	return 0;
}

static int cpu_psci_cpu_boot(unsigned int cpu)
{
	int err = psci_ops.cpu_on(cpu_logical_map(cpu), __pa_symbol(secondary_entry));
	if (err)
		pr_err("failed to boot CPU%d (%d)\n", cpu, err);

	return err;
}

#ifdef CONFIG_HOTPLUG_CPU
static int cpu_psci_cpu_disable(unsigned int cpu)
{
	/* Fail early if we don't have CPU_OFF support */
	if (!psci_ops.cpu_off)
		return -EOPNOTSUPP;

	/* Trusted OS will deny CPU_OFF */
	if (psci_tos_resident_on(cpu))
		return -EPERM;

	return 0;
}

static void cpu_psci_cpu_die(unsigned int cpu)
{
<<<<<<< HEAD
	u32 state;
	int ret, affinity_level = 0;
=======
>>>>>>> c3ecb1c2
	/*
	 * There are no known implementations of PSCI actually using the
	 * power state field, pass a sensible default for now.
	 */
	if (exynos_cpuhp_last_cpu(cpu))
		affinity_level = 1;

	state = ((PSCI_POWER_STATE_TYPE_POWER_DOWN
			<< PSCI_0_2_POWER_STATE_TYPE_SHIFT)
			& PSCI_0_2_POWER_STATE_TYPE_MASK) |
		((affinity_level
			<< PSCI_0_2_POWER_STATE_AFFL_SHIFT)
			& PSCI_0_2_POWER_STATE_AFFL_MASK);

	psci_ops.cpu_off(state);
}

static int cpu_psci_cpu_kill(unsigned int cpu)
{
	int err;
	unsigned long start, end;

	if (!psci_ops.affinity_info)
		return 0;
	/*
	 * cpu_kill could race with cpu_die and we can
	 * potentially end up declaring this cpu undead
	 * while it is dying. So, try again a few times.
	 */

	start = jiffies;
	end = start + msecs_to_jiffies(100);
	do {
		err = psci_ops.affinity_info(cpu_logical_map(cpu), 0);
		if (err == PSCI_0_2_AFFINITY_LEVEL_OFF) {
			pr_info("CPU%d killed (polled %d ms)\n", cpu,
				jiffies_to_msecs(jiffies - start));
			return 0;
		}

		usleep_range(100, 1000);
	} while (time_before(jiffies, end));

	pr_warn("CPU%d may not have shut down cleanly (AFFINITY_INFO reports %d)\n",
			cpu, err);
	return -ETIMEDOUT;
}
#endif

const struct cpu_operations cpu_psci_ops = {
	.name		= "psci",
#ifdef CONFIG_CPU_IDLE
	.cpu_init_idle	= psci_cpu_init_idle,
	.cpu_suspend	= psci_cpu_suspend_enter,
#endif
	.cpu_init	= cpu_psci_cpu_init,
	.cpu_prepare	= cpu_psci_cpu_prepare,
	.cpu_boot	= cpu_psci_cpu_boot,
#ifdef CONFIG_HOTPLUG_CPU
	.cpu_disable	= cpu_psci_cpu_disable,
	.cpu_die	= cpu_psci_cpu_die,
	.cpu_kill	= cpu_psci_cpu_kill,
#endif
};
<|MERGE_RESOLUTION|>--- conflicted
+++ resolved
@@ -70,11 +70,9 @@
 
 static void cpu_psci_cpu_die(unsigned int cpu)
 {
-<<<<<<< HEAD
 	u32 state;
-	int ret, affinity_level = 0;
-=======
->>>>>>> c3ecb1c2
+	int affinity_level = 0;
+
 	/*
 	 * There are no known implementations of PSCI actually using the
 	 * power state field, pass a sensible default for now.
