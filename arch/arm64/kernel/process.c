--- conflicted
+++ resolved
@@ -178,13 +178,10 @@
 	while (1);
 }
 
-<<<<<<< HEAD
 #ifdef CONFIG_SEC_DEBUG_AVOID_UNNECESSARY_TRAP
 extern unsigned long long incorrect_addr;
 #endif
 
-=======
->>>>>>> 8a685dfc
 /*
  * dump a block of kernel memory from around the given address
  */
@@ -192,19 +189,15 @@
 {
 	int	i, j;
 	int	nlines;
-<<<<<<< HEAD
 #ifdef CONFIG_SEC_DEBUG_AVOID_UNNECESSARY_TRAP
 	int	nbytes_offset = nbytes;
 #endif
-=======
->>>>>>> 8a685dfc
 	u32	*p;
 
 	/*
 	 * don't attempt to dump non-kernel addresses or
 	 * values that are probably just small negative numbers
 	 */
-<<<<<<< HEAD
 	if (addr < PAGE_OFFSET || addr > -256UL) {
 		/*
 		 * If kaslr is enabled, Kernel code is able to
@@ -218,10 +211,6 @@
 			return;
 		}
 	}
-=======
-	if (addr < PAGE_OFFSET || addr > -256UL)
-		return;
->>>>>>> 8a685dfc
 
 	printk("\n%s: %pS:\n", name, addr);
 
@@ -239,7 +228,6 @@
 		 * just display low 16 bits of address to keep
 		 * each line of the dump < 80 characters
 		 */
-<<<<<<< HEAD
 		printk("%04lx :", (unsigned long)p & 0xffff);
 		for (j = 0; j < 8; j++) {
 			u32	data;
@@ -266,19 +254,6 @@
 			}
 			++p;
 		}
-=======
-		printk("%04lx ", (unsigned long)p & 0xffff);
-		for (j = 0; j < 8; j++) {
-			u32	data;
-			if (probe_kernel_address(p, data)) {
-				pr_cont(" ********");
-			} else {
-				pr_cont(" %08x", data);
-			}
-			++p;
-		}
-		pr_cont("\n");
->>>>>>> 8a685dfc
 	}
 }
 
@@ -348,11 +323,7 @@
 		pr_cont("\n");
 	}
 	if (!user_mode(regs))
-<<<<<<< HEAD
 		show_extra_register_data(regs, 256);
-=======
-		show_extra_register_data(regs, 128);
->>>>>>> 8a685dfc
 	printk("\n");
 }
 
