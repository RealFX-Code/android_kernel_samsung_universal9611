/*
 * Copyright (C) 2012 ARM Ltd.
 *
 * This program is free software; you can redistribute it and/or modify
 * it under the terms of the GNU General Public License version 2 as
 * published by the Free Software Foundation.
 *
 * This program is distributed in the hope that it will be useful,
 * but WITHOUT ANY WARRANTY; without even the implied warranty of
 * MERCHANTABILITY or FITNESS FOR A PARTICULAR PURPOSE.  See the
 * GNU General Public License for more details.
 *
 * You should have received a copy of the GNU General Public License
 * along with this program.  If not, see <http://www.gnu.org/licenses/>.
 */
#ifndef __ASM_CPUTYPE_H
#define __ASM_CPUTYPE_H

#define INVALID_HWID		ULONG_MAX

#define MPIDR_UP_BITMASK	(0x1 << 30)
#define MPIDR_MT_BITMASK	(0x1 << 24)
#define MPIDR_HWID_BITMASK	0xff00ffffff

#define MPIDR_LEVEL_BITS_SHIFT	3
#define MPIDR_LEVEL_BITS	(1 << MPIDR_LEVEL_BITS_SHIFT)
#define MPIDR_LEVEL_MASK	((1 << MPIDR_LEVEL_BITS) - 1)

#define MPIDR_LEVEL_SHIFT(level) \
	(((1 << level) >> 1) << MPIDR_LEVEL_BITS_SHIFT)

#define MPIDR_AFFINITY_LEVEL(mpidr, level) \
	((mpidr >> MPIDR_LEVEL_SHIFT(level)) & MPIDR_LEVEL_MASK)

#define MIDR_REVISION_MASK	0xf
#define MIDR_REVISION(midr)	((midr) & MIDR_REVISION_MASK)
#define MIDR_PARTNUM_SHIFT	4
#define MIDR_PARTNUM_MASK	(0xfff << MIDR_PARTNUM_SHIFT)
#define MIDR_PARTNUM(midr)	\
	(((midr) & MIDR_PARTNUM_MASK) >> MIDR_PARTNUM_SHIFT)
#define MIDR_ARCHITECTURE_SHIFT	16
#define MIDR_ARCHITECTURE_MASK	(0xf << MIDR_ARCHITECTURE_SHIFT)
#define MIDR_ARCHITECTURE(midr)	\
	(((midr) & MIDR_ARCHITECTURE_MASK) >> MIDR_ARCHITECTURE_SHIFT)
#define MIDR_VARIANT_SHIFT	20
#define MIDR_VARIANT_MASK	(0xf << MIDR_VARIANT_SHIFT)
#define MIDR_VARIANT(midr)	\
	(((midr) & MIDR_VARIANT_MASK) >> MIDR_VARIANT_SHIFT)
#define MIDR_IMPLEMENTOR_SHIFT	24
#define MIDR_IMPLEMENTOR_MASK	(0xff << MIDR_IMPLEMENTOR_SHIFT)
#define MIDR_IMPLEMENTOR(midr)	\
	(((midr) & MIDR_IMPLEMENTOR_MASK) >> MIDR_IMPLEMENTOR_SHIFT)

#define MIDR_CPU_MODEL(imp, partnum) \
	(((imp)			<< MIDR_IMPLEMENTOR_SHIFT) | \
	(0xf			<< MIDR_ARCHITECTURE_SHIFT) | \
	((partnum)		<< MIDR_PARTNUM_SHIFT))

#define MIDR_CPU_VAR_REV(var, rev) \
	(((var)	<< MIDR_VARIANT_SHIFT) | (rev))

#define MIDR_CPU_MODEL_MASK (MIDR_IMPLEMENTOR_MASK | MIDR_PARTNUM_MASK | \
			     MIDR_ARCHITECTURE_MASK)

#define MIDR_IS_CPU_MODEL_RANGE(midr, model, rv_min, rv_max)		\
({									\
	u32 _model = (midr) & MIDR_CPU_MODEL_MASK;			\
	u32 rv = (midr) & (MIDR_REVISION_MASK | MIDR_VARIANT_MASK);	\
									\
	_model == (model) && rv >= (rv_min) && rv <= (rv_max);		\
 })

#define ARM_CPU_IMP_ARM			0x41
#define ARM_CPU_IMP_APM			0x50
#define ARM_CPU_IMP_CAVIUM		0x43
#define ARM_CPU_IMP_BRCM		0x42
#define ARM_CPU_IMP_QCOM		0x51
#define ARM_CPU_IMP_SEC			0x53
#define ARM_CPU_IMP_NVIDIA		0x4E

#define ARM_CPU_PART_AEM_V8		0xD0F
#define ARM_CPU_PART_FOUNDATION		0xD00
#define ARM_CPU_PART_CORTEX_A35		0xD04
#define ARM_CPU_PART_CORTEX_A55		0xD05
#define ARM_CPU_PART_CORTEX_A57		0xD07
#define ARM_CPU_PART_CORTEX_A72		0xD08
#define ARM_CPU_PART_CORTEX_A53		0xD03
#define ARM_CPU_PART_CORTEX_A73		0xD09
#define ARM_CPU_PART_CORTEX_A75		0xD0A
<<<<<<< HEAD
#define ARM_CPU_PART_ANANKE		0xD05
#define ARM_CPU_PART_MONGOOSE		0x001
#define ARM_CPU_PART_MEERKAT		0x002
=======
#define ARM_CPU_PART_CORTEX_A35		0xD04
#define ARM_CPU_PART_CORTEX_A55		0xD05
#define ARM_CPU_PART_CORTEX_A76		0xD0B
#define ARM_CPU_PART_NEOVERSE_N1	0xD0C
#define ARM_CPU_PART_CORTEX_A77		0xD0D
#define ARM_CPU_PART_NEOVERSE_V1	0xD40
#define ARM_CPU_PART_CORTEX_A78		0xD41
#define ARM_CPU_PART_CORTEX_X1		0xD44
#define ARM_CPU_PART_CORTEX_A710	0xD47
#define ARM_CPU_PART_CORTEX_X2		0xD48
#define ARM_CPU_PART_NEOVERSE_N2	0xD49
#define ARM_CPU_PART_CORTEX_A78C	0xD4B
>>>>>>> c5a98715

#define APM_CPU_PART_POTENZA		0x000

#define CAVIUM_CPU_PART_THUNDERX	0x0A1
#define CAVIUM_CPU_PART_THUNDERX_81XX	0x0A2
#define CAVIUM_CPU_PART_THUNDERX_83XX	0x0A3
#define CAVIUM_CPU_PART_THUNDERX2	0x0AF

#define BRCM_CPU_PART_VULCAN		0x516

#define QCOM_CPU_PART_FALKOR_V1		0x800
#define QCOM_CPU_PART_FALKOR		0xC00
#define QCOM_CPU_PART_KRYO		0x200

#define NVIDIA_CPU_PART_DENVER		0x003
#define NVIDIA_CPU_PART_CARMEL		0x004

#define MIDR_CORTEX_A53 MIDR_CPU_MODEL(ARM_CPU_IMP_ARM, ARM_CPU_PART_CORTEX_A53)
#define MIDR_CORTEX_A55 MIDR_CPU_MODEL(ARM_CPU_IMP_ARM, ARM_CPU_PART_CORTEX_A55)
#define MIDR_CORTEX_A57 MIDR_CPU_MODEL(ARM_CPU_IMP_ARM, ARM_CPU_PART_CORTEX_A57)
#define MIDR_CORTEX_A72 MIDR_CPU_MODEL(ARM_CPU_IMP_ARM, ARM_CPU_PART_CORTEX_A72)
#define MIDR_CORTEX_A73 MIDR_CPU_MODEL(ARM_CPU_IMP_ARM, ARM_CPU_PART_CORTEX_A73)
#define MIDR_CORTEX_A75 MIDR_CPU_MODEL(ARM_CPU_IMP_ARM, ARM_CPU_PART_CORTEX_A75)
#define MIDR_CORTEX_A35 MIDR_CPU_MODEL(ARM_CPU_IMP_ARM, ARM_CPU_PART_CORTEX_A35)
#define MIDR_CORTEX_A55 MIDR_CPU_MODEL(ARM_CPU_IMP_ARM, ARM_CPU_PART_CORTEX_A55)
#define MIDR_CORTEX_A76	MIDR_CPU_MODEL(ARM_CPU_IMP_ARM, ARM_CPU_PART_CORTEX_A76)
#define MIDR_NEOVERSE_N1 MIDR_CPU_MODEL(ARM_CPU_IMP_ARM, ARM_CPU_PART_NEOVERSE_N1)
#define MIDR_CORTEX_A77	MIDR_CPU_MODEL(ARM_CPU_IMP_ARM, ARM_CPU_PART_CORTEX_A77)
#define MIDR_NEOVERSE_V1	MIDR_CPU_MODEL(ARM_CPU_IMP_ARM, ARM_CPU_PART_NEOVERSE_V1)
#define MIDR_CORTEX_A78	MIDR_CPU_MODEL(ARM_CPU_IMP_ARM, ARM_CPU_PART_CORTEX_A78)
#define MIDR_CORTEX_X1	MIDR_CPU_MODEL(ARM_CPU_IMP_ARM, ARM_CPU_PART_CORTEX_X1)
#define MIDR_CORTEX_A710 MIDR_CPU_MODEL(ARM_CPU_IMP_ARM, ARM_CPU_PART_CORTEX_A710)
#define MIDR_CORTEX_X2 MIDR_CPU_MODEL(ARM_CPU_IMP_ARM, ARM_CPU_PART_CORTEX_X2)
#define MIDR_NEOVERSE_N2 MIDR_CPU_MODEL(ARM_CPU_IMP_ARM, ARM_CPU_PART_NEOVERSE_N2)
#define MIDR_CORTEX_A78C	MIDR_CPU_MODEL(ARM_CPU_IMP_ARM, ARM_CPU_PART_CORTEX_A78C)
#define MIDR_THUNDERX	MIDR_CPU_MODEL(ARM_CPU_IMP_CAVIUM, CAVIUM_CPU_PART_THUNDERX)
#define MIDR_THUNDERX_81XX MIDR_CPU_MODEL(ARM_CPU_IMP_CAVIUM, CAVIUM_CPU_PART_THUNDERX_81XX)
#define MIDR_THUNDERX_83XX MIDR_CPU_MODEL(ARM_CPU_IMP_CAVIUM, CAVIUM_CPU_PART_THUNDERX_83XX)
#define MIDR_CAVIUM_THUNDERX2 MIDR_CPU_MODEL(ARM_CPU_IMP_CAVIUM, CAVIUM_CPU_PART_THUNDERX2)
#define MIDR_BRCM_VULCAN MIDR_CPU_MODEL(ARM_CPU_IMP_BRCM, BRCM_CPU_PART_VULCAN)
#define MIDR_QCOM_FALKOR_V1 MIDR_CPU_MODEL(ARM_CPU_IMP_QCOM, QCOM_CPU_PART_FALKOR_V1)
#define MIDR_QCOM_FALKOR MIDR_CPU_MODEL(ARM_CPU_IMP_QCOM, QCOM_CPU_PART_FALKOR)
#define MIDR_QCOM_KRYO MIDR_CPU_MODEL(ARM_CPU_IMP_QCOM, QCOM_CPU_PART_KRYO)
#define MIDR_NVIDIA_DENVER MIDR_CPU_MODEL(ARM_CPU_IMP_NVIDIA, NVIDIA_CPU_PART_DENVER)
#define MIDR_NVIDIA_CARMEL MIDR_CPU_MODEL(ARM_CPU_IMP_NVIDIA, NVIDIA_CPU_PART_CARMEL)

#ifndef __ASSEMBLY__

#include <asm/sysreg.h>

#define read_cpuid(reg)			read_sysreg_s(SYS_ ## reg)

/*
 * Represent a range of MIDR values for a given CPU model and a
 * range of variant/revision values.
 *
 * @model	- CPU model as defined by MIDR_CPU_MODEL
 * @rv_min	- Minimum value for the revision/variant as defined by
 *		  MIDR_CPU_VAR_REV
 * @rv_max	- Maximum value for the variant/revision for the range.
 */
struct midr_range {
	u32 model;
	u32 rv_min;
	u32 rv_max;
};

#define MIDR_RANGE(m, v_min, r_min, v_max, r_max)		\
	{							\
		.model = m,					\
		.rv_min = MIDR_CPU_VAR_REV(v_min, r_min),	\
		.rv_max = MIDR_CPU_VAR_REV(v_max, r_max),	\
	}

#define MIDR_ALL_VERSIONS(m) MIDR_RANGE(m, 0, 0, 0xf, 0xf)

static inline bool is_midr_in_range(u32 midr, struct midr_range const *range)
{
	return MIDR_IS_CPU_MODEL_RANGE(midr, range->model,
				 range->rv_min, range->rv_max);
}

static inline bool
is_midr_in_range_list(u32 midr, struct midr_range const *ranges)
{
	while (ranges->model)
		if (is_midr_in_range(midr, ranges++))
			return true;
	return false;
}

/*
 * The CPU ID never changes at run time, so we might as well tell the
 * compiler that it's constant.  Use this function to read the CPU ID
 * rather than directly reading processor_id or read_cpuid() directly.
 */
static inline u32 __attribute_const__ read_cpuid_id(void)
{
	return read_cpuid(MIDR_EL1);
}

static inline u64 __attribute_const__ read_cpuid_mpidr(void)
{
	return read_cpuid(MPIDR_EL1);
}

static inline unsigned int __attribute_const__ read_cpuid_implementor(void)
{
	return MIDR_IMPLEMENTOR(read_cpuid_id());
}

static inline unsigned int __attribute_const__ read_cpuid_part_number(void)
{
	return MIDR_PARTNUM(read_cpuid_id());
}

static inline u32 __attribute_const__ read_cpuid_cachetype(void)
{
	return read_cpuid(CTR_EL0);
}
#endif /* __ASSEMBLY__ */

#endif<|MERGE_RESOLUTION|>--- conflicted
+++ resolved
@@ -87,11 +87,6 @@
 #define ARM_CPU_PART_CORTEX_A53		0xD03
 #define ARM_CPU_PART_CORTEX_A73		0xD09
 #define ARM_CPU_PART_CORTEX_A75		0xD0A
-<<<<<<< HEAD
-#define ARM_CPU_PART_ANANKE		0xD05
-#define ARM_CPU_PART_MONGOOSE		0x001
-#define ARM_CPU_PART_MEERKAT		0x002
-=======
 #define ARM_CPU_PART_CORTEX_A35		0xD04
 #define ARM_CPU_PART_CORTEX_A55		0xD05
 #define ARM_CPU_PART_CORTEX_A76		0xD0B
@@ -104,7 +99,9 @@
 #define ARM_CPU_PART_CORTEX_X2		0xD48
 #define ARM_CPU_PART_NEOVERSE_N2	0xD49
 #define ARM_CPU_PART_CORTEX_A78C	0xD4B
->>>>>>> c5a98715
+#define ARM_CPU_PART_ANANKE		0xD05
+#define ARM_CPU_PART_MONGOOSE		0x001
+#define ARM_CPU_PART_MEERKAT		0x002
 
 #define APM_CPU_PART_POTENZA		0x000
 
