# SPDX-License-Identifier: GPL-2.0
# ==========================================================================
# Building
# ==========================================================================

src := $(obj)

PHONY := __build
__build:

# Init all relevant variables used in kbuild files so
# 1) they have correct type
# 2) they do not inherit any value from the environment
obj-y :=
obj-m :=
lib-y :=
lib-m :=
always :=
targets :=
subdir-y :=
subdir-m :=
EXTRA_AFLAGS   :=
EXTRA_CFLAGS   :=
EXTRA_CPPFLAGS :=
EXTRA_LDFLAGS  :=
asflags-y  :=
ccflags-y  :=
cppflags-y :=
ldflags-y  :=

subdir-asflags-y :=
subdir-ccflags-y :=

# Read auto.conf if it exists, otherwise ignore
-include include/config/auto.conf

include scripts/Kbuild.include

# For backward compatibility check that these variables do not change
save-cflags := $(CFLAGS)

# The filename Kbuild has precedence over Makefile
kbuild-dir := $(if $(filter /%,$(src)),$(src),$(srctree)/$(src))
kbuild-file := $(if $(wildcard $(kbuild-dir)/Kbuild),$(kbuild-dir)/Kbuild,$(kbuild-dir)/Makefile)
include $(kbuild-file)

# If the save-* variables changed error out
ifeq ($(KBUILD_NOPEDANTIC),)
        ifneq ("$(save-cflags)","$(CFLAGS)")
                $(error CFLAGS was changed in "$(kbuild-file)". Fix it to use ccflags-y)
        endif
endif

include scripts/Makefile.lib

ifdef host-progs
ifneq ($(hostprogs-y),$(host-progs))
$(warning kbuild: $(obj)/Makefile - Usage of host-progs is deprecated. Please replace with hostprogs-y!)
hostprogs-y += $(host-progs)
endif
endif

# Do not include host rules unless needed
ifneq ($(hostprogs-y)$(hostprogs-m)$(hostlibs-y)$(hostlibs-m)$(hostcxxlibs-y)$(hostcxxlibs-m),)
include scripts/Makefile.host
endif

ifneq ($(KBUILD_SRC),)
# Create output directory if not already present
_dummy := $(shell [ -d $(obj) ] || mkdir -p $(obj))

# Create directories for object files if directory does not exist
# Needed when obj-y := dir/file.o syntax is used
_dummy := $(foreach d,$(obj-dirs), $(shell [ -d $(d) ] || mkdir -p $(d)))
endif

ifndef obj
$(warning kbuild: Makefile.build is included improperly)
endif

# ===========================================================================

ifneq ($(strip $(lib-y) $(lib-m) $(lib-)),)
lib-target := $(obj)/lib.a
obj-y += $(obj)/lib-ksyms.o
endif

ifneq ($(strip $(obj-y) $(obj-m) $(obj-) $(subdir-m) $(lib-target)),)
builtin-target := $(obj)/built-in.o
endif

modorder-target := $(obj)/modules.order

# We keep a list of all modules in $(MODVERDIR)

__build: $(if $(KBUILD_BUILTIN),$(builtin-target) $(lib-target) $(extra-y)) \
	 $(if $(KBUILD_MODULES),$(obj-m) $(modorder-target)) \
	 $(subdir-ym) $(always)
	@:

# Linus' kernel sanity checking tool
ifneq ($(KBUILD_CHECKSRC),0)
  ifeq ($(KBUILD_CHECKSRC),2)
    quiet_cmd_force_checksrc = CHECK   $<
          cmd_force_checksrc = $(CHECK) $(CHECKFLAGS) $(c_flags) $< ;
  else
      quiet_cmd_checksrc     = CHECK   $<
            cmd_checksrc     = $(CHECK) $(CHECKFLAGS) $(c_flags) $< ;
  endif
endif

# Do section mismatch analysis for each module/built-in.o
ifdef CONFIG_DEBUG_SECTION_MISMATCH
  cmd_secanalysis = ; scripts/mod/modpost $@
endif

# Compile C sources (.c)
# ---------------------------------------------------------------------------

# Default is built-in, unless we know otherwise
modkern_cflags =                                          \
	$(if $(part-of-module),                           \
		$(KBUILD_CFLAGS_MODULE) $(CFLAGS_MODULE), \
		$(KBUILD_CFLAGS_KERNEL) $(CFLAGS_KERNEL))
quiet_modtag := $(empty)   $(empty)

$(real-objs-m)        : part-of-module := y
$(real-objs-m:.o=.i)  : part-of-module := y
$(real-objs-m:.o=.s)  : part-of-module := y
$(real-objs-m:.o=.lst): part-of-module := y

$(real-objs-m)        : quiet_modtag := [M]
$(real-objs-m:.o=.i)  : quiet_modtag := [M]
$(real-objs-m:.o=.s)  : quiet_modtag := [M]
$(real-objs-m:.o=.lst): quiet_modtag := [M]

$(obj-m)              : quiet_modtag := [M]

# Default for not multi-part modules
modname = $(basetarget)

$(multi-objs-m)         : modname = $(modname-multi)
$(multi-objs-m:.o=.i)   : modname = $(modname-multi)
$(multi-objs-m:.o=.s)   : modname = $(modname-multi)
$(multi-objs-m:.o=.lst) : modname = $(modname-multi)
$(multi-objs-y)         : modname = $(modname-multi)
$(multi-objs-y:.o=.i)   : modname = $(modname-multi)
$(multi-objs-y:.o=.s)   : modname = $(modname-multi)
$(multi-objs-y:.o=.lst) : modname = $(modname-multi)

quiet_cmd_cc_s_c = CC $(quiet_modtag)  $@
cmd_cc_s_c       = $(CC) $(c_flags) $(DISABLE_LTO) -fverbose-asm -S -o $@ $<

$(obj)/%.s: $(src)/%.c FORCE
	$(call if_changed_dep,cc_s_c)

quiet_cmd_cpp_i_c = CPP $(quiet_modtag) $@
cmd_cpp_i_c       = $(CPP) $(c_flags) -o $@ $<

$(obj)/%.i: $(src)/%.c FORCE
	$(call if_changed_dep,cpp_i_c)

# These mirror gensymtypes_S and co below, keep them in synch.
cmd_gensymtypes_c =                                                         \
    $(CPP) -D__GENKSYMS__ $(c_flags) $< |                                   \
    $(GENKSYMS) $(if $(1), -T $(2))                                         \
     $(patsubst y,-s _,$(CONFIG_HAVE_UNDERSCORE_SYMBOL_PREFIX))             \
     $(patsubst y,-R,$(CONFIG_MODULE_REL_CRCS))                             \
     $(if $(KBUILD_PRESERVE),-p)                                            \
     -r $(firstword $(wildcard $(2:.symtypes=.symref) /dev/null))

quiet_cmd_cc_symtypes_c = SYM $(quiet_modtag) $@
cmd_cc_symtypes_c =                                                         \
    set -e;                                                                 \
    $(call cmd_gensymtypes_c,true,$@) >/dev/null;                           \
    test -s $@ || rm -f $@

$(obj)/%.symtypes : $(src)/%.c FORCE
	$(call cmd,cc_symtypes_c)

# LLVM assembly
# Generate .ll files from .c
quiet_cmd_cc_ll_c = CC $(quiet_modtag)  $@
      cmd_cc_ll_c = $(CC) $(c_flags) -emit-llvm -S -o $@ $<

$(obj)/%.ll: $(src)/%.c FORCE
	$(call if_changed_dep,cc_ll_c)

# C (.c) files
# The C file is compiled and updated dependency information is generated.
# (See cmd_cc_o_c + relevant part of rule_cc_o_c)

quiet_cmd_cc_o_c = CC $(quiet_modtag)  $@

ifndef CONFIG_MODVERSIONS
cmd_cc_o_c = $(CC) $(c_flags) -c -o $@ $<

else
# When module versioning is enabled the following steps are executed:
# o compile a .tmp_<file>.o from <file>.c
# o if .tmp_<file>.o doesn't contain a __ksymtab version, i.e. does
#   not export symbols, we just rename .tmp_<file>.o to <file>.o and
#   are done.
# o otherwise, we calculate symbol versions using the good old
#   genksyms on the preprocessed source and postprocess them in a way
#   that they are usable as a linker script
# o generate <file>.o from .tmp_<file>.o using the linker to
#   replace the unresolved symbols __crc_exported_symbol with
#   the actual value of the checksum generated by genksyms

cmd_cc_o_c = $(CC) $(c_flags) -c -o $(@D)/.tmp_$(@F) $<

ifdef CONFIG_LTO_CLANG
# Generate .o.symversions files for each .o with exported symbols, and link these
# to the kernel and/or modules at the end.
cmd_modversions_c =								\
	if $(OBJDUMP) -h $(@D)/.tmp_$(@F) >/dev/null 2>/dev/null; then		\
		if $(OBJDUMP) -h $(@D)/.tmp_$(@F) | grep -q __ksymtab; then	\
			$(call cmd_gensymtypes_c,$(KBUILD_SYMTYPES),$(@:.o=.symtypes)) \
			    > $(@D)/$(@F).symversions;				\
		fi;								\
	else									\
<<<<<<< HEAD
		if $(LLVM_DIS) -o=- $(@D)/.tmp_$(@F) | grep -q __ksymtab; then	\
=======
		if $(LLVM_NM) $(@D)/.tmp_$(@F) | grep -q __ksymtab; then	\
>>>>>>> 8a685dfc
			$(call cmd_gensymtypes_c,$(KBUILD_SYMTYPES),$(@:.o=.symtypes)) \
			    > $(@D)/$(@F).symversions;				\
		fi;								\
	fi;									\
	mv -f $(@D)/.tmp_$(@F) $@;
else
cmd_modversions_c =								\
	if $(OBJDUMP) -h $(@D)/.tmp_$(@F) | grep -q __ksymtab; then		\
		$(call cmd_gensymtypes_c,$(KBUILD_SYMTYPES),$(@:.o=.symtypes))	\
		    > $(@D)/.tmp_$(@F:.o=.ver);					\
										\
		$(LD) $(LDFLAGS) -r -o $@ $(@D)/.tmp_$(@F) 			\
			-T $(@D)/.tmp_$(@F:.o=.ver);				\
		rm -f $(@D)/.tmp_$(@F) $(@D)/.tmp_$(@F:.o=.ver);		\
	else									\
		mv -f $(@D)/.tmp_$(@F) $@;					\
	fi;
endif
endif

ifdef CONFIG_FTRACE_MCOUNT_RECORD
ifndef CC_USING_RECORD_MCOUNT
# compiler will not generate __mcount_loc use recordmcount or recordmcount.pl
ifdef BUILD_C_RECORDMCOUNT
ifeq ("$(origin RECORDMCOUNT_WARN)", "command line")
  RECORDMCOUNT_FLAGS = -w
endif

ifdef CONFIG_LTO_CLANG
# With LTO, we postpone running recordmcount until after the LTO link step, so
# let's export the parameters for the link script.
export RECORDMCOUNT_FLAGS
else
# Due to recursion, we must skip empty.o.
# The empty.o file is created in the make process in order to determine
# the target endianness and word size. It is made before all other C
# files, including recordmcount.
sub_cmd_record_mcount =					\
	if [ $(@) != "scripts/mod/empty.o" ]; then	\
		$(objtree)/scripts/recordmcount $(RECORDMCOUNT_FLAGS) "$(@)";	\
	fi;
endif

recordmcount_source := $(srctree)/scripts/recordmcount.c \
		    $(srctree)/scripts/recordmcount.h
else # !BUILD_C_RECORDMCOUNT
sub_cmd_record_mcount = set -e ; perl $(srctree)/scripts/recordmcount.pl "$(ARCH)" \
	"$(if $(CONFIG_CPU_BIG_ENDIAN),big,little)" \
	"$(if $(CONFIG_64BIT),64,32)" \
	"$(OBJDUMP)" "$(OBJCOPY)" "$(CC) $(KBUILD_CPPFLAGS) $(KBUILD_CFLAGS)" \
	"$(LD)" "$(NM)" "$(RM)" "$(MV)" \
	"$(if $(part-of-module),1,0)" "$(@)";

recordmcount_source := $(srctree)/scripts/recordmcount.pl
endif # BUILD_C_RECORDMCOUNT

ifndef CONFIG_LTO_CLANG
cmd_record_mcount =						\
	if [ "$(findstring $(CC_FLAGS_FTRACE),$(_c_flags))" =	\
	     "$(CC_FLAGS_FTRACE)" ]; then			\
		$(sub_cmd_record_mcount)			\
	fi;
endif
endif # CC_USING_RECORD_MCOUNT
endif # CONFIG_FTRACE_MCOUNT_RECORD

ifdef CONFIG_STACK_VALIDATION
ifneq ($(SKIP_STACK_VALIDATION),1)

__objtool_obj := $(objtree)/tools/objtool/objtool

objtool_args = $(if $(CONFIG_UNWINDER_ORC),orc generate,check)

objtool_args += $(if $(part-of-module), --module,)

ifndef CONFIG_FRAME_POINTER
objtool_args += --no-fp
endif
ifdef CONFIG_GCOV_KERNEL
objtool_args += --no-unreachable
else
objtool_args += $(call cc-ifversion, -lt, 0405, --no-unreachable)
endif
ifdef CONFIG_RETPOLINE
  objtool_args += --retpoline
endif


ifdef CONFIG_MODVERSIONS
objtool_o = $(@D)/.tmp_$(@F)
else
objtool_o = $(@)
endif

# 'OBJECT_FILES_NON_STANDARD := y': skip objtool checking for a directory
# 'OBJECT_FILES_NON_STANDARD_foo.o := 'y': skip objtool checking for a file
# 'OBJECT_FILES_NON_STANDARD_foo.o := 'n': override directory skip for a file
cmd_objtool = $(if $(patsubst y%,, \
	$(OBJECT_FILES_NON_STANDARD_$(basetarget).o)$(OBJECT_FILES_NON_STANDARD)n), \
	$(__objtool_obj) $(objtool_args) "$(objtool_o)";)
objtool_obj = $(if $(patsubst y%,, \
	$(OBJECT_FILES_NON_STANDARD_$(basetarget).o)$(OBJECT_FILES_NON_STANDARD)n), \
	$(__objtool_obj))

endif # SKIP_STACK_VALIDATION
endif # CONFIG_STACK_VALIDATION

# Rebuild all objects when objtool changes, or is enabled/disabled.
objtool_dep = $(objtool_obj)					\
	      $(wildcard include/config/orc/unwinder.h		\
			 include/config/stack/validation.h)

define rule_cc_o_c
	$(call echo-cmd,checksrc) $(cmd_checksrc)			  \
	$(call cmd_and_fixdep,cc_o_c)					  \
	$(call echo-cmd,objtool) $(cmd_objtool)				  \
	$(cmd_modversions_c)						  \
	$(call echo-cmd,record_mcount) $(cmd_record_mcount)
endef

define rule_as_o_S
	$(call cmd_and_fixdep,as_o_S)					  \
	$(call echo-cmd,objtool) $(cmd_objtool)				  \
	$(cmd_modversions_S)
endef

# List module undefined symbols (or empty line if not enabled)
ifdef CONFIG_TRIM_UNUSED_KSYMS
cmd_undef_syms = $(NM) $@ | sed -n 's/^ \+U //p' | xargs echo
else
cmd_undef_syms = echo
endif

# Built-in and composite module parts
$(obj)/%.o: $(src)/%.c $(recordmcount_source) $(objtool_dep) FORCE
	$(call cmd,force_checksrc)
	$(call if_changed_rule,cc_o_c)

# Single-part modules are special since we need to mark them in $(MODVERDIR)

$(single-used-m): $(obj)/%.o: $(src)/%.c $(recordmcount_source) $(objtool_dep) FORCE
	$(call cmd,force_checksrc)
	$(call if_changed_rule,cc_o_c)
	@{ echo $(@:.o=.ko); echo $@; \
	   $(cmd_undef_syms); } > $(MODVERDIR)/$(@F:.o=.mod)

quiet_cmd_cc_lst_c = MKLST   $@
      cmd_cc_lst_c = $(CC) $(c_flags) -g -c -o $*.o $< && \
		     $(CONFIG_SHELL) $(srctree)/scripts/makelst $*.o \
				     System.map $(OBJDUMP) > $@

$(obj)/%.lst: $(src)/%.c FORCE
	$(call if_changed_dep,cc_lst_c)

# Compile assembler sources (.S)
# ---------------------------------------------------------------------------

modkern_aflags := $(KBUILD_AFLAGS_KERNEL) $(AFLAGS_KERNEL)

$(real-objs-m)      : modkern_aflags := $(KBUILD_AFLAGS_MODULE) $(AFLAGS_MODULE)
$(real-objs-m:.o=.s): modkern_aflags := $(KBUILD_AFLAGS_MODULE) $(AFLAGS_MODULE)

# .S file exports must have their C prototypes defined in asm/asm-prototypes.h
# or a file that it includes, in order to get versioned symbols. We build a
# dummy C file that includes asm-prototypes and the EXPORT_SYMBOL lines from
# the .S file (with trailing ';'), and run genksyms on that, to extract vers.
#
# This is convoluted. The .S file must first be preprocessed to run guards and
# expand names, then the resulting exports must be constructed into plain
# EXPORT_SYMBOL(symbol); to build our dummy C file, and that gets preprocessed
# to make the genksyms input.
#
# These mirror gensymtypes_c and co above, keep them in synch.
cmd_gensymtypes_S =                                                         \
    (echo "\#include <linux/kernel.h>" ;                                    \
     echo "\#include <asm/asm-prototypes.h>" ;                              \
    $(CPP) $(a_flags) $< |                                                  \
     grep "\<___EXPORT_SYMBOL\>" |                                          \
     sed 's/.*___EXPORT_SYMBOL[[:space:]]*\([a-zA-Z0-9_]*\)[[:space:]]*,.*/EXPORT_SYMBOL(\1);/' ) | \
    $(CPP) -D__GENKSYMS__ $(c_flags) -xc - |                                \
    $(GENKSYMS) $(if $(1), -T $(2))                                         \
     $(patsubst y,-s _,$(CONFIG_HAVE_UNDERSCORE_SYMBOL_PREFIX))             \
     $(patsubst y,-R,$(CONFIG_MODULE_REL_CRCS))                             \
     $(if $(KBUILD_PRESERVE),-p)                                            \
     -r $(firstword $(wildcard $(2:.symtypes=.symref) /dev/null))

quiet_cmd_cc_symtypes_S = SYM $(quiet_modtag) $@
cmd_cc_symtypes_S =                                                         \
    set -e;                                                                 \
    $(call cmd_gensymtypes_S,true,$@) >/dev/null;                           \
    test -s $@ || rm -f $@

$(obj)/%.symtypes : $(src)/%.S FORCE
	$(call cmd,cc_symtypes_S)


quiet_cmd_cpp_s_S = CPP $(quiet_modtag) $@
cmd_cpp_s_S       = $(CPP) $(a_flags) -o $@ $<

$(obj)/%.s: $(src)/%.S FORCE
	$(call if_changed_dep,cpp_s_S)

quiet_cmd_as_o_S = AS $(quiet_modtag)  $@

ifndef CONFIG_MODVERSIONS
cmd_as_o_S = $(CC) $(a_flags) -c -o $@ $<

else

ASM_PROTOTYPES := $(wildcard $(srctree)/arch/$(SRCARCH)/include/asm/asm-prototypes.h)

ifeq ($(ASM_PROTOTYPES),)
cmd_as_o_S = $(CC) $(a_flags) -c -o $@ $<

else

# versioning matches the C process described above, with difference that
# we parse asm-prototypes.h C header to get function definitions.

cmd_as_o_S = $(CC) $(a_flags) -c -o $(@D)/.tmp_$(@F) $<

cmd_modversions_S =								\
	if $(OBJDUMP) -h $(@D)/.tmp_$(@F) | grep -q __ksymtab; then		\
		$(call cmd_gensymtypes_S,$(KBUILD_SYMTYPES),$(@:.o=.symtypes))	\
		    > $(@D)/.tmp_$(@F:.o=.ver);					\
										\
		$(LD) $(LDFLAGS) -r -o $@ $(@D)/.tmp_$(@F) 			\
			-T $(@D)/.tmp_$(@F:.o=.ver);				\
		rm -f $(@D)/.tmp_$(@F) $(@D)/.tmp_$(@F:.o=.ver);		\
	else									\
		mv -f $(@D)/.tmp_$(@F) $@;					\
	fi;
endif
endif

$(obj)/%.o: $(src)/%.S $(objtool_dep) FORCE
	$(call if_changed_rule,as_o_S)

targets += $(real-objs-y) $(real-objs-m) $(lib-y)
targets += $(extra-y) $(MAKECMDGOALS) $(always)

# Linker scripts preprocessor (.lds.S -> .lds)
# ---------------------------------------------------------------------------
quiet_cmd_cpp_lds_S = LDS     $@
      cmd_cpp_lds_S = $(CPP) $(cpp_flags) -P -U$(ARCH) \
	                     -D__ASSEMBLY__ -DLINKER_SCRIPT -o $@ $<

$(obj)/%.lds: $(src)/%.lds.S FORCE
	$(call if_changed_dep,cpp_lds_S)

# ASN.1 grammar
# ---------------------------------------------------------------------------
quiet_cmd_asn1_compiler = ASN.1   $@
      cmd_asn1_compiler = $(objtree)/scripts/asn1_compiler $< \
				$(subst .h,.c,$@) $(subst .c,.h,$@)

.PRECIOUS: $(objtree)/$(obj)/%-asn1.c $(objtree)/$(obj)/%-asn1.h

$(obj)/%-asn1.c $(obj)/%-asn1.h: $(src)/%.asn1 $(objtree)/scripts/asn1_compiler
	$(call cmd,asn1_compiler)

# Build the compiled-in targets
# ---------------------------------------------------------------------------

# To build objects in subdirs, we need to descend into the directories
$(sort $(subdir-obj-y)): $(subdir-ym) ;

#
# Rule to compile a set of .o files into one .o file
#
ifdef builtin-target

ifdef CONFIG_LTO_CLANG
  ifdef CONFIG_MODVERSIONS
    # combine symversions for later processing
    update_lto_symversions =				\
	rm -f $@.symversions; 				\
	for i in $(filter-out FORCE,$^); do		\
		if [ -f $$i.symversions ]; then		\
			cat $$i.symversions 		\
				>> $@.symversions;	\
		fi;					\
	done;
  endif
  # rebuild the symbol table with llvm-ar to include IR files
  update_lto_symtable = ;				\
	mv -f $@ $@.tmp;				\
	$(LLVM_AR) rcsT$(KBUILD_ARFLAGS) $@ 		\
		$$($(AR) t $@.tmp); 			\
	rm -f $@.tmp
endif

ifdef CONFIG_THIN_ARCHIVES
  cmd_make_builtin = $(update_lto_symversions)	\
	rm -f $@; $(AR) rcSTP$(KBUILD_ARFLAGS)
  cmd_make_empty_builtin = rm -f $@; $(AR) rcSTP$(KBUILD_ARFLAGS)
  quiet_cmd_link_o_target = AR      $@
else
  cmd_make_builtin = $(LD) $(ld_flags) -r -o
  cmd_make_empty_builtin = rm -f $@; $(AR) rcs$(KBUILD_ARFLAGS)
  quiet_cmd_link_o_target = LD      $@
endif

# If the list of objects to link is empty, just create an empty built-in.o
cmd_link_o_target = $(if $(strip $(obj-y)),\
		      $(cmd_make_builtin) $@ $(filter $(obj-y), $^) \
		      $(cmd_secanalysis),\
		      $(cmd_make_empty_builtin) $@)

$(builtin-target): $(obj-y) FORCE
	$(call if_changed,link_o_target)

targets += $(builtin-target)
endif # builtin-target

#
# Rule to create modules.order file
#
# Create commands to either record .ko file or cat modules.order from
# a subdirectory
modorder-cmds =						\
	$(foreach m, $(modorder),			\
		$(if $(filter %/modules.order, $m),	\
			cat $m;, echo kernel/$m;))

$(modorder-target): $(subdir-ym) FORCE
	$(Q)(cat /dev/null; $(modorder-cmds)) > $@

#
# Rule to compile a set of .o files into one .a file
#
ifdef lib-target
quiet_cmd_link_l_target = AR      $@

ifdef CONFIG_THIN_ARCHIVES
  cmd_link_l_target = 					\
	$(update_lto_symversions)			\
	rm -f $@; 					\
	$(AR) rcsTP$(KBUILD_ARFLAGS) $@ $(lib-y)	\
	$(update_lto_symtable)
else
  cmd_link_l_target = rm -f $@; $(AR) rcs$(KBUILD_ARFLAGS) $@ $(lib-y)
endif

$(lib-target): $(lib-y) FORCE
	$(call if_changed,link_l_target)

targets += $(lib-target)

dummy-object = $(obj)/.lib_exports.o
ksyms-lds = $(dot-target).lds
ifdef CONFIG_HAVE_UNDERSCORE_SYMBOL_PREFIX
ref_prefix = EXTERN(_
else
ref_prefix = EXTERN(
endif

filter_export_list = sed -ne '/___ksymtab/s/.*+\([^ "]*\).*/$(ref_prefix)\1)/p'
link_export_list = rm -f $(dummy-object);\
	echo | $(CC) $(a_flags) -c -o $(dummy-object) -x assembler -;\
	$(LD) $(ld_flags) -r -o $@ -T $(ksyms-lds) $(dummy-object);\
	rm $(dummy-object) $(ksyms-lds)

quiet_cmd_export_list = EXPORTS $@

ifdef CONFIG_LTO_CLANG
# objdump doesn't understand IR files and llvm-dis doesn't support archives,
# so we'll walk through each file in the archive separately
cmd_export_list = 					\
	rm -f $(ksyms-lds);				\
	for o in $$($(AR) t $<); do			\
		if $(OBJDUMP) -h $$o >/dev/null 2>/dev/null; then \
			$(OBJDUMP) -h $$o | 		\
				$(filter_export_list) 	\
				>>$(ksyms-lds);		\
		else					\
<<<<<<< HEAD
			$(LLVM_DIS) -o=- $$o |		\
=======
			$(LLVM_NM) $$o |		\
>>>>>>> 8a685dfc
				$(filter_export_list) 	\
				>>$(ksyms-lds);		\
		fi; 					\
	done;						\
	$(link_export_list)
else
cmd_export_list = $(OBJDUMP) -h $< | $(filter_export_list) >$(ksyms-lds); \
	$(link_export_list)
endif

$(obj)/lib-ksyms.o: $(lib-target) FORCE
	$(call if_changed,export_list)

targets += $(obj)/lib-ksyms.o

endif

#
# Rule to link composite objects
#
#  Composite objects are specified in kbuild makefile as follows:
#    <composite-object>-objs := <list of .o files>
#  or
#    <composite-object>-y    := <list of .o files>
#  or
#    <composite-object>-m    := <list of .o files>
#  The -m syntax only works if <composite object> is a module
link_multi_deps =                     \
$(filter $(addprefix $(obj)/,         \
$($(subst $(obj)/,,$(@:.o=-objs)))    \
$($(subst $(obj)/,,$(@:.o=-y)))       \
$($(subst $(obj)/,,$(@:.o=-m)))), $^)

cmd_link_multi-link = $(LD) $(ld_flags) -r -o $@ $(link_multi_deps) $(cmd_secanalysis)

ifdef CONFIG_THIN_ARCHIVES
  quiet_cmd_link_multi-y = AR      $@
  cmd_link_multi-y = $(update_lto_symversions) \
	rm -f $@; $(AR) rcSTP$(KBUILD_ARFLAGS) $@ $(link_multi_deps) \
	$(update_lto_symtable)
else
  quiet_cmd_link_multi-y = LD      $@
  cmd_link_multi-y = $(cmd_link_multi-link)
endif

quiet_cmd_link_multi-m = LD [M]  $@

ifdef CONFIG_LTO_CLANG
  # don't compile IR until needed
  cmd_link_multi-m = $(cmd_link_multi-y)
else
  cmd_link_multi-m = $(cmd_link_multi-link)
endif

$(multi-used-y): FORCE
	$(call if_changed,link_multi-y)

$(multi-used-m): FORCE
	$(call if_changed,link_multi-m)
	@{ echo $(@:.o=.ko); echo $(link_multi_deps); \
	   $(cmd_undef_syms); } > $(MODVERDIR)/$(@F:.o=.mod)

$(call multi_depend, $(multi-used-y), .o, -objs -y)
$(call multi_depend, $(multi-used-m), .o, -objs -y -m)

targets += $(multi-used-y) $(multi-used-m)


# Descending
# ---------------------------------------------------------------------------

PHONY += $(subdir-ym)
$(subdir-ym):
	$(Q)$(MAKE) $(build)=$@

# Add FORCE to the prequisites of a target to force it to be always rebuilt.
# ---------------------------------------------------------------------------

PHONY += FORCE

FORCE:

# Read all saved command lines and dependencies for the $(targets) we
# may be building above, using $(if_changed{,_dep}). As an
# optimization, we don't need to read them if the target does not
# exist, we will rebuild anyway in that case.

targets := $(wildcard $(sort $(targets)))
cmd_files := $(wildcard $(foreach f,$(targets),$(dir $(f)).$(notdir $(f)).cmd))

ifneq ($(cmd_files),)
  include $(cmd_files)
endif

# Declare the contents of the .PHONY variable as phony.  We keep that
# information in a variable se we can use it in if_changed and friends.

.PHONY: $(PHONY)<|MERGE_RESOLUTION|>--- conflicted
+++ resolved
@@ -220,11 +220,7 @@
 			    > $(@D)/$(@F).symversions;				\
 		fi;								\
 	else									\
-<<<<<<< HEAD
-		if $(LLVM_DIS) -o=- $(@D)/.tmp_$(@F) | grep -q __ksymtab; then	\
-=======
 		if $(LLVM_NM) $(@D)/.tmp_$(@F) | grep -q __ksymtab; then	\
->>>>>>> 8a685dfc
 			$(call cmd_gensymtypes_c,$(KBUILD_SYMTYPES),$(@:.o=.symtypes)) \
 			    > $(@D)/$(@F).symversions;				\
 		fi;								\
@@ -601,11 +597,7 @@
 				$(filter_export_list) 	\
 				>>$(ksyms-lds);		\
 		else					\
-<<<<<<< HEAD
-			$(LLVM_DIS) -o=- $$o |		\
-=======
 			$(LLVM_NM) $$o |		\
->>>>>>> 8a685dfc
 				$(filter_export_list) 	\
 				>>$(ksyms-lds);		\
 		fi; 					\
